// !$*UTF8*$!
{
	archiveVersion = 1;
	classes = {
	};
	objectVersion = 46;
	objects = {

/* Begin PBXBuildFile section */
		0003F3D81992D64100647C8B /* Batch.cpp in Sources */ = {isa = PBXBuildFile; fileRef = 0003F3BE1992D64100647C8B /* Batch.cpp */; };
		0003F3D91992D64100647C8B /* Batch.cpp in Sources */ = {isa = PBXBuildFile; fileRef = 0003F3BE1992D64100647C8B /* Batch.cpp */; };
		0003F3DA1992D64100647C8B /* Batch.cpp in Sources */ = {isa = PBXBuildFile; fileRef = 0003F3BE1992D64100647C8B /* Batch.cpp */; };
		0003F3DB1992D64100647C8B /* BufferObj.cpp in Sources */ = {isa = PBXBuildFile; fileRef = 0003F3BF1992D64100647C8B /* BufferObj.cpp */; };
		0003F3DC1992D64100647C8B /* BufferObj.cpp in Sources */ = {isa = PBXBuildFile; fileRef = 0003F3BF1992D64100647C8B /* BufferObj.cpp */; };
		0003F3DD1992D64100647C8B /* BufferObj.cpp in Sources */ = {isa = PBXBuildFile; fileRef = 0003F3BF1992D64100647C8B /* BufferObj.cpp */; };
		0003F3DE1992D64100647C8B /* BufferTexture.cpp in Sources */ = {isa = PBXBuildFile; fileRef = 0003F3C01992D64100647C8B /* BufferTexture.cpp */; };
		0003F3DF1992D64100647C8B /* BufferTexture.cpp in Sources */ = {isa = PBXBuildFile; fileRef = 0003F3C01992D64100647C8B /* BufferTexture.cpp */; };
		0003F3E01992D64100647C8B /* BufferTexture.cpp in Sources */ = {isa = PBXBuildFile; fileRef = 0003F3C01992D64100647C8B /* BufferTexture.cpp */; };
		0003F3E11992D64100647C8B /* ConstantStrings.cpp in Sources */ = {isa = PBXBuildFile; fileRef = 0003F3C11992D64100647C8B /* ConstantStrings.cpp */; };
		0003F3E21992D64100647C8B /* ConstantStrings.cpp in Sources */ = {isa = PBXBuildFile; fileRef = 0003F3C11992D64100647C8B /* ConstantStrings.cpp */; };
		0003F3E31992D64100647C8B /* ConstantStrings.cpp in Sources */ = {isa = PBXBuildFile; fileRef = 0003F3C11992D64100647C8B /* ConstantStrings.cpp */; };
		0003F3E41992D64100647C8B /* Context.cpp in Sources */ = {isa = PBXBuildFile; fileRef = 0003F3C21992D64100647C8B /* Context.cpp */; };
		0003F3E51992D64100647C8B /* Context.cpp in Sources */ = {isa = PBXBuildFile; fileRef = 0003F3C21992D64100647C8B /* Context.cpp */; };
		0003F3E61992D64100647C8B /* Context.cpp in Sources */ = {isa = PBXBuildFile; fileRef = 0003F3C21992D64100647C8B /* Context.cpp */; };
		0003F3E71992D64100647C8B /* Environment.cpp in Sources */ = {isa = PBXBuildFile; fileRef = 0003F3C31992D64100647C8B /* Environment.cpp */; };
		0003F3E81992D64100647C8B /* Environment.cpp in Sources */ = {isa = PBXBuildFile; fileRef = 0003F3C31992D64100647C8B /* Environment.cpp */; };
		0003F3E91992D64100647C8B /* Environment.cpp in Sources */ = {isa = PBXBuildFile; fileRef = 0003F3C31992D64100647C8B /* Environment.cpp */; };
		0003F3EA1992D64100647C8B /* EnvironmentCore.cpp in Sources */ = {isa = PBXBuildFile; fileRef = 0003F3C41992D64100647C8B /* EnvironmentCore.cpp */; };
		0003F3F01992D64100647C8B /* Fbo.cpp in Sources */ = {isa = PBXBuildFile; fileRef = 0003F3C61992D64100647C8B /* Fbo.cpp */; };
		0003F3F11992D64100647C8B /* Fbo.cpp in Sources */ = {isa = PBXBuildFile; fileRef = 0003F3C61992D64100647C8B /* Fbo.cpp */; };
		0003F3F21992D64100647C8B /* Fbo.cpp in Sources */ = {isa = PBXBuildFile; fileRef = 0003F3C61992D64100647C8B /* Fbo.cpp */; };
		0003F3F61992D64100647C8B /* GlslProg.cpp in Sources */ = {isa = PBXBuildFile; fileRef = 0003F3C81992D64100647C8B /* GlslProg.cpp */; };
		0003F3F71992D64100647C8B /* GlslProg.cpp in Sources */ = {isa = PBXBuildFile; fileRef = 0003F3C81992D64100647C8B /* GlslProg.cpp */; };
		0003F3F81992D64100647C8B /* GlslProg.cpp in Sources */ = {isa = PBXBuildFile; fileRef = 0003F3C81992D64100647C8B /* GlslProg.cpp */; };
		0003F3F91992D64100647C8B /* Pbo.cpp in Sources */ = {isa = PBXBuildFile; fileRef = 0003F3C91992D64100647C8B /* Pbo.cpp */; };
		0003F3FA1992D64100647C8B /* Pbo.cpp in Sources */ = {isa = PBXBuildFile; fileRef = 0003F3C91992D64100647C8B /* Pbo.cpp */; };
		0003F3FB1992D64100647C8B /* Pbo.cpp in Sources */ = {isa = PBXBuildFile; fileRef = 0003F3C91992D64100647C8B /* Pbo.cpp */; };
		0003F3FC1992D64100647C8B /* Shader.cpp in Sources */ = {isa = PBXBuildFile; fileRef = 0003F3CA1992D64100647C8B /* Shader.cpp */; };
		0003F3FD1992D64100647C8B /* Shader.cpp in Sources */ = {isa = PBXBuildFile; fileRef = 0003F3CA1992D64100647C8B /* Shader.cpp */; };
		0003F3FE1992D64100647C8B /* Shader.cpp in Sources */ = {isa = PBXBuildFile; fileRef = 0003F3CA1992D64100647C8B /* Shader.cpp */; };
		0003F3FF1992D64100647C8B /* Sync.cpp in Sources */ = {isa = PBXBuildFile; fileRef = 0003F3CB1992D64100647C8B /* Sync.cpp */; };
		0003F4001992D64100647C8B /* Sync.cpp in Sources */ = {isa = PBXBuildFile; fileRef = 0003F3CB1992D64100647C8B /* Sync.cpp */; };
		0003F4011992D64100647C8B /* Sync.cpp in Sources */ = {isa = PBXBuildFile; fileRef = 0003F3CB1992D64100647C8B /* Sync.cpp */; };
		0003F4021992D64100647C8B /* Texture.cpp in Sources */ = {isa = PBXBuildFile; fileRef = 0003F3CC1992D64100647C8B /* Texture.cpp */; };
		0003F4031992D64100647C8B /* Texture.cpp in Sources */ = {isa = PBXBuildFile; fileRef = 0003F3CC1992D64100647C8B /* Texture.cpp */; };
		0003F4041992D64100647C8B /* Texture.cpp in Sources */ = {isa = PBXBuildFile; fileRef = 0003F3CC1992D64100647C8B /* Texture.cpp */; };
		0003F4051992D64100647C8B /* TextureFont.cpp in Sources */ = {isa = PBXBuildFile; fileRef = 0003F3CD1992D64100647C8B /* TextureFont.cpp */; };
		0003F4061992D64100647C8B /* TextureFont.cpp in Sources */ = {isa = PBXBuildFile; fileRef = 0003F3CD1992D64100647C8B /* TextureFont.cpp */; };
		0003F4071992D64100647C8B /* TextureFont.cpp in Sources */ = {isa = PBXBuildFile; fileRef = 0003F3CD1992D64100647C8B /* TextureFont.cpp */; };
		0003F4081992D64100647C8B /* TextureFormatParsers.cpp in Sources */ = {isa = PBXBuildFile; fileRef = 0003F3CE1992D64100647C8B /* TextureFormatParsers.cpp */; };
		0003F4091992D64100647C8B /* TextureFormatParsers.cpp in Sources */ = {isa = PBXBuildFile; fileRef = 0003F3CE1992D64100647C8B /* TextureFormatParsers.cpp */; };
		0003F40A1992D64100647C8B /* TextureFormatParsers.cpp in Sources */ = {isa = PBXBuildFile; fileRef = 0003F3CE1992D64100647C8B /* TextureFormatParsers.cpp */; };
		0003F40B1992D64100647C8B /* TransformFeedbackObj.cpp in Sources */ = {isa = PBXBuildFile; fileRef = 0003F3CF1992D64100647C8B /* TransformFeedbackObj.cpp */; };
		0003F40C1992D64100647C8B /* TransformFeedbackObj.cpp in Sources */ = {isa = PBXBuildFile; fileRef = 0003F3CF1992D64100647C8B /* TransformFeedbackObj.cpp */; };
		0003F40D1992D64100647C8B /* TransformFeedbackObj.cpp in Sources */ = {isa = PBXBuildFile; fileRef = 0003F3CF1992D64100647C8B /* TransformFeedbackObj.cpp */; };
		0003F40E1992D64100647C8B /* TransformFeedbackObjImplHardware.cpp in Sources */ = {isa = PBXBuildFile; fileRef = 0003F3D01992D64100647C8B /* TransformFeedbackObjImplHardware.cpp */; };
		0003F4111992D64100647C8B /* TransformFeedbackObjImplSoftware.cpp in Sources */ = {isa = PBXBuildFile; fileRef = 0003F3D11992D64100647C8B /* TransformFeedbackObjImplSoftware.cpp */; };
		0003F4121992D64100647C8B /* TransformFeedbackObjImplSoftware.cpp in Sources */ = {isa = PBXBuildFile; fileRef = 0003F3D11992D64100647C8B /* TransformFeedbackObjImplSoftware.cpp */; };
		0003F4131992D64100647C8B /* TransformFeedbackObjImplSoftware.cpp in Sources */ = {isa = PBXBuildFile; fileRef = 0003F3D11992D64100647C8B /* TransformFeedbackObjImplSoftware.cpp */; };
		0003F4141992D64100647C8B /* Vao.cpp in Sources */ = {isa = PBXBuildFile; fileRef = 0003F3D21992D64100647C8B /* Vao.cpp */; };
		0003F4151992D64100647C8B /* Vao.cpp in Sources */ = {isa = PBXBuildFile; fileRef = 0003F3D21992D64100647C8B /* Vao.cpp */; };
		0003F4161992D64100647C8B /* Vao.cpp in Sources */ = {isa = PBXBuildFile; fileRef = 0003F3D21992D64100647C8B /* Vao.cpp */; };
		0003F4171992D64100647C8B /* VaoImplCore.cpp in Sources */ = {isa = PBXBuildFile; fileRef = 0003F3D31992D64100647C8B /* VaoImplCore.cpp */; };
		0003F41A1992D64100647C8B /* VaoImplEs.cpp in Sources */ = {isa = PBXBuildFile; fileRef = 0003F3D41992D64100647C8B /* VaoImplEs.cpp */; };
		0003F41B1992D64100647C8B /* VaoImplEs.cpp in Sources */ = {isa = PBXBuildFile; fileRef = 0003F3D41992D64100647C8B /* VaoImplEs.cpp */; };
		0003F41C1992D64100647C8B /* VaoImplEs.cpp in Sources */ = {isa = PBXBuildFile; fileRef = 0003F3D41992D64100647C8B /* VaoImplEs.cpp */; };
		0003F41D1992D64100647C8B /* VaoImplSoftware.cpp in Sources */ = {isa = PBXBuildFile; fileRef = 0003F3D51992D64100647C8B /* VaoImplSoftware.cpp */; };
		0003F41E1992D64100647C8B /* VaoImplSoftware.cpp in Sources */ = {isa = PBXBuildFile; fileRef = 0003F3D51992D64100647C8B /* VaoImplSoftware.cpp */; };
		0003F41F1992D64100647C8B /* VaoImplSoftware.cpp in Sources */ = {isa = PBXBuildFile; fileRef = 0003F3D51992D64100647C8B /* VaoImplSoftware.cpp */; };
		0003F4201992D64100647C8B /* Vbo.cpp in Sources */ = {isa = PBXBuildFile; fileRef = 0003F3D61992D64100647C8B /* Vbo.cpp */; };
		0003F4211992D64100647C8B /* Vbo.cpp in Sources */ = {isa = PBXBuildFile; fileRef = 0003F3D61992D64100647C8B /* Vbo.cpp */; };
		0003F4221992D64100647C8B /* Vbo.cpp in Sources */ = {isa = PBXBuildFile; fileRef = 0003F3D61992D64100647C8B /* Vbo.cpp */; };
		0003F4231992D64100647C8B /* VboMesh.cpp in Sources */ = {isa = PBXBuildFile; fileRef = 0003F3D71992D64100647C8B /* VboMesh.cpp */; };
		0003F4241992D64100647C8B /* VboMesh.cpp in Sources */ = {isa = PBXBuildFile; fileRef = 0003F3D71992D64100647C8B /* VboMesh.cpp */; };
		0003F4251992D64100647C8B /* VboMesh.cpp in Sources */ = {isa = PBXBuildFile; fileRef = 0003F3D71992D64100647C8B /* VboMesh.cpp */; };
		0003F4391992D67300647C8B /* Batch.h in Headers */ = {isa = PBXBuildFile; fileRef = 0003F4261992D67300647C8B /* Batch.h */; };
		0003F43A1992D67300647C8B /* Batch.h in Headers */ = {isa = PBXBuildFile; fileRef = 0003F4261992D67300647C8B /* Batch.h */; };
		0003F43B1992D67300647C8B /* Batch.h in Headers */ = {isa = PBXBuildFile; fileRef = 0003F4261992D67300647C8B /* Batch.h */; };
		0003F43C1992D67300647C8B /* BufferObj.h in Headers */ = {isa = PBXBuildFile; fileRef = 0003F4271992D67300647C8B /* BufferObj.h */; };
		0003F43D1992D67300647C8B /* BufferObj.h in Headers */ = {isa = PBXBuildFile; fileRef = 0003F4271992D67300647C8B /* BufferObj.h */; };
		0003F43E1992D67300647C8B /* BufferObj.h in Headers */ = {isa = PBXBuildFile; fileRef = 0003F4271992D67300647C8B /* BufferObj.h */; };
		0003F43F1992D67300647C8B /* BufferTexture.h in Headers */ = {isa = PBXBuildFile; fileRef = 0003F4281992D67300647C8B /* BufferTexture.h */; };
		0003F4401992D67300647C8B /* BufferTexture.h in Headers */ = {isa = PBXBuildFile; fileRef = 0003F4281992D67300647C8B /* BufferTexture.h */; };
		0003F4411992D67300647C8B /* BufferTexture.h in Headers */ = {isa = PBXBuildFile; fileRef = 0003F4281992D67300647C8B /* BufferTexture.h */; };
		0003F4421992D67300647C8B /* ConstantStrings.h in Headers */ = {isa = PBXBuildFile; fileRef = 0003F4291992D67300647C8B /* ConstantStrings.h */; };
		0003F4431992D67300647C8B /* ConstantStrings.h in Headers */ = {isa = PBXBuildFile; fileRef = 0003F4291992D67300647C8B /* ConstantStrings.h */; };
		0003F4441992D67300647C8B /* ConstantStrings.h in Headers */ = {isa = PBXBuildFile; fileRef = 0003F4291992D67300647C8B /* ConstantStrings.h */; };
		0003F4451992D67300647C8B /* Context.h in Headers */ = {isa = PBXBuildFile; fileRef = 0003F42A1992D67300647C8B /* Context.h */; };
		0003F4461992D67300647C8B /* Context.h in Headers */ = {isa = PBXBuildFile; fileRef = 0003F42A1992D67300647C8B /* Context.h */; };
		0003F4471992D67300647C8B /* Context.h in Headers */ = {isa = PBXBuildFile; fileRef = 0003F42A1992D67300647C8B /* Context.h */; };
		0003F4481992D67300647C8B /* Environment.h in Headers */ = {isa = PBXBuildFile; fileRef = 0003F42B1992D67300647C8B /* Environment.h */; };
		0003F4491992D67300647C8B /* Environment.h in Headers */ = {isa = PBXBuildFile; fileRef = 0003F42B1992D67300647C8B /* Environment.h */; };
		0003F44A1992D67300647C8B /* Environment.h in Headers */ = {isa = PBXBuildFile; fileRef = 0003F42B1992D67300647C8B /* Environment.h */; };
		0003F44B1992D67300647C8B /* Fbo.h in Headers */ = {isa = PBXBuildFile; fileRef = 0003F42C1992D67300647C8B /* Fbo.h */; };
		0003F44C1992D67300647C8B /* Fbo.h in Headers */ = {isa = PBXBuildFile; fileRef = 0003F42C1992D67300647C8B /* Fbo.h */; };
		0003F44D1992D67300647C8B /* Fbo.h in Headers */ = {isa = PBXBuildFile; fileRef = 0003F42C1992D67300647C8B /* Fbo.h */; };
		0003F44E1992D67300647C8B /* gl.h in Headers */ = {isa = PBXBuildFile; fileRef = 0003F42D1992D67300647C8B /* gl.h */; };
		0003F44F1992D67300647C8B /* gl.h in Headers */ = {isa = PBXBuildFile; fileRef = 0003F42D1992D67300647C8B /* gl.h */; };
		0003F4501992D67300647C8B /* gl.h in Headers */ = {isa = PBXBuildFile; fileRef = 0003F42D1992D67300647C8B /* gl.h */; };
		0003F4511992D67300647C8B /* GlslProg.h in Headers */ = {isa = PBXBuildFile; fileRef = 0003F42E1992D67300647C8B /* GlslProg.h */; };
		0003F4521992D67300647C8B /* GlslProg.h in Headers */ = {isa = PBXBuildFile; fileRef = 0003F42E1992D67300647C8B /* GlslProg.h */; };
		0003F4531992D67300647C8B /* GlslProg.h in Headers */ = {isa = PBXBuildFile; fileRef = 0003F42E1992D67300647C8B /* GlslProg.h */; };
		0003F4541992D67300647C8B /* Pbo.h in Headers */ = {isa = PBXBuildFile; fileRef = 0003F42F1992D67300647C8B /* Pbo.h */; };
		0003F4551992D67300647C8B /* Pbo.h in Headers */ = {isa = PBXBuildFile; fileRef = 0003F42F1992D67300647C8B /* Pbo.h */; };
		0003F4561992D67300647C8B /* Pbo.h in Headers */ = {isa = PBXBuildFile; fileRef = 0003F42F1992D67300647C8B /* Pbo.h */; };
		0003F4571992D67300647C8B /* Shader.h in Headers */ = {isa = PBXBuildFile; fileRef = 0003F4301992D67300647C8B /* Shader.h */; };
		0003F4581992D67300647C8B /* Shader.h in Headers */ = {isa = PBXBuildFile; fileRef = 0003F4301992D67300647C8B /* Shader.h */; };
		0003F4591992D67300647C8B /* Shader.h in Headers */ = {isa = PBXBuildFile; fileRef = 0003F4301992D67300647C8B /* Shader.h */; };
		0003F45A1992D67300647C8B /* Sync.h in Headers */ = {isa = PBXBuildFile; fileRef = 0003F4311992D67300647C8B /* Sync.h */; };
		0003F45B1992D67300647C8B /* Sync.h in Headers */ = {isa = PBXBuildFile; fileRef = 0003F4311992D67300647C8B /* Sync.h */; };
		0003F45C1992D67300647C8B /* Sync.h in Headers */ = {isa = PBXBuildFile; fileRef = 0003F4311992D67300647C8B /* Sync.h */; };
		0003F45D1992D67300647C8B /* Texture.h in Headers */ = {isa = PBXBuildFile; fileRef = 0003F4321992D67300647C8B /* Texture.h */; };
		0003F45E1992D67300647C8B /* Texture.h in Headers */ = {isa = PBXBuildFile; fileRef = 0003F4321992D67300647C8B /* Texture.h */; };
		0003F45F1992D67300647C8B /* Texture.h in Headers */ = {isa = PBXBuildFile; fileRef = 0003F4321992D67300647C8B /* Texture.h */; };
		0003F4601992D67300647C8B /* TextureFont.h in Headers */ = {isa = PBXBuildFile; fileRef = 0003F4331992D67300647C8B /* TextureFont.h */; };
		0003F4611992D67300647C8B /* TextureFont.h in Headers */ = {isa = PBXBuildFile; fileRef = 0003F4331992D67300647C8B /* TextureFont.h */; };
		0003F4621992D67300647C8B /* TextureFont.h in Headers */ = {isa = PBXBuildFile; fileRef = 0003F4331992D67300647C8B /* TextureFont.h */; };
		0003F4631992D67300647C8B /* TextureFormatParsers.h in Headers */ = {isa = PBXBuildFile; fileRef = 0003F4341992D67300647C8B /* TextureFormatParsers.h */; };
		0003F4641992D67300647C8B /* TextureFormatParsers.h in Headers */ = {isa = PBXBuildFile; fileRef = 0003F4341992D67300647C8B /* TextureFormatParsers.h */; };
		0003F4651992D67300647C8B /* TextureFormatParsers.h in Headers */ = {isa = PBXBuildFile; fileRef = 0003F4341992D67300647C8B /* TextureFormatParsers.h */; };
		0003F4661992D67300647C8B /* TransformFeedbackObj.h in Headers */ = {isa = PBXBuildFile; fileRef = 0003F4351992D67300647C8B /* TransformFeedbackObj.h */; };
		0003F4671992D67300647C8B /* TransformFeedbackObj.h in Headers */ = {isa = PBXBuildFile; fileRef = 0003F4351992D67300647C8B /* TransformFeedbackObj.h */; };
		0003F4681992D67300647C8B /* TransformFeedbackObj.h in Headers */ = {isa = PBXBuildFile; fileRef = 0003F4351992D67300647C8B /* TransformFeedbackObj.h */; };
		0003F4691992D67300647C8B /* Vao.h in Headers */ = {isa = PBXBuildFile; fileRef = 0003F4361992D67300647C8B /* Vao.h */; };
		0003F46A1992D67300647C8B /* Vao.h in Headers */ = {isa = PBXBuildFile; fileRef = 0003F4361992D67300647C8B /* Vao.h */; };
		0003F46B1992D67300647C8B /* Vao.h in Headers */ = {isa = PBXBuildFile; fileRef = 0003F4361992D67300647C8B /* Vao.h */; };
		0003F46C1992D67300647C8B /* Vbo.h in Headers */ = {isa = PBXBuildFile; fileRef = 0003F4371992D67300647C8B /* Vbo.h */; };
		0003F46D1992D67300647C8B /* Vbo.h in Headers */ = {isa = PBXBuildFile; fileRef = 0003F4371992D67300647C8B /* Vbo.h */; };
		0003F46E1992D67300647C8B /* Vbo.h in Headers */ = {isa = PBXBuildFile; fileRef = 0003F4371992D67300647C8B /* Vbo.h */; };
		0003F46F1992D67300647C8B /* VboMesh.h in Headers */ = {isa = PBXBuildFile; fileRef = 0003F4381992D67300647C8B /* VboMesh.h */; };
		0003F4701992D67300647C8B /* VboMesh.h in Headers */ = {isa = PBXBuildFile; fileRef = 0003F4381992D67300647C8B /* VboMesh.h */; };
		0003F4711992D67300647C8B /* VboMesh.h in Headers */ = {isa = PBXBuildFile; fileRef = 0003F4381992D67300647C8B /* VboMesh.h */; };
		0003F4731992D6A000647C8B /* GeomIo.cpp in Sources */ = {isa = PBXBuildFile; fileRef = 0003F4721992D6A000647C8B /* GeomIo.cpp */; };
		0003F4741992D6A000647C8B /* GeomIo.cpp in Sources */ = {isa = PBXBuildFile; fileRef = 0003F4721992D6A000647C8B /* GeomIo.cpp */; };
		0003F4751992D6A000647C8B /* GeomIo.cpp in Sources */ = {isa = PBXBuildFile; fileRef = 0003F4721992D6A000647C8B /* GeomIo.cpp */; };
		0003F4771992D6C100647C8B /* GeomIo.h in Headers */ = {isa = PBXBuildFile; fileRef = 0003F4761992D6C100647C8B /* GeomIo.h */; };
		0003F4781992D6C100647C8B /* GeomIo.h in Headers */ = {isa = PBXBuildFile; fileRef = 0003F4761992D6C100647C8B /* GeomIo.h */; };
		0003F4791992D6C100647C8B /* GeomIo.h in Headers */ = {isa = PBXBuildFile; fileRef = 0003F4761992D6C100647C8B /* GeomIo.h */; };
		0003F47B1992DA7C00647C8B /* Log.h in Headers */ = {isa = PBXBuildFile; fileRef = 0003F47A1992DA7C00647C8B /* Log.h */; };
		0003F47C1992DA7C00647C8B /* Log.h in Headers */ = {isa = PBXBuildFile; fileRef = 0003F47A1992DA7C00647C8B /* Log.h */; };
		0003F47D1992DA7C00647C8B /* Log.h in Headers */ = {isa = PBXBuildFile; fileRef = 0003F47A1992DA7C00647C8B /* Log.h */; };
		0003F47F1992DA9A00647C8B /* Log.cpp in Sources */ = {isa = PBXBuildFile; fileRef = 0003F47E1992DA9A00647C8B /* Log.cpp */; };
		0003F4801992DA9A00647C8B /* Log.cpp in Sources */ = {isa = PBXBuildFile; fileRef = 0003F47E1992DA9A00647C8B /* Log.cpp */; };
		0003F4811992DA9A00647C8B /* Log.cpp in Sources */ = {isa = PBXBuildFile; fileRef = 0003F47E1992DA9A00647C8B /* Log.cpp */; };
		0003F4891992EA5900647C8B /* gl_load_cpp.cpp in Sources */ = {isa = PBXBuildFile; fileRef = 0003F4871992EA5900647C8B /* gl_load_cpp.cpp */; };
		0003F48A1992EA5900647C8B /* gl_load.c in Sources */ = {isa = PBXBuildFile; fileRef = 0003F4881992EA5900647C8B /* gl_load.c */; };
		0003F4911995D9F500647C8B /* TwOpenGLCore.cpp in Sources */ = {isa = PBXBuildFile; fileRef = 0003F48F1995D9F500647C8B /* TwOpenGLCore.cpp */; };
		0003F4921995D9F500647C8B /* TwOpenGLCore.h in Headers */ = {isa = PBXBuildFile; fileRef = 0003F4901995D9F500647C8B /* TwOpenGLCore.h */; };
		0003F4951995DABA00647C8B /* LoadOGLCore.cpp in Sources */ = {isa = PBXBuildFile; fileRef = 0003F4931995DABA00647C8B /* LoadOGLCore.cpp */; };
		0003F4961995DABA00647C8B /* LoadOGLCore.h in Headers */ = {isa = PBXBuildFile; fileRef = 0003F4941995DABA00647C8B /* LoadOGLCore.h */; };
		0003F4991995DEAF00647C8B /* TwOpenGL.cpp in Sources */ = {isa = PBXBuildFile; fileRef = 0003F4971995DEAF00647C8B /* TwOpenGL.cpp */; };
		0003F49A1995DEAF00647C8B /* TwOpenGL.h in Headers */ = {isa = PBXBuildFile; fileRef = 0003F4981995DEAF00647C8B /* TwOpenGL.h */; };
		0003F49D1995DEF000647C8B /* LoadOGL.cpp in Sources */ = {isa = PBXBuildFile; fileRef = 0003F49B1995DEF000647C8B /* LoadOGL.cpp */; };
		0003F49E1995DEF000647C8B /* LoadOGL.h in Headers */ = {isa = PBXBuildFile; fileRef = 0003F49C1995DEF000647C8B /* LoadOGL.h */; };
		000529010FFBE14900F19492 /* Text.h in Headers */ = {isa = PBXBuildFile; fileRef = 000529000FFBE14900F19492 /* Text.h */; };
		000529200FFBF4C200F19492 /* Text.cpp in Sources */ = {isa = PBXBuildFile; fileRef = 0005291F0FFBF4C200F19492 /* Text.cpp */; };
		000F468F114FE1CE00421982 /* Renderer.cpp in Sources */ = {isa = PBXBuildFile; fileRef = 0049C1B61010E5B10015B4B9 /* Renderer.cpp */; };
		000F4690114FE1CF00421982 /* Renderer.cpp in Sources */ = {isa = PBXBuildFile; fileRef = 0049C1B61010E5B10015B4B9 /* Renderer.cpp */; };
		0012529312344FAA00080A0D /* Ray.cpp in Sources */ = {isa = PBXBuildFile; fileRef = 0012529212344FAA00080A0D /* Ray.cpp */; };
		0012529412344FAA00080A0D /* Ray.cpp in Sources */ = {isa = PBXBuildFile; fileRef = 0012529212344FAA00080A0D /* Ray.cpp */; };
		0012529512344FAA00080A0D /* Ray.cpp in Sources */ = {isa = PBXBuildFile; fileRef = 0012529212344FAA00080A0D /* Ray.cpp */; };
		00131434159E330F00C8D927 /* Display.cpp in Sources */ = {isa = PBXBuildFile; fileRef = 0071BD080FB9FA2C0092E7D6 /* Display.cpp */; };
		00131436159E331000C8D927 /* Display.cpp in Sources */ = {isa = PBXBuildFile; fileRef = 0071BD080FB9FA2C0092E7D6 /* Display.cpp */; };
		0014407F14CDB8D900D99000 /* Plane.h in Headers */ = {isa = PBXBuildFile; fileRef = 0014407E14CDB8D900D99000 /* Plane.h */; };
		0014408014CDB8D900D99000 /* Plane.h in Headers */ = {isa = PBXBuildFile; fileRef = 0014407E14CDB8D900D99000 /* Plane.h */; };
		0014408114CDB8D900D99000 /* Plane.h in Headers */ = {isa = PBXBuildFile; fileRef = 0014407E14CDB8D900D99000 /* Plane.h */; };
		001E355F115D5EFA000C228C /* Xml.cpp in Sources */ = {isa = PBXBuildFile; fileRef = 001E355E115D5EFA000C228C /* Xml.cpp */; };
		001E3560115D5EFA000C228C /* Xml.cpp in Sources */ = {isa = PBXBuildFile; fileRef = 001E355E115D5EFA000C228C /* Xml.cpp */; };
		001E3561115D5EFA000C228C /* Xml.cpp in Sources */ = {isa = PBXBuildFile; fileRef = 001E355E115D5EFA000C228C /* Xml.cpp */; };
		001E3563115D5F14000C228C /* Xml.h in Headers */ = {isa = PBXBuildFile; fileRef = 001E3562115D5F14000C228C /* Xml.h */; };
		001E3564115D5F14000C228C /* Xml.h in Headers */ = {isa = PBXBuildFile; fileRef = 001E3562115D5F14000C228C /* Xml.h */; };
		001E3565115D5F14000C228C /* Xml.h in Headers */ = {isa = PBXBuildFile; fileRef = 001E3562115D5F14000C228C /* Xml.h */; };
		001F520A0FCF99A10021731E /* Path2d.cpp in Sources */ = {isa = PBXBuildFile; fileRef = 001F52090FCF99A10021731E /* Path2d.cpp */; };
		00241A0D0E80375A004D34EB /* Cinder.h in Headers */ = {isa = PBXBuildFile; fileRef = 00241A0C0E80375A004D34EB /* Cinder.h */; };
		00241AB40E830DBA004D34EB /* Camera.h in Headers */ = {isa = PBXBuildFile; fileRef = 00241AAE0E830DBA004D34EB /* Camera.h */; };
		00241AB50E830DBA004D34EB /* CinderMath.h in Headers */ = {isa = PBXBuildFile; fileRef = 00241AAF0E830DBA004D34EB /* CinderMath.h */; };
		00241AB60E830DBA004D34EB /* Matrix.h in Headers */ = {isa = PBXBuildFile; fileRef = 00241AB00E830DBA004D34EB /* Matrix.h */; };
		00241AB70E830DBA004D34EB /* Quaternion.h in Headers */ = {isa = PBXBuildFile; fileRef = 00241AB10E830DBA004D34EB /* Quaternion.h */; };
		00241AB80E830DBA004D34EB /* Rand.h in Headers */ = {isa = PBXBuildFile; fileRef = 00241AB20E830DBA004D34EB /* Rand.h */; };
		00241AB90E830DBA004D34EB /* Vector.h in Headers */ = {isa = PBXBuildFile; fileRef = 00241AB30E830DBA004D34EB /* Vector.h */; };
		00241ABF0E830DD5004D34EB /* Camera.cpp in Sources */ = {isa = PBXBuildFile; fileRef = 00241ABC0E830DD5004D34EB /* Camera.cpp */; };
		00241AC00E830DD5004D34EB /* Matrix.cpp in Sources */ = {isa = PBXBuildFile; fileRef = 00241ABD0E830DD5004D34EB /* Matrix.cpp */; };
		002991B719B92C080002BC2D /* CinderGlm.h in Headers */ = {isa = PBXBuildFile; fileRef = 002991B619B92C080002BC2D /* CinderGlm.h */; };
		002DFC060FA50D0200E45AE0 /* TriMesh.h in Headers */ = {isa = PBXBuildFile; fileRef = 002DFC050FA50D0200E45AE0 /* TriMesh.h */; };
		002DFC080FA50D1600E45AE0 /* TriMesh.cpp in Sources */ = {isa = PBXBuildFile; fileRef = 002DFC070FA50D1600E45AE0 /* TriMesh.cpp */; };
		002DFD510FA5600900E45AE0 /* ObjLoader.cpp in Sources */ = {isa = PBXBuildFile; fileRef = 002DFD500FA5600900E45AE0 /* ObjLoader.cpp */; };
		002DFD540FA5602900E45AE0 /* ObjLoader.h in Headers */ = {isa = PBXBuildFile; fileRef = 002DFD530FA5602900E45AE0 /* ObjLoader.h */; };
		002F8F73103AFD9A0077CB91 /* System.h in Headers */ = {isa = PBXBuildFile; fileRef = 002F8F71103AFD9A0077CB91 /* System.h */; };
		002F8F76103AFEBF0077CB91 /* System.cpp in Sources */ = {isa = PBXBuildFile; fileRef = 002F8F74103AFEBF0077CB91 /* System.cpp */; };
		003133A4129EB85D009DC098 /* Blend.h in Headers */ = {isa = PBXBuildFile; fileRef = 003133A3129EB85D009DC098 /* Blend.h */; };
		003133A5129EB85D009DC098 /* Blend.h in Headers */ = {isa = PBXBuildFile; fileRef = 003133A3129EB85D009DC098 /* Blend.h */; };
		003133A6129EB85D009DC098 /* Blend.h in Headers */ = {isa = PBXBuildFile; fileRef = 003133A3129EB85D009DC098 /* Blend.h */; };
		0032FD2910BB46F500C63A9D /* Exception.h in Headers */ = {isa = PBXBuildFile; fileRef = 0032FD2810BB46F500C63A9D /* Exception.h */; };
		0032FD2B10BB472E00C63A9D /* Exception.cpp in Sources */ = {isa = PBXBuildFile; fileRef = 0032FD2A10BB472E00C63A9D /* Exception.cpp */; };
		0034C311151A5752003F2E30 /* Unicode.h in Headers */ = {isa = PBXBuildFile; fileRef = 0034C310151A5752003F2E30 /* Unicode.h */; };
		0034C318151A5B7F003F2E30 /* Unicode.cpp in Sources */ = {isa = PBXBuildFile; fileRef = 0034C317151A5B7F003F2E30 /* Unicode.cpp */; };
		0034C319151A5B7F003F2E30 /* Unicode.cpp in Sources */ = {isa = PBXBuildFile; fileRef = 0034C317151A5B7F003F2E30 /* Unicode.cpp */; };
		0034C31A151A5B7F003F2E30 /* Unicode.cpp in Sources */ = {isa = PBXBuildFile; fileRef = 0034C317151A5B7F003F2E30 /* Unicode.cpp */; };
		0034C321151A5B9F003F2E30 /* linebreak.c in Sources */ = {isa = PBXBuildFile; fileRef = 0034C31C151A5B9F003F2E30 /* linebreak.c */; };
		0034C322151A5B9F003F2E30 /* linebreak.c in Sources */ = {isa = PBXBuildFile; fileRef = 0034C31C151A5B9F003F2E30 /* linebreak.c */; };
		0034C323151A5B9F003F2E30 /* linebreak.c in Sources */ = {isa = PBXBuildFile; fileRef = 0034C31C151A5B9F003F2E30 /* linebreak.c */; };
		0034C324151A5B9F003F2E30 /* linebreak.h in Headers */ = {isa = PBXBuildFile; fileRef = 0034C31D151A5B9F003F2E30 /* linebreak.h */; };
		0034C325151A5B9F003F2E30 /* linebreak.h in Headers */ = {isa = PBXBuildFile; fileRef = 0034C31D151A5B9F003F2E30 /* linebreak.h */; };
		0034C326151A5B9F003F2E30 /* linebreak.h in Headers */ = {isa = PBXBuildFile; fileRef = 0034C31D151A5B9F003F2E30 /* linebreak.h */; };
		0034C327151A5B9F003F2E30 /* linebreakdata.c in Sources */ = {isa = PBXBuildFile; fileRef = 0034C31E151A5B9F003F2E30 /* linebreakdata.c */; };
		0034C328151A5B9F003F2E30 /* linebreakdata.c in Sources */ = {isa = PBXBuildFile; fileRef = 0034C31E151A5B9F003F2E30 /* linebreakdata.c */; };
		0034C329151A5B9F003F2E30 /* linebreakdata.c in Sources */ = {isa = PBXBuildFile; fileRef = 0034C31E151A5B9F003F2E30 /* linebreakdata.c */; };
		0034C32A151A5B9F003F2E30 /* linebreakdef.c in Sources */ = {isa = PBXBuildFile; fileRef = 0034C31F151A5B9F003F2E30 /* linebreakdef.c */; };
		0034C32B151A5B9F003F2E30 /* linebreakdef.c in Sources */ = {isa = PBXBuildFile; fileRef = 0034C31F151A5B9F003F2E30 /* linebreakdef.c */; };
		0034C32C151A5B9F003F2E30 /* linebreakdef.c in Sources */ = {isa = PBXBuildFile; fileRef = 0034C31F151A5B9F003F2E30 /* linebreakdef.c */; };
		0034C32D151A5B9F003F2E30 /* linebreakdef.h in Headers */ = {isa = PBXBuildFile; fileRef = 0034C320151A5B9F003F2E30 /* linebreakdef.h */; };
		0034C32E151A5B9F003F2E30 /* linebreakdef.h in Headers */ = {isa = PBXBuildFile; fileRef = 0034C320151A5B9F003F2E30 /* linebreakdef.h */; };
		0034C32F151A5B9F003F2E30 /* linebreakdef.h in Headers */ = {isa = PBXBuildFile; fileRef = 0034C320151A5B9F003F2E30 /* linebreakdef.h */; };
		003832DF0E9C03CB00ACB120 /* Stream.h in Headers */ = {isa = PBXBuildFile; fileRef = 003832DE0E9C03CB00ACB120 /* Stream.h */; };
		003832E40E9C04AD00ACB120 /* Stream.cpp in Sources */ = {isa = PBXBuildFile; fileRef = 003832E30E9C04AD00ACB120 /* Stream.cpp */; };
		0039FD22115B123B00BA0BAD /* CinderCocoaTouch.mm in Sources */ = {isa = PBXBuildFile; fileRef = 0039FD21115B123B00BA0BAD /* CinderCocoaTouch.mm */; };
		0039FD23115B123B00BA0BAD /* CinderCocoaTouch.mm in Sources */ = {isa = PBXBuildFile; fileRef = 0039FD21115B123B00BA0BAD /* CinderCocoaTouch.mm */; };
		0039FD25115B125400BA0BAD /* CinderCocoaTouch.h in Headers */ = {isa = PBXBuildFile; fileRef = 0039FD24115B125400BA0BAD /* CinderCocoaTouch.h */; };
		0039FD26115B125400BA0BAD /* CinderCocoaTouch.h in Headers */ = {isa = PBXBuildFile; fileRef = 0039FD24115B125400BA0BAD /* CinderCocoaTouch.h */; };
		003ADB621038846A00ACF6F2 /* Params.h in Headers */ = {isa = PBXBuildFile; fileRef = 003ADB601038846A00ACF6F2 /* Params.h */; };
		003ADB65103884C800ACF6F2 /* Params.cpp in Sources */ = {isa = PBXBuildFile; fileRef = 003ADB63103884C800ACF6F2 /* Params.cpp */; };
		003ADB7F1038973700ACF6F2 /* TwBar.h in Headers */ = {isa = PBXBuildFile; fileRef = 003ADB6B1038973700ACF6F2 /* TwBar.h */; };
		003ADB801038973700ACF6F2 /* AntPerfTimer.h in Headers */ = {isa = PBXBuildFile; fileRef = 003ADB6C1038973700ACF6F2 /* AntPerfTimer.h */; };
		003ADB811038973700ACF6F2 /* TwGraph.h in Headers */ = {isa = PBXBuildFile; fileRef = 003ADB6D1038973700ACF6F2 /* TwGraph.h */; };
		003ADB821038973700ACF6F2 /* TwFonts.h in Headers */ = {isa = PBXBuildFile; fileRef = 003ADB6E1038973700ACF6F2 /* TwFonts.h */; };
		003ADB851038973700ACF6F2 /* TwColors.h in Headers */ = {isa = PBXBuildFile; fileRef = 003ADB711038973700ACF6F2 /* TwColors.h */; };
		003ADB861038973700ACF6F2 /* resource.h in Headers */ = {isa = PBXBuildFile; fileRef = 003ADB721038973700ACF6F2 /* resource.h */; };
		003ADB871038973700ACF6F2 /* TwPrecomp.h in Headers */ = {isa = PBXBuildFile; fileRef = 003ADB731038973700ACF6F2 /* TwPrecomp.h */; };
		003ADB881038973700ACF6F2 /* TwMgr.h in Headers */ = {isa = PBXBuildFile; fileRef = 003ADB741038973700ACF6F2 /* TwMgr.h */; };
		003ADB971038974A00ACF6F2 /* TwMgr.cpp in Sources */ = {isa = PBXBuildFile; fileRef = 003ADB891038974A00ACF6F2 /* TwMgr.cpp */; settings = {COMPILER_FLAGS = "-Wno-tautological-compare -Wno-switch -Wno-shift-op-parentheses"; }; };
		003ADB981038974A00ACF6F2 /* TwPrecomp.cpp in Sources */ = {isa = PBXBuildFile; fileRef = 003ADB8A1038974A00ACF6F2 /* TwPrecomp.cpp */; };
		003ADB9A1038974A00ACF6F2 /* TwFonts.cpp in Sources */ = {isa = PBXBuildFile; fileRef = 003ADB8C1038974A00ACF6F2 /* TwFonts.cpp */; settings = {COMPILER_FLAGS = "-Wno-unused-const-variable"; }; };
		003ADB9B1038974A00ACF6F2 /* TwColors.cpp in Sources */ = {isa = PBXBuildFile; fileRef = 003ADB8D1038974A00ACF6F2 /* TwColors.cpp */; };
		003ADB9D1038974A00ACF6F2 /* TwBar.cpp in Sources */ = {isa = PBXBuildFile; fileRef = 003ADB8F1038974A00ACF6F2 /* TwBar.cpp */; };
		003ADBA01038996800ACF6F2 /* AntTweakBar.h in Headers */ = {isa = PBXBuildFile; fileRef = 003ADB9E1038996800ACF6F2 /* AntTweakBar.h */; };
		003FAA9F1290CC90002D6860 /* Clipboard.cpp in Sources */ = {isa = PBXBuildFile; fileRef = 003FAA9E1290CC90002D6860 /* Clipboard.cpp */; };
		003FAAA31290CCB1002D6860 /* Clipboard.h in Headers */ = {isa = PBXBuildFile; fileRef = 003FAAA21290CCB1002D6860 /* Clipboard.h */; };
		003FAAB81290E01D002D6860 /* Clipboard.cpp in Sources */ = {isa = PBXBuildFile; fileRef = 003FAA9E1290CC90002D6860 /* Clipboard.cpp */; };
		003FAAB91290E01E002D6860 /* Clipboard.cpp in Sources */ = {isa = PBXBuildFile; fileRef = 003FAA9E1290CC90002D6860 /* Clipboard.cpp */; };
		004172FA14C9BE520070C0D1 /* Frustum.h in Headers */ = {isa = PBXBuildFile; fileRef = 004172F914C9BE520070C0D1 /* Frustum.h */; };
		004172FC14C9BE580070C0D1 /* Frustum.h in Headers */ = {isa = PBXBuildFile; fileRef = 004172F914C9BE520070C0D1 /* Frustum.h */; };
		004172FD14C9BE580070C0D1 /* Frustum.h in Headers */ = {isa = PBXBuildFile; fileRef = 004172F914C9BE520070C0D1 /* Frustum.h */; };
		004172FF14C9BE760070C0D1 /* Frustum.cpp in Sources */ = {isa = PBXBuildFile; fileRef = 004172FE14C9BE760070C0D1 /* Frustum.cpp */; };
		0041730014C9BE760070C0D1 /* Frustum.cpp in Sources */ = {isa = PBXBuildFile; fileRef = 004172FE14C9BE760070C0D1 /* Frustum.cpp */; };
		0041730114C9BE760070C0D1 /* Frustum.cpp in Sources */ = {isa = PBXBuildFile; fileRef = 004172FE14C9BE760070C0D1 /* Frustum.cpp */; };
		0041730314C9BE8E0070C0D1 /* Plane.cpp in Sources */ = {isa = PBXBuildFile; fileRef = 0041730214C9BE8E0070C0D1 /* Plane.cpp */; };
		0041730414C9BE8E0070C0D1 /* Plane.cpp in Sources */ = {isa = PBXBuildFile; fileRef = 0041730214C9BE8E0070C0D1 /* Plane.cpp */; };
		0041730514C9BE8E0070C0D1 /* Plane.cpp in Sources */ = {isa = PBXBuildFile; fileRef = 0041730214C9BE8E0070C0D1 /* Plane.cpp */; };
		00419C6E11057CC6007EC9AD /* EdgeDetect.cpp in Sources */ = {isa = PBXBuildFile; fileRef = 00419C6511057CC6007EC9AD /* EdgeDetect.cpp */; };
		00419C6F11057CC6007EC9AD /* Fill.cpp in Sources */ = {isa = PBXBuildFile; fileRef = 00419C6611057CC6007EC9AD /* Fill.cpp */; };
		00419C7011057CC6007EC9AD /* Flip.cpp in Sources */ = {isa = PBXBuildFile; fileRef = 00419C6711057CC6007EC9AD /* Flip.cpp */; };
		00419C7111057CC6007EC9AD /* Grayscale.cpp in Sources */ = {isa = PBXBuildFile; fileRef = 00419C6811057CC6007EC9AD /* Grayscale.cpp */; };
		00419C7211057CC6007EC9AD /* Hdr.cpp in Sources */ = {isa = PBXBuildFile; fileRef = 00419C6911057CC6007EC9AD /* Hdr.cpp */; };
		00419C7311057CC6007EC9AD /* Premultiply.cpp in Sources */ = {isa = PBXBuildFile; fileRef = 00419C6A11057CC6007EC9AD /* Premultiply.cpp */; };
		00419C7411057CC6007EC9AD /* Resize.cpp in Sources */ = {isa = PBXBuildFile; fileRef = 00419C6B11057CC6007EC9AD /* Resize.cpp */; };
		00419C7511057CC6007EC9AD /* Threshold.cpp in Sources */ = {isa = PBXBuildFile; fileRef = 00419C6C11057CC6007EC9AD /* Threshold.cpp */; };
		00419C7611057CC6007EC9AD /* Trim.cpp in Sources */ = {isa = PBXBuildFile; fileRef = 00419C6D11057CC6007EC9AD /* Trim.cpp */; };
		00419C8011057CDB007EC9AD /* EdgeDetect.h in Headers */ = {isa = PBXBuildFile; fileRef = 00419C7711057CDB007EC9AD /* EdgeDetect.h */; };
		00419C8111057CDB007EC9AD /* Fill.h in Headers */ = {isa = PBXBuildFile; fileRef = 00419C7811057CDB007EC9AD /* Fill.h */; };
		00419C8211057CDB007EC9AD /* Flip.h in Headers */ = {isa = PBXBuildFile; fileRef = 00419C7911057CDB007EC9AD /* Flip.h */; };
		00419C8311057CDB007EC9AD /* Grayscale.h in Headers */ = {isa = PBXBuildFile; fileRef = 00419C7A11057CDB007EC9AD /* Grayscale.h */; };
		00419C8411057CDB007EC9AD /* Hdr.h in Headers */ = {isa = PBXBuildFile; fileRef = 00419C7B11057CDB007EC9AD /* Hdr.h */; };
		00419C8511057CDB007EC9AD /* Premultiply.h in Headers */ = {isa = PBXBuildFile; fileRef = 00419C7C11057CDB007EC9AD /* Premultiply.h */; };
		00419C8611057CDB007EC9AD /* Resize.h in Headers */ = {isa = PBXBuildFile; fileRef = 00419C7D11057CDB007EC9AD /* Resize.h */; };
		00419C8711057CDB007EC9AD /* Threshold.h in Headers */ = {isa = PBXBuildFile; fileRef = 00419C7E11057CDB007EC9AD /* Threshold.h */; };
		00419C8811057CDB007EC9AD /* Trim.h in Headers */ = {isa = PBXBuildFile; fileRef = 00419C7F11057CDB007EC9AD /* Trim.h */; };
		0049A349116EE655007DDFB0 /* AxisAlignedBox.cpp in Sources */ = {isa = PBXBuildFile; fileRef = 0049A348116EE655007DDFB0 /* AxisAlignedBox.cpp */; };
		0049A34A116EE65C007DDFB0 /* AxisAlignedBox.cpp in Sources */ = {isa = PBXBuildFile; fileRef = 0049A348116EE655007DDFB0 /* AxisAlignedBox.cpp */; };
		0049A34B116EE65D007DDFB0 /* AxisAlignedBox.cpp in Sources */ = {isa = PBXBuildFile; fileRef = 0049A348116EE655007DDFB0 /* AxisAlignedBox.cpp */; };
		0049A34D116EE675007DDFB0 /* AxisAlignedBox.h in Headers */ = {isa = PBXBuildFile; fileRef = 0049A34C116EE675007DDFB0 /* AxisAlignedBox.h */; };
		0049A34E116EE675007DDFB0 /* AxisAlignedBox.h in Headers */ = {isa = PBXBuildFile; fileRef = 0049A34C116EE675007DDFB0 /* AxisAlignedBox.h */; };
		0049A34F116EE675007DDFB0 /* AxisAlignedBox.h in Headers */ = {isa = PBXBuildFile; fileRef = 0049A34C116EE675007DDFB0 /* AxisAlignedBox.h */; };
		0049C1B71010E5B10015B4B9 /* Renderer.cpp in Sources */ = {isa = PBXBuildFile; fileRef = 0049C1B61010E5B10015B4B9 /* Renderer.cpp */; };
		005374F51194F584004D686E /* Text.cpp in Sources */ = {isa = PBXBuildFile; fileRef = 0005291F0FFBF4C200F19492 /* Text.cpp */; };
		005374F61194F584004D686E /* Text.cpp in Sources */ = {isa = PBXBuildFile; fileRef = 0005291F0FFBF4C200F19492 /* Text.cpp */; };
		005374F71194F588004D686E /* Font.cpp in Sources */ = {isa = PBXBuildFile; fileRef = 00C071AF0FF16244004801EA /* Font.cpp */; };
		005374F81194F589004D686E /* Font.cpp in Sources */ = {isa = PBXBuildFile; fileRef = 00C071AF0FF16244004801EA /* Font.cpp */; };
		0055BE991AD099DE00813C09 /* Checkerboard.cpp in Sources */ = {isa = PBXBuildFile; fileRef = 0055BE981AD099DE00813C09 /* Checkerboard.cpp */; };
		0055BE9A1AD099DE00813C09 /* Checkerboard.cpp in Sources */ = {isa = PBXBuildFile; fileRef = 0055BE981AD099DE00813C09 /* Checkerboard.cpp */; };
		0055BE9B1AD099DE00813C09 /* Checkerboard.cpp in Sources */ = {isa = PBXBuildFile; fileRef = 0055BE981AD099DE00813C09 /* Checkerboard.cpp */; };
		0059BD33151CF5540063F095 /* ConcurrentCircularBuffer.h in Headers */ = {isa = PBXBuildFile; fileRef = 0059BD32151CF5540063F095 /* ConcurrentCircularBuffer.h */; };
		0059BD34151CF5540063F095 /* ConcurrentCircularBuffer.h in Headers */ = {isa = PBXBuildFile; fileRef = 0059BD32151CF5540063F095 /* ConcurrentCircularBuffer.h */; };
		0059BD35151CF5540063F095 /* ConcurrentCircularBuffer.h in Headers */ = {isa = PBXBuildFile; fileRef = 0059BD32151CF5540063F095 /* ConcurrentCircularBuffer.h */; };
		005C0CE914CBB3DB00A12CD2 /* Base64.h in Headers */ = {isa = PBXBuildFile; fileRef = 005C0CE814CBB3DB00A12CD2 /* Base64.h */; };
		005C0CEA14CBB3DB00A12CD2 /* Base64.h in Headers */ = {isa = PBXBuildFile; fileRef = 005C0CE814CBB3DB00A12CD2 /* Base64.h */; };
		005C0CEB14CBB3DB00A12CD2 /* Base64.h in Headers */ = {isa = PBXBuildFile; fileRef = 005C0CE814CBB3DB00A12CD2 /* Base64.h */; };
		005C0CED14CBB47500A12CD2 /* Base64.cpp in Sources */ = {isa = PBXBuildFile; fileRef = 005C0CEC14CBB47500A12CD2 /* Base64.cpp */; };
		005C0CEE14CBB47500A12CD2 /* Base64.cpp in Sources */ = {isa = PBXBuildFile; fileRef = 005C0CEC14CBB47500A12CD2 /* Base64.cpp */; };
		005C0CEF14CBB47500A12CD2 /* Base64.cpp in Sources */ = {isa = PBXBuildFile; fileRef = 005C0CEC14CBB47500A12CD2 /* Base64.cpp */; };
		006228E210C8248800A8191C /* DataSource.h in Headers */ = {isa = PBXBuildFile; fileRef = 006228E110C8248800A8191C /* DataSource.h */; };
		006228E410C8273C00A8191C /* DataSource.cpp in Sources */ = {isa = PBXBuildFile; fileRef = 006228E310C8273C00A8191C /* DataSource.cpp */; };
		0062484F122F607500039A7A /* Filesystem.h in Headers */ = {isa = PBXBuildFile; fileRef = 0062484D122F607500039A7A /* Filesystem.h */; };
		00624850122F607500039A7A /* Function.h in Headers */ = {isa = PBXBuildFile; fileRef = 0062484E122F607500039A7A /* Function.h */; };
		00624851122F607500039A7A /* Filesystem.h in Headers */ = {isa = PBXBuildFile; fileRef = 0062484D122F607500039A7A /* Filesystem.h */; };
		00624852122F607500039A7A /* Function.h in Headers */ = {isa = PBXBuildFile; fileRef = 0062484E122F607500039A7A /* Function.h */; };
		00624853122F607500039A7A /* Filesystem.h in Headers */ = {isa = PBXBuildFile; fileRef = 0062484D122F607500039A7A /* Filesystem.h */; };
		00624854122F607500039A7A /* Function.h in Headers */ = {isa = PBXBuildFile; fileRef = 0062484E122F607500039A7A /* Function.h */; };
		006D704019940F25008149E2 /* RendererGl.cpp in Sources */ = {isa = PBXBuildFile; fileRef = 006D703F19940F25008149E2 /* RendererGl.cpp */; };
		006D704119940F25008149E2 /* RendererGl.cpp in Sources */ = {isa = PBXBuildFile; fileRef = 006D703F19940F25008149E2 /* RendererGl.cpp */; };
		006D704219940F25008149E2 /* RendererGl.cpp in Sources */ = {isa = PBXBuildFile; fileRef = 006D703F19940F25008149E2 /* RendererGl.cpp */; };
		006D704A19942BF5008149E2 /* AvfUtils.mm in Sources */ = {isa = PBXBuildFile; fileRef = 006D704319942BF5008149E2 /* AvfUtils.mm */; };
		006D704B19942BF5008149E2 /* AvfUtils.mm in Sources */ = {isa = PBXBuildFile; fileRef = 006D704319942BF5008149E2 /* AvfUtils.mm */; };
		006D704C19942BF5008149E2 /* AvfUtils.mm in Sources */ = {isa = PBXBuildFile; fileRef = 006D704319942BF5008149E2 /* AvfUtils.mm */; };
		006D704D19942BF5008149E2 /* MovieWriter.cpp in Sources */ = {isa = PBXBuildFile; fileRef = 006D704419942BF5008149E2 /* MovieWriter.cpp */; };
		006D705019942BF5008149E2 /* QuickTimeGlImplAvf.cpp in Sources */ = {isa = PBXBuildFile; fileRef = 006D704519942BF5008149E2 /* QuickTimeGlImplAvf.cpp */; };
		006D705119942BF5008149E2 /* QuickTimeGlImplAvf.cpp in Sources */ = {isa = PBXBuildFile; fileRef = 006D704519942BF5008149E2 /* QuickTimeGlImplAvf.cpp */; };
		006D705219942BF5008149E2 /* QuickTimeGlImplAvf.cpp in Sources */ = {isa = PBXBuildFile; fileRef = 006D704519942BF5008149E2 /* QuickTimeGlImplAvf.cpp */; };
		006D705319942BF5008149E2 /* QuickTimeGlImplLegacy.cpp in Sources */ = {isa = PBXBuildFile; fileRef = 006D704619942BF5008149E2 /* QuickTimeGlImplLegacy.cpp */; };
		006D705619942BF5008149E2 /* QuickTimeImplAvf.mm in Sources */ = {isa = PBXBuildFile; fileRef = 006D704719942BF5008149E2 /* QuickTimeImplAvf.mm */; };
		006D705719942BF5008149E2 /* QuickTimeImplAvf.mm in Sources */ = {isa = PBXBuildFile; fileRef = 006D704719942BF5008149E2 /* QuickTimeImplAvf.mm */; };
		006D705819942BF5008149E2 /* QuickTimeImplAvf.mm in Sources */ = {isa = PBXBuildFile; fileRef = 006D704719942BF5008149E2 /* QuickTimeImplAvf.mm */; };
		006D705919942BF5008149E2 /* QuickTimeImplLegacy.cpp in Sources */ = {isa = PBXBuildFile; fileRef = 006D704819942BF5008149E2 /* QuickTimeImplLegacy.cpp */; };
		006D705C19942BF5008149E2 /* QuickTimeUtils.cpp in Sources */ = {isa = PBXBuildFile; fileRef = 006D704919942BF5008149E2 /* QuickTimeUtils.cpp */; };
		006D706919942C31008149E2 /* AvfUtils.h in Headers */ = {isa = PBXBuildFile; fileRef = 006D706019942C31008149E2 /* AvfUtils.h */; };
		006D706A19942C31008149E2 /* AvfUtils.h in Headers */ = {isa = PBXBuildFile; fileRef = 006D706019942C31008149E2 /* AvfUtils.h */; };
		006D706B19942C31008149E2 /* AvfUtils.h in Headers */ = {isa = PBXBuildFile; fileRef = 006D706019942C31008149E2 /* AvfUtils.h */; };
		006D706C19942C31008149E2 /* MovieWriter.h in Headers */ = {isa = PBXBuildFile; fileRef = 006D706119942C31008149E2 /* MovieWriter.h */; };
		006D706D19942C31008149E2 /* MovieWriter.h in Headers */ = {isa = PBXBuildFile; fileRef = 006D706119942C31008149E2 /* MovieWriter.h */; };
		006D706E19942C31008149E2 /* MovieWriter.h in Headers */ = {isa = PBXBuildFile; fileRef = 006D706119942C31008149E2 /* MovieWriter.h */; };
		006D706F19942C31008149E2 /* QuickTime.h in Headers */ = {isa = PBXBuildFile; fileRef = 006D706219942C31008149E2 /* QuickTime.h */; };
		006D707019942C31008149E2 /* QuickTime.h in Headers */ = {isa = PBXBuildFile; fileRef = 006D706219942C31008149E2 /* QuickTime.h */; };
		006D707119942C31008149E2 /* QuickTime.h in Headers */ = {isa = PBXBuildFile; fileRef = 006D706219942C31008149E2 /* QuickTime.h */; };
		006D707219942C31008149E2 /* QuickTimeGl.h in Headers */ = {isa = PBXBuildFile; fileRef = 006D706319942C31008149E2 /* QuickTimeGl.h */; };
		006D707319942C31008149E2 /* QuickTimeGl.h in Headers */ = {isa = PBXBuildFile; fileRef = 006D706319942C31008149E2 /* QuickTimeGl.h */; };
		006D707419942C31008149E2 /* QuickTimeGl.h in Headers */ = {isa = PBXBuildFile; fileRef = 006D706319942C31008149E2 /* QuickTimeGl.h */; };
		006D707519942C31008149E2 /* QuickTimeGlImplAvf.h in Headers */ = {isa = PBXBuildFile; fileRef = 006D706419942C31008149E2 /* QuickTimeGlImplAvf.h */; };
		006D707619942C31008149E2 /* QuickTimeGlImplAvf.h in Headers */ = {isa = PBXBuildFile; fileRef = 006D706419942C31008149E2 /* QuickTimeGlImplAvf.h */; };
		006D707719942C31008149E2 /* QuickTimeGlImplAvf.h in Headers */ = {isa = PBXBuildFile; fileRef = 006D706419942C31008149E2 /* QuickTimeGlImplAvf.h */; };
		006D707819942C31008149E2 /* QuickTimeGlImplLegacy.h in Headers */ = {isa = PBXBuildFile; fileRef = 006D706519942C31008149E2 /* QuickTimeGlImplLegacy.h */; };
		006D707919942C31008149E2 /* QuickTimeGlImplLegacy.h in Headers */ = {isa = PBXBuildFile; fileRef = 006D706519942C31008149E2 /* QuickTimeGlImplLegacy.h */; };
		006D707A19942C31008149E2 /* QuickTimeGlImplLegacy.h in Headers */ = {isa = PBXBuildFile; fileRef = 006D706519942C31008149E2 /* QuickTimeGlImplLegacy.h */; };
		006D707B19942C31008149E2 /* QuickTimeImplAvf.h in Headers */ = {isa = PBXBuildFile; fileRef = 006D706619942C31008149E2 /* QuickTimeImplAvf.h */; };
		006D707C19942C31008149E2 /* QuickTimeImplAvf.h in Headers */ = {isa = PBXBuildFile; fileRef = 006D706619942C31008149E2 /* QuickTimeImplAvf.h */; };
		006D707D19942C31008149E2 /* QuickTimeImplAvf.h in Headers */ = {isa = PBXBuildFile; fileRef = 006D706619942C31008149E2 /* QuickTimeImplAvf.h */; };
		006D707E19942C31008149E2 /* QuickTimeImplLegacy.h in Headers */ = {isa = PBXBuildFile; fileRef = 006D706719942C31008149E2 /* QuickTimeImplLegacy.h */; };
		006D707F19942C31008149E2 /* QuickTimeImplLegacy.h in Headers */ = {isa = PBXBuildFile; fileRef = 006D706719942C31008149E2 /* QuickTimeImplLegacy.h */; };
		006D708019942C31008149E2 /* QuickTimeImplLegacy.h in Headers */ = {isa = PBXBuildFile; fileRef = 006D706719942C31008149E2 /* QuickTimeImplLegacy.h */; };
		006D708119942C31008149E2 /* QuickTimeUtils.h in Headers */ = {isa = PBXBuildFile; fileRef = 006D706819942C31008149E2 /* QuickTimeUtils.h */; };
		006D708219942C31008149E2 /* QuickTimeUtils.h in Headers */ = {isa = PBXBuildFile; fileRef = 006D706819942C31008149E2 /* QuickTimeUtils.h */; };
		006D708319942C31008149E2 /* QuickTimeUtils.h in Headers */ = {isa = PBXBuildFile; fileRef = 006D706819942C31008149E2 /* QuickTimeUtils.h */; };
		00704FD01114F93F003FCAE4 /* Cinder.h in Headers */ = {isa = PBXBuildFile; fileRef = 00241A0C0E80375A004D34EB /* Cinder.h */; };
		00704FD11114F93F003FCAE4 /* Camera.h in Headers */ = {isa = PBXBuildFile; fileRef = 00241AAE0E830DBA004D34EB /* Camera.h */; };
		00704FD21114F93F003FCAE4 /* CinderMath.h in Headers */ = {isa = PBXBuildFile; fileRef = 00241AAF0E830DBA004D34EB /* CinderMath.h */; };
		00704FD31114F93F003FCAE4 /* Matrix.h in Headers */ = {isa = PBXBuildFile; fileRef = 00241AB00E830DBA004D34EB /* Matrix.h */; };
		00704FD41114F93F003FCAE4 /* Quaternion.h in Headers */ = {isa = PBXBuildFile; fileRef = 00241AB10E830DBA004D34EB /* Quaternion.h */; };
		00704FD51114F93F003FCAE4 /* Rand.h in Headers */ = {isa = PBXBuildFile; fileRef = 00241AB20E830DBA004D34EB /* Rand.h */; };
		00704FD61114F93F003FCAE4 /* Vector.h in Headers */ = {isa = PBXBuildFile; fileRef = 00241AB30E830DBA004D34EB /* Vector.h */; };
		00704FDA1114F93F003FCAE4 /* Channel.h in Headers */ = {isa = PBXBuildFile; fileRef = 008CE8360E9466F300644A05 /* Channel.h */; };
		00704FDB1114F93F003FCAE4 /* Surface.h in Headers */ = {isa = PBXBuildFile; fileRef = 008CE8370E9466F300644A05 /* Surface.h */; };
		00704FDC1114F93F003FCAE4 /* ChanTraits.h in Headers */ = {isa = PBXBuildFile; fileRef = 008CE84A0E9467C200644A05 /* ChanTraits.h */; };
		00704FDD1114F93F003FCAE4 /* Area.h in Headers */ = {isa = PBXBuildFile; fileRef = 008CE8530E94693900644A05 /* Area.h */; };
		00704FE01114F93F003FCAE4 /* Stream.h in Headers */ = {isa = PBXBuildFile; fileRef = 003832DE0E9C03CB00ACB120 /* Stream.h */; };
		00704FE21114F93F003FCAE4 /* Capture.h in Headers */ = {isa = PBXBuildFile; fileRef = 007438DE0EA7975A005DD3E6 /* Capture.h */; };
		00704FE41114F93F003FCAE4 /* Color.h in Headers */ = {isa = PBXBuildFile; fileRef = 00D23A550EAEB4DE0002BF91 /* Color.h */; };
		00704FE51114F93F003FCAE4 /* Filter.h in Headers */ = {isa = PBXBuildFile; fileRef = 009EEF0D0EB79A91003AB86B /* Filter.h */; };
		00704FE61114F93F003FCAE4 /* Rect.h in Headers */ = {isa = PBXBuildFile; fileRef = 009EEF160EB79C45003AB86B /* Rect.h */; };
		00704FE71114F93F003FCAE4 /* Url.h in Headers */ = {isa = PBXBuildFile; fileRef = 00D92FE00EB8CC7200EE9D75 /* Url.h */; };
		00704FF81114F93F003FCAE4 /* Utilities.h in Headers */ = {isa = PBXBuildFile; fileRef = 00F3BD1F0EBF89B700382AC1 /* Utilities.h */; };
		007050091114F93F003FCAE4 /* CinderCocoa.h in Headers */ = {isa = PBXBuildFile; fileRef = 009987150F79CFE20042F211 /* CinderCocoa.h */; };
		0070500A1114F93F003FCAE4 /* PolyLine.h in Headers */ = {isa = PBXBuildFile; fileRef = 009EE46D0F7A9F6700F17CB1 /* PolyLine.h */; };
		0070500B1114F93F003FCAE4 /* BSplineFit.h in Headers */ = {isa = PBXBuildFile; fileRef = 009EE5740F803F7A00F17CB1 /* BSplineFit.h */; };
		0070500C1114F93F003FCAE4 /* BSpline.h in Headers */ = {isa = PBXBuildFile; fileRef = 009EE5750F803F7A00F17CB1 /* BSpline.h */; };
		0070500D1114F93F003FCAE4 /* BandedMatrix.h in Headers */ = {isa = PBXBuildFile; fileRef = 009EE5760F803F7A00F17CB1 /* BandedMatrix.h */; };
		0070500E1114F93F003FCAE4 /* Perlin.h in Headers */ = {isa = PBXBuildFile; fileRef = 00D2F1150F8D825C00A7189A /* Perlin.h */; };
		0070500F1114F93F003FCAE4 /* Ray.h in Headers */ = {isa = PBXBuildFile; fileRef = 00D2F3EF0F90394000A7189A /* Ray.h */; };
		007050101114F93F003FCAE4 /* Sphere.h in Headers */ = {isa = PBXBuildFile; fileRef = 00D2F6F30F9188FD00A7189A /* Sphere.h */; };
		007050121114F93F003FCAE4 /* Arcball.h in Headers */ = {isa = PBXBuildFile; fileRef = 008876550F957E7300FD55C5 /* Arcball.h */; };
		007050151114F93F003FCAE4 /* TriMesh.h in Headers */ = {isa = PBXBuildFile; fileRef = 002DFC050FA50D0200E45AE0 /* TriMesh.h */; };
		007050161114F93F003FCAE4 /* ObjLoader.h in Headers */ = {isa = PBXBuildFile; fileRef = 002DFD530FA5602900E45AE0 /* ObjLoader.h */; };
		0070501B1114F93F003FCAE4 /* Display.h in Headers */ = {isa = PBXBuildFile; fileRef = 0071BD040FB9F4AD0092E7D6 /* Display.h */; };
		007050211114F93F003FCAE4 /* Font.h in Headers */ = {isa = PBXBuildFile; fileRef = 00C071B20FF16261004801EA /* Font.h */; };
		007050231114F93F003FCAE4 /* Text.h in Headers */ = {isa = PBXBuildFile; fileRef = 000529000FFBE14900F19492 /* Text.h */; };
		007050251114F93F003FCAE4 /* Serial.h in Headers */ = {isa = PBXBuildFile; fileRef = EAC3D1A81011F2E700FFBC9E /* Serial.h */; };
		007050271114F93F003FCAE4 /* Params.h in Headers */ = {isa = PBXBuildFile; fileRef = 003ADB601038846A00ACF6F2 /* Params.h */; };
		007050331114F93F003FCAE4 /* System.h in Headers */ = {isa = PBXBuildFile; fileRef = 002F8F71103AFD9A0077CB91 /* System.h */; };
		007050341114F93F003FCAE4 /* Buffer.h in Headers */ = {isa = PBXBuildFile; fileRef = C70E19FE106AA38700E63577 /* Buffer.h */; };
		007050351114F93F003FCAE4 /* Exception.h in Headers */ = {isa = PBXBuildFile; fileRef = 0032FD2810BB46F500C63A9D /* Exception.h */; };
		007050361114F93F003FCAE4 /* DataSource.h in Headers */ = {isa = PBXBuildFile; fileRef = 006228E110C8248800A8191C /* DataSource.h */; };
		007050371114F93F003FCAE4 /* ImageSourceFileQuartz.h in Headers */ = {isa = PBXBuildFile; fileRef = 009FD55410C9DB0600D63B1B /* ImageSourceFileQuartz.h */; };
		007050381114F93F003FCAE4 /* DataTarget.h in Headers */ = {isa = PBXBuildFile; fileRef = 00BC898C10D2BEA200D6DC59 /* DataTarget.h */; };
		007050391114F93F003FCAE4 /* ImageTargetFileQuartz.h in Headers */ = {isa = PBXBuildFile; fileRef = 00BC89F110D2EA2200D6DC59 /* ImageTargetFileQuartz.h */; };
		0070503B1114F93F003FCAE4 /* ImageIo.h in Headers */ = {isa = PBXBuildFile; fileRef = 009C864910F3D5CB006B6861 /* ImageIo.h */; };
		0070503C1114F93F003FCAE4 /* Shape2d.h in Headers */ = {isa = PBXBuildFile; fileRef = 00B1337610FBBB8900AC7369 /* Shape2d.h */; };
		0070503D1114F93F003FCAE4 /* EdgeDetect.h in Headers */ = {isa = PBXBuildFile; fileRef = 00419C7711057CDB007EC9AD /* EdgeDetect.h */; };
		0070503E1114F93F003FCAE4 /* Fill.h in Headers */ = {isa = PBXBuildFile; fileRef = 00419C7811057CDB007EC9AD /* Fill.h */; };
		0070503F1114F93F003FCAE4 /* Flip.h in Headers */ = {isa = PBXBuildFile; fileRef = 00419C7911057CDB007EC9AD /* Flip.h */; };
		007050401114F93F003FCAE4 /* Grayscale.h in Headers */ = {isa = PBXBuildFile; fileRef = 00419C7A11057CDB007EC9AD /* Grayscale.h */; };
		007050411114F93F003FCAE4 /* Hdr.h in Headers */ = {isa = PBXBuildFile; fileRef = 00419C7B11057CDB007EC9AD /* Hdr.h */; };
		007050421114F93F003FCAE4 /* Premultiply.h in Headers */ = {isa = PBXBuildFile; fileRef = 00419C7C11057CDB007EC9AD /* Premultiply.h */; };
		007050431114F93F003FCAE4 /* Resize.h in Headers */ = {isa = PBXBuildFile; fileRef = 00419C7D11057CDB007EC9AD /* Resize.h */; };
		007050441114F93F003FCAE4 /* Threshold.h in Headers */ = {isa = PBXBuildFile; fileRef = 00419C7E11057CDB007EC9AD /* Threshold.h */; };
		007050451114F93F003FCAE4 /* Trim.h in Headers */ = {isa = PBXBuildFile; fileRef = 00419C7F11057CDB007EC9AD /* Trim.h */; };
		007050491114F93F003FCAE4 /* Camera.cpp in Sources */ = {isa = PBXBuildFile; fileRef = 00241ABC0E830DD5004D34EB /* Camera.cpp */; };
		0070504A1114F93F003FCAE4 /* Matrix.cpp in Sources */ = {isa = PBXBuildFile; fileRef = 00241ABD0E830DD5004D34EB /* Matrix.cpp */; };
		0070504D1114F93F003FCAE4 /* Surface.cpp in Sources */ = {isa = PBXBuildFile; fileRef = 008CE83B0E94672E00644A05 /* Surface.cpp */; };
		0070504E1114F93F003FCAE4 /* Channel.cpp in Sources */ = {isa = PBXBuildFile; fileRef = 008CE83C0E94672E00644A05 /* Channel.cpp */; };
		0070504F1114F93F003FCAE4 /* Area.cpp in Sources */ = {isa = PBXBuildFile; fileRef = 008CE8410E94679D00644A05 /* Area.cpp */; };
		007050511114F93F003FCAE4 /* Rand.cpp in Sources */ = {isa = PBXBuildFile; fileRef = 007B09730E9559960052257E /* Rand.cpp */; };
		007050521114F93F003FCAE4 /* KeyEvent.cpp in Sources */ = {isa = PBXBuildFile; fileRef = 007B09830E957B9A0052257E /* KeyEvent.cpp */; };
		007050531114F93F003FCAE4 /* Stream.cpp in Sources */ = {isa = PBXBuildFile; fileRef = 003832E30E9C04AD00ACB120 /* Stream.cpp */; };
		007050571114F93F003FCAE4 /* Color.cpp in Sources */ = {isa = PBXBuildFile; fileRef = 00D23A530EAEB4C00002BF91 /* Color.cpp */; };
		007050581114F93F003FCAE4 /* Rect.cpp in Sources */ = {isa = PBXBuildFile; fileRef = 009EEF190EB79C89003AB86B /* Rect.cpp */; };
		007050691114F93F003FCAE4 /* Utilities.cpp in Sources */ = {isa = PBXBuildFile; fileRef = 00F3BD1C0EBF88AA00382AC1 /* Utilities.cpp */; };
		007050781114F93F003FCAE4 /* CinderCocoa.mm in Sources */ = {isa = PBXBuildFile; fileRef = 009987190F79D0750042F211 /* CinderCocoa.mm */; };
		007050791114F93F003FCAE4 /* PolyLine.cpp in Sources */ = {isa = PBXBuildFile; fileRef = 009EE4710F7A9FAC00F17CB1 /* PolyLine.cpp */; };
		0070507A1114F93F003FCAE4 /* BandedMatrix.cpp in Sources */ = {isa = PBXBuildFile; fileRef = 009EE56A0F803F5600F17CB1 /* BandedMatrix.cpp */; };
		0070507B1114F93F003FCAE4 /* BSplineFit.cpp in Sources */ = {isa = PBXBuildFile; fileRef = 009EE56B0F803F5600F17CB1 /* BSplineFit.cpp */; };
		0070507C1114F93F003FCAE4 /* BSpline.cpp in Sources */ = {isa = PBXBuildFile; fileRef = 009EE56C0F803F5600F17CB1 /* BSpline.cpp */; };
		0070507F1114F93F003FCAE4 /* Perlin.cpp in Sources */ = {isa = PBXBuildFile; fileRef = 00D2F1850F8D8ACD00A7189A /* Perlin.cpp */; };
		007050801114F93F003FCAE4 /* Sphere.cpp in Sources */ = {isa = PBXBuildFile; fileRef = 00D2F6F60F9189C000A7189A /* Sphere.cpp */; };
		007050821114F93F003FCAE4 /* TriMesh.cpp in Sources */ = {isa = PBXBuildFile; fileRef = 002DFC070FA50D1600E45AE0 /* TriMesh.cpp */; };
		007050831114F93F003FCAE4 /* ObjLoader.cpp in Sources */ = {isa = PBXBuildFile; fileRef = 002DFD500FA5600900E45AE0 /* ObjLoader.cpp */; };
		0070508A1114F93F003FCAE4 /* Path2d.cpp in Sources */ = {isa = PBXBuildFile; fileRef = 001F52090FCF99A10021731E /* Path2d.cpp */; };
		0070509B1114F93F003FCAE4 /* System.cpp in Sources */ = {isa = PBXBuildFile; fileRef = 002F8F74103AFEBF0077CB91 /* System.cpp */; };
		0070509C1114F93F003FCAE4 /* Buffer.cpp in Sources */ = {isa = PBXBuildFile; fileRef = C70E1A01106AA39D00E63577 /* Buffer.cpp */; };
		0070509D1114F93F003FCAE4 /* Exception.cpp in Sources */ = {isa = PBXBuildFile; fileRef = 0032FD2A10BB472E00C63A9D /* Exception.cpp */; };
		0070509E1114F93F003FCAE4 /* DataSource.cpp in Sources */ = {isa = PBXBuildFile; fileRef = 006228E310C8273C00A8191C /* DataSource.cpp */; };
		0070509F1114F93F003FCAE4 /* ImageIo.cpp in Sources */ = {isa = PBXBuildFile; fileRef = 009FD54B10C9AEA100D63B1B /* ImageIo.cpp */; };
		007050A11114F93F003FCAE4 /* DataTarget.cpp in Sources */ = {isa = PBXBuildFile; fileRef = 00BC898A10D2BE9400D6DC59 /* DataTarget.cpp */; };
		007050A41114F93F003FCAE4 /* Shape2d.cpp in Sources */ = {isa = PBXBuildFile; fileRef = 00B1337810FBBBCC00AC7369 /* Shape2d.cpp */; };
		007050A51114F93F003FCAE4 /* EdgeDetect.cpp in Sources */ = {isa = PBXBuildFile; fileRef = 00419C6511057CC6007EC9AD /* EdgeDetect.cpp */; };
		007050A61114F93F003FCAE4 /* Fill.cpp in Sources */ = {isa = PBXBuildFile; fileRef = 00419C6611057CC6007EC9AD /* Fill.cpp */; };
		007050A71114F93F003FCAE4 /* Flip.cpp in Sources */ = {isa = PBXBuildFile; fileRef = 00419C6711057CC6007EC9AD /* Flip.cpp */; };
		007050A81114F93F003FCAE4 /* Grayscale.cpp in Sources */ = {isa = PBXBuildFile; fileRef = 00419C6811057CC6007EC9AD /* Grayscale.cpp */; };
		007050A91114F93F003FCAE4 /* Hdr.cpp in Sources */ = {isa = PBXBuildFile; fileRef = 00419C6911057CC6007EC9AD /* Hdr.cpp */; };
		007050AA1114F93F003FCAE4 /* Premultiply.cpp in Sources */ = {isa = PBXBuildFile; fileRef = 00419C6A11057CC6007EC9AD /* Premultiply.cpp */; };
		007050AB1114F93F003FCAE4 /* Resize.cpp in Sources */ = {isa = PBXBuildFile; fileRef = 00419C6B11057CC6007EC9AD /* Resize.cpp */; };
		007050AC1114F93F003FCAE4 /* Threshold.cpp in Sources */ = {isa = PBXBuildFile; fileRef = 00419C6C11057CC6007EC9AD /* Threshold.cpp */; };
		007050AD1114F93F003FCAE4 /* Trim.cpp in Sources */ = {isa = PBXBuildFile; fileRef = 00419C6D11057CC6007EC9AD /* Trim.cpp */; };
		007050AF1114F93F003FCAE4 /* AppKit.framework in Frameworks */ = {isa = PBXBuildFile; fileRef = 0867D6A5FE840307C02AAC07 /* AppKit.framework */; };
		007050B01114F93F003FCAE4 /* Cocoa.framework in Frameworks */ = {isa = PBXBuildFile; fileRef = 1058C7B1FEA5585E11CA2CBB /* Cocoa.framework */; };
		007050B51114F93F003FCAE4 /* CoreGraphics.framework in Frameworks */ = {isa = PBXBuildFile; fileRef = 00E0B4B10F605D64002C8FBD /* CoreGraphics.framework */; };
		007050B81114F93F003FCAE4 /* AudioToolbox.framework in Frameworks */ = {isa = PBXBuildFile; fileRef = C7BA40880FA8C13A00AADC07 /* AudioToolbox.framework */; };
		007050B91114F93F003FCAE4 /* AudioUnit.framework in Frameworks */ = {isa = PBXBuildFile; fileRef = C7BA408A0FA8C13A00AADC07 /* AudioUnit.framework */; };
		007050BA1114F93F003FCAE4 /* CoreAudio.framework in Frameworks */ = {isa = PBXBuildFile; fileRef = C7BA408C0FA8C13A00AADC07 /* CoreAudio.framework */; };
		0071BD050FB9F4AD0092E7D6 /* Display.h in Headers */ = {isa = PBXBuildFile; fileRef = 0071BD040FB9F4AD0092E7D6 /* Display.h */; };
		0071BD090FB9FA2C0092E7D6 /* Display.cpp in Sources */ = {isa = PBXBuildFile; fileRef = 0071BD080FB9FA2C0092E7D6 /* Display.cpp */; };
		007364D21AC0B8D500A3C155 /* AvfWriter.mm in Sources */ = {isa = PBXBuildFile; fileRef = 007364D11AC0B8D500A3C155 /* AvfWriter.mm */; };
		007364D31AC0B8D500A3C155 /* AvfWriter.mm in Sources */ = {isa = PBXBuildFile; fileRef = 007364D11AC0B8D500A3C155 /* AvfWriter.mm */; };
		007364D41AC0B8D500A3C155 /* AvfWriter.mm in Sources */ = {isa = PBXBuildFile; fileRef = 007364D11AC0B8D500A3C155 /* AvfWriter.mm */; };
		007364D61AC0B8EC00A3C155 /* AvfWriter.h in Headers */ = {isa = PBXBuildFile; fileRef = 007364D51AC0B8EC00A3C155 /* AvfWriter.h */; };
		007364D71AC0B8EC00A3C155 /* AvfWriter.h in Headers */ = {isa = PBXBuildFile; fileRef = 007364D51AC0B8EC00A3C155 /* AvfWriter.h */; };
		007364D81AC0B8EC00A3C155 /* AvfWriter.h in Headers */ = {isa = PBXBuildFile; fileRef = 007364D51AC0B8EC00A3C155 /* AvfWriter.h */; };
		007438420EA7924F005DD3E6 /* Capture.cpp in Sources */ = {isa = PBXBuildFile; fileRef = 007438400EA7924F005DD3E6 /* Capture.cpp */; };
		007438E00EA7975A005DD3E6 /* Capture.h in Headers */ = {isa = PBXBuildFile; fileRef = 007438DE0EA7975A005DD3E6 /* Capture.h */; };
		007439930EA7BB47005DD3E6 /* QTKit.framework in Frameworks */ = {isa = PBXBuildFile; fileRef = 007439920EA7BB47005DD3E6 /* QTKit.framework */; };
		0074399E0EA7BB7D005DD3E6 /* CoreVideo.framework in Frameworks */ = {isa = PBXBuildFile; fileRef = 0074399D0EA7BB7D005DD3E6 /* CoreVideo.framework */; };
		0076581C11226084005547DF /* CinderResources.h in Headers */ = {isa = PBXBuildFile; fileRef = 0076581B11226084005547DF /* CinderResources.h */; };
		00782614171CD91400B47F9C /* ConvexHull.h in Headers */ = {isa = PBXBuildFile; fileRef = 00782613171CD91400B47F9C /* ConvexHull.h */; };
		00782615171CD91400B47F9C /* ConvexHull.h in Headers */ = {isa = PBXBuildFile; fileRef = 00782613171CD91400B47F9C /* ConvexHull.h */; };
		00782616171CD91400B47F9C /* ConvexHull.h in Headers */ = {isa = PBXBuildFile; fileRef = 00782613171CD91400B47F9C /* ConvexHull.h */; };
		00782619171CD9D800B47F9C /* ConvexHull.cpp in Sources */ = {isa = PBXBuildFile; fileRef = 00782617171CD9D800B47F9C /* ConvexHull.cpp */; };
		0078261A171CD9D800B47F9C /* ConvexHull.cpp in Sources */ = {isa = PBXBuildFile; fileRef = 00782617171CD9D800B47F9C /* ConvexHull.cpp */; };
		0078261B171CD9D800B47F9C /* ConvexHull.cpp in Sources */ = {isa = PBXBuildFile; fileRef = 00782617171CD9D800B47F9C /* ConvexHull.cpp */; };
		007A7B13158D098D00BEAD18 /* Window.cpp in Sources */ = {isa = PBXBuildFile; fileRef = 007A7B12158D098D00BEAD18 /* Window.cpp */; };
		007A7B14158D098D00BEAD18 /* Window.cpp in Sources */ = {isa = PBXBuildFile; fileRef = 007A7B12158D098D00BEAD18 /* Window.cpp */; };
		007A7B15158D098D00BEAD18 /* Window.cpp in Sources */ = {isa = PBXBuildFile; fileRef = 007A7B12158D098D00BEAD18 /* Window.cpp */; };
		007B09740E9559960052257E /* Rand.cpp in Sources */ = {isa = PBXBuildFile; fileRef = 007B09730E9559960052257E /* Rand.cpp */; };
		007B09840E957B9A0052257E /* KeyEvent.cpp in Sources */ = {isa = PBXBuildFile; fileRef = 007B09830E957B9A0052257E /* KeyEvent.cpp */; };
		007CE1F7127BB13B00799071 /* rapidxml_print.hpp in Headers */ = {isa = PBXBuildFile; fileRef = 007CE1F5127BB13B00799071 /* rapidxml_print.hpp */; };
		007CE1F8127BB13B00799071 /* rapidxml.hpp in Headers */ = {isa = PBXBuildFile; fileRef = 007CE1F6127BB13B00799071 /* rapidxml.hpp */; };
		007CE1F9127BB13B00799071 /* rapidxml_print.hpp in Headers */ = {isa = PBXBuildFile; fileRef = 007CE1F5127BB13B00799071 /* rapidxml_print.hpp */; };
		007CE1FA127BB13B00799071 /* rapidxml.hpp in Headers */ = {isa = PBXBuildFile; fileRef = 007CE1F6127BB13B00799071 /* rapidxml.hpp */; };
		007CE1FB127BB13B00799071 /* rapidxml_print.hpp in Headers */ = {isa = PBXBuildFile; fileRef = 007CE1F5127BB13B00799071 /* rapidxml_print.hpp */; };
		007CE1FC127BB13B00799071 /* rapidxml.hpp in Headers */ = {isa = PBXBuildFile; fileRef = 007CE1F6127BB13B00799071 /* rapidxml.hpp */; };
		008876560F957E7300FD55C5 /* Arcball.h in Headers */ = {isa = PBXBuildFile; fileRef = 008876550F957E7300FD55C5 /* Arcball.h */; };
		008B439D14F5F39100B55B07 /* Svg.h in Headers */ = {isa = PBXBuildFile; fileRef = 008B439A14F5F39100B55B07 /* Svg.h */; };
		008B439E14F5F39100B55B07 /* Svg.h in Headers */ = {isa = PBXBuildFile; fileRef = 008B439A14F5F39100B55B07 /* Svg.h */; };
		008B439F14F5F39100B55B07 /* Svg.h in Headers */ = {isa = PBXBuildFile; fileRef = 008B439A14F5F39100B55B07 /* Svg.h */; };
		008B43A314F5F39100B55B07 /* SvgGl.h in Headers */ = {isa = PBXBuildFile; fileRef = 008B439C14F5F39100B55B07 /* SvgGl.h */; };
		008B43A414F5F39100B55B07 /* SvgGl.h in Headers */ = {isa = PBXBuildFile; fileRef = 008B439C14F5F39100B55B07 /* SvgGl.h */; };
		008B43A514F5F39100B55B07 /* SvgGl.h in Headers */ = {isa = PBXBuildFile; fileRef = 008B439C14F5F39100B55B07 /* SvgGl.h */; };
		008B43A814F5F8F800B55B07 /* Svg.cpp in Sources */ = {isa = PBXBuildFile; fileRef = 008B43A714F5F8F800B55B07 /* Svg.cpp */; };
		008B43A914F5F8F800B55B07 /* Svg.cpp in Sources */ = {isa = PBXBuildFile; fileRef = 008B43A714F5F8F800B55B07 /* Svg.cpp */; };
		008B43AA14F5F8F800B55B07 /* Svg.cpp in Sources */ = {isa = PBXBuildFile; fileRef = 008B43A714F5F8F800B55B07 /* Svg.cpp */; };
		008CE8380E9466F300644A05 /* Channel.h in Headers */ = {isa = PBXBuildFile; fileRef = 008CE8360E9466F300644A05 /* Channel.h */; };
		008CE8390E9466F300644A05 /* Surface.h in Headers */ = {isa = PBXBuildFile; fileRef = 008CE8370E9466F300644A05 /* Surface.h */; };
		008CE83D0E94672E00644A05 /* Surface.cpp in Sources */ = {isa = PBXBuildFile; fileRef = 008CE83B0E94672E00644A05 /* Surface.cpp */; };
		008CE83E0E94672E00644A05 /* Channel.cpp in Sources */ = {isa = PBXBuildFile; fileRef = 008CE83C0E94672E00644A05 /* Channel.cpp */; };
		008CE8430E94679D00644A05 /* Area.cpp in Sources */ = {isa = PBXBuildFile; fileRef = 008CE8410E94679D00644A05 /* Area.cpp */; };
		008CE84D0E9467C200644A05 /* ChanTraits.h in Headers */ = {isa = PBXBuildFile; fileRef = 008CE84A0E9467C200644A05 /* ChanTraits.h */; };
		008CE8540E94693900644A05 /* Area.h in Headers */ = {isa = PBXBuildFile; fileRef = 008CE8530E94693900644A05 /* Area.h */; };
		008FCFF31A7497C600A86EC4 /* jsoncpp.cpp in Sources */ = {isa = PBXBuildFile; fileRef = 008FCFF21A7497C600A86EC4 /* jsoncpp.cpp */; };
		008FCFF41A7497C600A86EC4 /* jsoncpp.cpp in Sources */ = {isa = PBXBuildFile; fileRef = 008FCFF21A7497C600A86EC4 /* jsoncpp.cpp */; };
		008FCFF51A7497C600A86EC4 /* jsoncpp.cpp in Sources */ = {isa = PBXBuildFile; fileRef = 008FCFF21A7497C600A86EC4 /* jsoncpp.cpp */; };
		008FCFF81A7497DA00A86EC4 /* json-forwards.h in Headers */ = {isa = PBXBuildFile; fileRef = 008FCFF61A7497DA00A86EC4 /* json-forwards.h */; };
		008FCFF91A7497DA00A86EC4 /* json-forwards.h in Headers */ = {isa = PBXBuildFile; fileRef = 008FCFF61A7497DA00A86EC4 /* json-forwards.h */; };
		008FCFFA1A7497DA00A86EC4 /* json-forwards.h in Headers */ = {isa = PBXBuildFile; fileRef = 008FCFF61A7497DA00A86EC4 /* json-forwards.h */; };
		008FCFFB1A7497DA00A86EC4 /* json.h in Headers */ = {isa = PBXBuildFile; fileRef = 008FCFF71A7497DA00A86EC4 /* json.h */; };
		008FCFFC1A7497DA00A86EC4 /* json.h in Headers */ = {isa = PBXBuildFile; fileRef = 008FCFF71A7497DA00A86EC4 /* json.h */; };
		008FCFFD1A7497DA00A86EC4 /* json.h in Headers */ = {isa = PBXBuildFile; fileRef = 008FCFF71A7497DA00A86EC4 /* json.h */; };
		0091D8F10E81B9110029341E /* OpenGL.framework in Frameworks */ = {isa = PBXBuildFile; fileRef = 0091D8F00E81B9110029341E /* OpenGL.framework */; };
		0094F3460F6A120800EBED1B /* ScreenSaver.framework in Frameworks */ = {isa = PBXBuildFile; fileRef = 0094F3450F6A120800EBED1B /* ScreenSaver.framework */; };
		009987160F79CFE20042F211 /* CinderCocoa.h in Headers */ = {isa = PBXBuildFile; fileRef = 009987150F79CFE20042F211 /* CinderCocoa.h */; };
		0099871A0F79D0750042F211 /* CinderCocoa.mm in Sources */ = {isa = PBXBuildFile; fileRef = 009987190F79D0750042F211 /* CinderCocoa.mm */; };
		009C864A10F3D5CB006B6861 /* ImageIo.h in Headers */ = {isa = PBXBuildFile; fileRef = 009C864910F3D5CB006B6861 /* ImageIo.h */; };
		009EE46E0F7A9F6700F17CB1 /* PolyLine.h in Headers */ = {isa = PBXBuildFile; fileRef = 009EE46D0F7A9F6700F17CB1 /* PolyLine.h */; };
		009EE4720F7A9FAC00F17CB1 /* PolyLine.cpp in Sources */ = {isa = PBXBuildFile; fileRef = 009EE4710F7A9FAC00F17CB1 /* PolyLine.cpp */; };
		009EE56D0F803F5600F17CB1 /* BandedMatrix.cpp in Sources */ = {isa = PBXBuildFile; fileRef = 009EE56A0F803F5600F17CB1 /* BandedMatrix.cpp */; };
		009EE56E0F803F5600F17CB1 /* BSplineFit.cpp in Sources */ = {isa = PBXBuildFile; fileRef = 009EE56B0F803F5600F17CB1 /* BSplineFit.cpp */; };
		009EE56F0F803F5600F17CB1 /* BSpline.cpp in Sources */ = {isa = PBXBuildFile; fileRef = 009EE56C0F803F5600F17CB1 /* BSpline.cpp */; };
		009EE5770F803F7A00F17CB1 /* BSplineFit.h in Headers */ = {isa = PBXBuildFile; fileRef = 009EE5740F803F7A00F17CB1 /* BSplineFit.h */; };
		009EE5780F803F7A00F17CB1 /* BSpline.h in Headers */ = {isa = PBXBuildFile; fileRef = 009EE5750F803F7A00F17CB1 /* BSpline.h */; };
		009EE5790F803F7A00F17CB1 /* BandedMatrix.h in Headers */ = {isa = PBXBuildFile; fileRef = 009EE5760F803F7A00F17CB1 /* BandedMatrix.h */; };
		009EEF0E0EB79A91003AB86B /* Filter.h in Headers */ = {isa = PBXBuildFile; fileRef = 009EEF0D0EB79A91003AB86B /* Filter.h */; };
		009EEF170EB79C45003AB86B /* Rect.h in Headers */ = {isa = PBXBuildFile; fileRef = 009EEF160EB79C45003AB86B /* Rect.h */; };
		009EEF1A0EB79C89003AB86B /* Rect.cpp in Sources */ = {isa = PBXBuildFile; fileRef = 009EEF190EB79C89003AB86B /* Rect.cpp */; };
		009FD54C10C9AEA100D63B1B /* ImageIo.cpp in Sources */ = {isa = PBXBuildFile; fileRef = 009FD54B10C9AEA100D63B1B /* ImageIo.cpp */; };
		009FD55510C9DB0600D63B1B /* ImageSourceFileQuartz.h in Headers */ = {isa = PBXBuildFile; fileRef = 009FD55410C9DB0600D63B1B /* ImageSourceFileQuartz.h */; };
		009FD55710CAB8B700D63B1B /* ImageSourceFileQuartz.cpp in Sources */ = {isa = PBXBuildFile; fileRef = 009FD55610CAB8B700D63B1B /* ImageSourceFileQuartz.cpp */; };
		00A113D5135535C500081873 /* Triangulate.cpp in Sources */ = {isa = PBXBuildFile; fileRef = 00A113D4135535C500081873 /* Triangulate.cpp */; };
		00A113D6135535C500081873 /* Triangulate.cpp in Sources */ = {isa = PBXBuildFile; fileRef = 00A113D4135535C500081873 /* Triangulate.cpp */; };
		00A113D7135535C500081873 /* Triangulate.cpp in Sources */ = {isa = PBXBuildFile; fileRef = 00A113D4135535C500081873 /* Triangulate.cpp */; };
		00A113D91355363B00081873 /* Triangulate.h in Headers */ = {isa = PBXBuildFile; fileRef = 00A113D81355363B00081873 /* Triangulate.h */; };
		00A113DA1355363B00081873 /* Triangulate.h in Headers */ = {isa = PBXBuildFile; fileRef = 00A113D81355363B00081873 /* Triangulate.h */; };
		00A113DB1355363B00081873 /* Triangulate.h in Headers */ = {isa = PBXBuildFile; fileRef = 00A113D81355363B00081873 /* Triangulate.h */; };
		00A114051355369A00081873 /* bucketalloc.c in Sources */ = {isa = PBXBuildFile; fileRef = 00A113F61355369A00081873 /* bucketalloc.c */; settings = {COMPILER_FLAGS = "-Wno-conversion"; }; };
		00A114061355369A00081873 /* bucketalloc.h in Headers */ = {isa = PBXBuildFile; fileRef = 00A113F71355369A00081873 /* bucketalloc.h */; };
		00A114071355369A00081873 /* dict.c in Sources */ = {isa = PBXBuildFile; fileRef = 00A113F81355369A00081873 /* dict.c */; };
		00A114081355369A00081873 /* dict.h in Headers */ = {isa = PBXBuildFile; fileRef = 00A113F91355369A00081873 /* dict.h */; };
		00A114091355369A00081873 /* geom.c in Sources */ = {isa = PBXBuildFile; fileRef = 00A113FA1355369A00081873 /* geom.c */; };
		00A1140A1355369A00081873 /* geom.h in Headers */ = {isa = PBXBuildFile; fileRef = 00A113FB1355369A00081873 /* geom.h */; };
		00A1140B1355369A00081873 /* mesh.c in Sources */ = {isa = PBXBuildFile; fileRef = 00A113FC1355369A00081873 /* mesh.c */; };
		00A1140C1355369A00081873 /* mesh.h in Headers */ = {isa = PBXBuildFile; fileRef = 00A113FD1355369A00081873 /* mesh.h */; };
		00A1140D1355369A00081873 /* priorityq.c in Sources */ = {isa = PBXBuildFile; fileRef = 00A113FE1355369A00081873 /* priorityq.c */; settings = {COMPILER_FLAGS = "-Wno-conversion"; }; };
		00A1140E1355369A00081873 /* priorityq.h in Headers */ = {isa = PBXBuildFile; fileRef = 00A113FF1355369A00081873 /* priorityq.h */; };
		00A1140F1355369A00081873 /* sweep.c in Sources */ = {isa = PBXBuildFile; fileRef = 00A114001355369A00081873 /* sweep.c */; };
		00A114101355369A00081873 /* sweep.h in Headers */ = {isa = PBXBuildFile; fileRef = 00A114011355369A00081873 /* sweep.h */; };
		00A114111355369A00081873 /* tess.c in Sources */ = {isa = PBXBuildFile; fileRef = 00A114021355369A00081873 /* tess.c */; };
		00A114121355369A00081873 /* tess.h in Headers */ = {isa = PBXBuildFile; fileRef = 00A114031355369A00081873 /* tess.h */; };
		00A114131355369A00081873 /* tesselator.h in Headers */ = {isa = PBXBuildFile; fileRef = 00A114041355369A00081873 /* tesselator.h */; };
		00A114141355369A00081873 /* bucketalloc.c in Sources */ = {isa = PBXBuildFile; fileRef = 00A113F61355369A00081873 /* bucketalloc.c */; settings = {COMPILER_FLAGS = "-Wno-conversion"; }; };
		00A114151355369A00081873 /* bucketalloc.h in Headers */ = {isa = PBXBuildFile; fileRef = 00A113F71355369A00081873 /* bucketalloc.h */; };
		00A114161355369A00081873 /* dict.c in Sources */ = {isa = PBXBuildFile; fileRef = 00A113F81355369A00081873 /* dict.c */; };
		00A114171355369A00081873 /* dict.h in Headers */ = {isa = PBXBuildFile; fileRef = 00A113F91355369A00081873 /* dict.h */; };
		00A114181355369A00081873 /* geom.c in Sources */ = {isa = PBXBuildFile; fileRef = 00A113FA1355369A00081873 /* geom.c */; };
		00A114191355369A00081873 /* geom.h in Headers */ = {isa = PBXBuildFile; fileRef = 00A113FB1355369A00081873 /* geom.h */; };
		00A1141A1355369A00081873 /* mesh.c in Sources */ = {isa = PBXBuildFile; fileRef = 00A113FC1355369A00081873 /* mesh.c */; };
		00A1141B1355369A00081873 /* mesh.h in Headers */ = {isa = PBXBuildFile; fileRef = 00A113FD1355369A00081873 /* mesh.h */; };
		00A1141C1355369A00081873 /* priorityq.c in Sources */ = {isa = PBXBuildFile; fileRef = 00A113FE1355369A00081873 /* priorityq.c */; settings = {COMPILER_FLAGS = "-Wno-conversion"; }; };
		00A1141D1355369A00081873 /* priorityq.h in Headers */ = {isa = PBXBuildFile; fileRef = 00A113FF1355369A00081873 /* priorityq.h */; };
		00A1141E1355369A00081873 /* sweep.c in Sources */ = {isa = PBXBuildFile; fileRef = 00A114001355369A00081873 /* sweep.c */; };
		00A1141F1355369A00081873 /* sweep.h in Headers */ = {isa = PBXBuildFile; fileRef = 00A114011355369A00081873 /* sweep.h */; };
		00A114201355369A00081873 /* tess.c in Sources */ = {isa = PBXBuildFile; fileRef = 00A114021355369A00081873 /* tess.c */; };
		00A114211355369A00081873 /* tess.h in Headers */ = {isa = PBXBuildFile; fileRef = 00A114031355369A00081873 /* tess.h */; };
		00A114221355369A00081873 /* tesselator.h in Headers */ = {isa = PBXBuildFile; fileRef = 00A114041355369A00081873 /* tesselator.h */; };
		00A114231355369A00081873 /* bucketalloc.c in Sources */ = {isa = PBXBuildFile; fileRef = 00A113F61355369A00081873 /* bucketalloc.c */; };
		00A114241355369A00081873 /* bucketalloc.h in Headers */ = {isa = PBXBuildFile; fileRef = 00A113F71355369A00081873 /* bucketalloc.h */; };
		00A114251355369A00081873 /* dict.c in Sources */ = {isa = PBXBuildFile; fileRef = 00A113F81355369A00081873 /* dict.c */; };
		00A114261355369A00081873 /* dict.h in Headers */ = {isa = PBXBuildFile; fileRef = 00A113F91355369A00081873 /* dict.h */; };
		00A114271355369A00081873 /* geom.c in Sources */ = {isa = PBXBuildFile; fileRef = 00A113FA1355369A00081873 /* geom.c */; };
		00A114281355369A00081873 /* geom.h in Headers */ = {isa = PBXBuildFile; fileRef = 00A113FB1355369A00081873 /* geom.h */; };
		00A114291355369A00081873 /* mesh.c in Sources */ = {isa = PBXBuildFile; fileRef = 00A113FC1355369A00081873 /* mesh.c */; };
		00A1142A1355369A00081873 /* mesh.h in Headers */ = {isa = PBXBuildFile; fileRef = 00A113FD1355369A00081873 /* mesh.h */; };
		00A1142B1355369A00081873 /* priorityq.c in Sources */ = {isa = PBXBuildFile; fileRef = 00A113FE1355369A00081873 /* priorityq.c */; };
		00A1142C1355369A00081873 /* priorityq.h in Headers */ = {isa = PBXBuildFile; fileRef = 00A113FF1355369A00081873 /* priorityq.h */; };
		00A1142D1355369A00081873 /* sweep.c in Sources */ = {isa = PBXBuildFile; fileRef = 00A114001355369A00081873 /* sweep.c */; };
		00A1142E1355369A00081873 /* sweep.h in Headers */ = {isa = PBXBuildFile; fileRef = 00A114011355369A00081873 /* sweep.h */; };
		00A1142F1355369A00081873 /* tess.c in Sources */ = {isa = PBXBuildFile; fileRef = 00A114021355369A00081873 /* tess.c */; };
		00A114301355369A00081873 /* tess.h in Headers */ = {isa = PBXBuildFile; fileRef = 00A114031355369A00081873 /* tess.h */; };
		00A114311355369A00081873 /* tesselator.h in Headers */ = {isa = PBXBuildFile; fileRef = 00A114041355369A00081873 /* tesselator.h */; };
		00A115391357F42400081873 /* Easing.h in Headers */ = {isa = PBXBuildFile; fileRef = 00A115381357F42400081873 /* Easing.h */; };
		00A1153A1357F42400081873 /* Easing.h in Headers */ = {isa = PBXBuildFile; fileRef = 00A115381357F42400081873 /* Easing.h */; };
		00A1153B1357F42400081873 /* Easing.h in Headers */ = {isa = PBXBuildFile; fileRef = 00A115381357F42400081873 /* Easing.h */; };
		00A121DD1362774F00081873 /* Timeline.h in Headers */ = {isa = PBXBuildFile; fileRef = 00A121DA1362774F00081873 /* Timeline.h */; };
		00A121DE1362774F00081873 /* TimelineItem.h in Headers */ = {isa = PBXBuildFile; fileRef = 00A121DB1362774F00081873 /* TimelineItem.h */; };
		00A121DF1362774F00081873 /* Tween.h in Headers */ = {isa = PBXBuildFile; fileRef = 00A121DC1362774F00081873 /* Tween.h */; };
		00A121E01362774F00081873 /* Timeline.h in Headers */ = {isa = PBXBuildFile; fileRef = 00A121DA1362774F00081873 /* Timeline.h */; };
		00A121E11362774F00081873 /* TimelineItem.h in Headers */ = {isa = PBXBuildFile; fileRef = 00A121DB1362774F00081873 /* TimelineItem.h */; };
		00A121E21362774F00081873 /* Tween.h in Headers */ = {isa = PBXBuildFile; fileRef = 00A121DC1362774F00081873 /* Tween.h */; };
		00A121E31362774F00081873 /* Timeline.h in Headers */ = {isa = PBXBuildFile; fileRef = 00A121DA1362774F00081873 /* Timeline.h */; };
		00A121E41362774F00081873 /* TimelineItem.h in Headers */ = {isa = PBXBuildFile; fileRef = 00A121DB1362774F00081873 /* TimelineItem.h */; };
		00A121E51362774F00081873 /* Tween.h in Headers */ = {isa = PBXBuildFile; fileRef = 00A121DC1362774F00081873 /* Tween.h */; };
		00A121E91362778200081873 /* Timeline.cpp in Sources */ = {isa = PBXBuildFile; fileRef = 00A121E61362778200081873 /* Timeline.cpp */; };
		00A121EA1362778200081873 /* TimelineItem.cpp in Sources */ = {isa = PBXBuildFile; fileRef = 00A121E71362778200081873 /* TimelineItem.cpp */; };
		00A121EB1362778200081873 /* Tween.cpp in Sources */ = {isa = PBXBuildFile; fileRef = 00A121E81362778200081873 /* Tween.cpp */; };
		00A121EC1362778200081873 /* Timeline.cpp in Sources */ = {isa = PBXBuildFile; fileRef = 00A121E61362778200081873 /* Timeline.cpp */; };
		00A121ED1362778200081873 /* TimelineItem.cpp in Sources */ = {isa = PBXBuildFile; fileRef = 00A121E71362778200081873 /* TimelineItem.cpp */; };
		00A121EE1362778200081873 /* Tween.cpp in Sources */ = {isa = PBXBuildFile; fileRef = 00A121E81362778200081873 /* Tween.cpp */; };
		00A121EF1362778200081873 /* Timeline.cpp in Sources */ = {isa = PBXBuildFile; fileRef = 00A121E61362778200081873 /* Timeline.cpp */; };
		00A121F01362778200081873 /* TimelineItem.cpp in Sources */ = {isa = PBXBuildFile; fileRef = 00A121E71362778200081873 /* TimelineItem.cpp */; };
		00A121F11362778200081873 /* Tween.cpp in Sources */ = {isa = PBXBuildFile; fileRef = 00A121E81362778200081873 /* Tween.cpp */; };
		00AD0D2E19F051B100022D9F /* EnvironmentEs.cpp in Sources */ = {isa = PBXBuildFile; fileRef = 00AD0D2D19F051B100022D9F /* EnvironmentEs.cpp */; };
		00AD0D2F19F051B100022D9F /* EnvironmentEs.cpp in Sources */ = {isa = PBXBuildFile; fileRef = 00AD0D2D19F051B100022D9F /* EnvironmentEs.cpp */; };
		00B1337710FBBB8900AC7369 /* Shape2d.h in Headers */ = {isa = PBXBuildFile; fileRef = 00B1337610FBBB8900AC7369 /* Shape2d.h */; };
		00B1337910FBBBCC00AC7369 /* Shape2d.cpp in Sources */ = {isa = PBXBuildFile; fileRef = 00B1337810FBBBCC00AC7369 /* Shape2d.cpp */; };
		00B729E3115DABD800CD71B9 /* Timer.cpp in Sources */ = {isa = PBXBuildFile; fileRef = 00B729E2115DABD800CD71B9 /* Timer.cpp */; };
		00B729E4115DABD800CD71B9 /* Timer.cpp in Sources */ = {isa = PBXBuildFile; fileRef = 00B729E2115DABD800CD71B9 /* Timer.cpp */; };
		00B729E5115DABD800CD71B9 /* Timer.cpp in Sources */ = {isa = PBXBuildFile; fileRef = 00B729E2115DABD800CD71B9 /* Timer.cpp */; };
		00B729E8115DAC2B00CD71B9 /* Timer.h in Headers */ = {isa = PBXBuildFile; fileRef = 00B729E7115DAC2B00CD71B9 /* Timer.h */; };
		00B729E9115DAC2B00CD71B9 /* Timer.h in Headers */ = {isa = PBXBuildFile; fileRef = 00B729E7115DAC2B00CD71B9 /* Timer.h */; };
		00B729EA115DAC2B00CD71B9 /* Timer.h in Headers */ = {isa = PBXBuildFile; fileRef = 00B729E7115DAC2B00CD71B9 /* Timer.h */; };
<<<<<<< HEAD
		00B8C3981AEB4F240007ADAA /* CameraUi.cpp in Sources */ = {isa = PBXBuildFile; fileRef = 00B8C3971AEB4F240007ADAA /* CameraUi.cpp */; };
		00B8C3991AEB4F240007ADAA /* CameraUi.cpp in Sources */ = {isa = PBXBuildFile; fileRef = 00B8C3971AEB4F240007ADAA /* CameraUi.cpp */; };
		00B8C39A1AEB4F240007ADAA /* CameraUi.cpp in Sources */ = {isa = PBXBuildFile; fileRef = 00B8C3971AEB4F240007ADAA /* CameraUi.cpp */; };
=======
		00B8C3931AD582400007ADAA /* Blur.cpp in Sources */ = {isa = PBXBuildFile; fileRef = 00B8C3921AD582400007ADAA /* Blur.cpp */; };
		00B8C3941AD582400007ADAA /* Blur.cpp in Sources */ = {isa = PBXBuildFile; fileRef = 00B8C3921AD582400007ADAA /* Blur.cpp */; };
		00B8C3951AD582400007ADAA /* Blur.cpp in Sources */ = {isa = PBXBuildFile; fileRef = 00B8C3921AD582400007ADAA /* Blur.cpp */; };
>>>>>>> bd604c93
		00BC898B10D2BE9400D6DC59 /* DataTarget.cpp in Sources */ = {isa = PBXBuildFile; fileRef = 00BC898A10D2BE9400D6DC59 /* DataTarget.cpp */; };
		00BC898D10D2BEA200D6DC59 /* DataTarget.h in Headers */ = {isa = PBXBuildFile; fileRef = 00BC898C10D2BEA200D6DC59 /* DataTarget.h */; };
		00BC89F210D2EA2200D6DC59 /* ImageTargetFileQuartz.h in Headers */ = {isa = PBXBuildFile; fileRef = 00BC89F110D2EA2200D6DC59 /* ImageTargetFileQuartz.h */; };
		00BC8A0910D2EE2000D6DC59 /* ImageTargetFileQuartz.cpp in Sources */ = {isa = PBXBuildFile; fileRef = 00BC8A0810D2EE2000D6DC59 /* ImageTargetFileQuartz.cpp */; };
		00BDDB3719EA21440006CBCF /* VaoImplCore.cpp in Sources */ = {isa = PBXBuildFile; fileRef = 0003F3D31992D64100647C8B /* VaoImplCore.cpp */; };
		00BDDB3819EA21450006CBCF /* VaoImplCore.cpp in Sources */ = {isa = PBXBuildFile; fileRef = 0003F3D31992D64100647C8B /* VaoImplCore.cpp */; };
		00C071B00FF16244004801EA /* Font.cpp in Sources */ = {isa = PBXBuildFile; fileRef = 00C071AF0FF16244004801EA /* Font.cpp */; };
		00C071B30FF16261004801EA /* Font.h in Headers */ = {isa = PBXBuildFile; fileRef = 00C071B20FF16261004801EA /* Font.h */; };
		00CFD9311135C3520091E310 /* Cinder.h in Headers */ = {isa = PBXBuildFile; fileRef = 00241A0C0E80375A004D34EB /* Cinder.h */; };
		00CFD9321135C3520091E310 /* Camera.h in Headers */ = {isa = PBXBuildFile; fileRef = 00241AAE0E830DBA004D34EB /* Camera.h */; };
		00CFD9331135C3520091E310 /* CinderMath.h in Headers */ = {isa = PBXBuildFile; fileRef = 00241AAF0E830DBA004D34EB /* CinderMath.h */; };
		00CFD9341135C3520091E310 /* Matrix.h in Headers */ = {isa = PBXBuildFile; fileRef = 00241AB00E830DBA004D34EB /* Matrix.h */; };
		00CFD9351135C3520091E310 /* Quaternion.h in Headers */ = {isa = PBXBuildFile; fileRef = 00241AB10E830DBA004D34EB /* Quaternion.h */; };
		00CFD9361135C3520091E310 /* Rand.h in Headers */ = {isa = PBXBuildFile; fileRef = 00241AB20E830DBA004D34EB /* Rand.h */; };
		00CFD9371135C3520091E310 /* Vector.h in Headers */ = {isa = PBXBuildFile; fileRef = 00241AB30E830DBA004D34EB /* Vector.h */; };
		00CFD93B1135C3520091E310 /* Channel.h in Headers */ = {isa = PBXBuildFile; fileRef = 008CE8360E9466F300644A05 /* Channel.h */; };
		00CFD93C1135C3520091E310 /* Surface.h in Headers */ = {isa = PBXBuildFile; fileRef = 008CE8370E9466F300644A05 /* Surface.h */; };
		00CFD93D1135C3520091E310 /* ChanTraits.h in Headers */ = {isa = PBXBuildFile; fileRef = 008CE84A0E9467C200644A05 /* ChanTraits.h */; };
		00CFD93E1135C3520091E310 /* Area.h in Headers */ = {isa = PBXBuildFile; fileRef = 008CE8530E94693900644A05 /* Area.h */; };
		00CFD9411135C3520091E310 /* Stream.h in Headers */ = {isa = PBXBuildFile; fileRef = 003832DE0E9C03CB00ACB120 /* Stream.h */; };
		00CFD9451135C3520091E310 /* Color.h in Headers */ = {isa = PBXBuildFile; fileRef = 00D23A550EAEB4DE0002BF91 /* Color.h */; };
		00CFD9461135C3520091E310 /* Filter.h in Headers */ = {isa = PBXBuildFile; fileRef = 009EEF0D0EB79A91003AB86B /* Filter.h */; };
		00CFD9471135C3520091E310 /* Rect.h in Headers */ = {isa = PBXBuildFile; fileRef = 009EEF160EB79C45003AB86B /* Rect.h */; };
		00CFD9481135C3520091E310 /* Url.h in Headers */ = {isa = PBXBuildFile; fileRef = 00D92FE00EB8CC7200EE9D75 /* Url.h */; };
		00CFD9591135C3520091E310 /* Utilities.h in Headers */ = {isa = PBXBuildFile; fileRef = 00F3BD1F0EBF89B700382AC1 /* Utilities.h */; };
		00CFD96A1135C3520091E310 /* CinderCocoa.h in Headers */ = {isa = PBXBuildFile; fileRef = 009987150F79CFE20042F211 /* CinderCocoa.h */; };
		00CFD96B1135C3520091E310 /* PolyLine.h in Headers */ = {isa = PBXBuildFile; fileRef = 009EE46D0F7A9F6700F17CB1 /* PolyLine.h */; };
		00CFD96C1135C3520091E310 /* BSplineFit.h in Headers */ = {isa = PBXBuildFile; fileRef = 009EE5740F803F7A00F17CB1 /* BSplineFit.h */; };
		00CFD96D1135C3520091E310 /* BSpline.h in Headers */ = {isa = PBXBuildFile; fileRef = 009EE5750F803F7A00F17CB1 /* BSpline.h */; };
		00CFD96E1135C3520091E310 /* BandedMatrix.h in Headers */ = {isa = PBXBuildFile; fileRef = 009EE5760F803F7A00F17CB1 /* BandedMatrix.h */; };
		00CFD96F1135C3520091E310 /* Perlin.h in Headers */ = {isa = PBXBuildFile; fileRef = 00D2F1150F8D825C00A7189A /* Perlin.h */; };
		00CFD9701135C3520091E310 /* Ray.h in Headers */ = {isa = PBXBuildFile; fileRef = 00D2F3EF0F90394000A7189A /* Ray.h */; };
		00CFD9711135C3520091E310 /* Sphere.h in Headers */ = {isa = PBXBuildFile; fileRef = 00D2F6F30F9188FD00A7189A /* Sphere.h */; };
		00CFD9731135C3520091E310 /* Arcball.h in Headers */ = {isa = PBXBuildFile; fileRef = 008876550F957E7300FD55C5 /* Arcball.h */; };
		00CFD9761135C3520091E310 /* TriMesh.h in Headers */ = {isa = PBXBuildFile; fileRef = 002DFC050FA50D0200E45AE0 /* TriMesh.h */; };
		00CFD9771135C3520091E310 /* ObjLoader.h in Headers */ = {isa = PBXBuildFile; fileRef = 002DFD530FA5602900E45AE0 /* ObjLoader.h */; };
		00CFD97C1135C3520091E310 /* Display.h in Headers */ = {isa = PBXBuildFile; fileRef = 0071BD040FB9F4AD0092E7D6 /* Display.h */; };
		00CFD9821135C3520091E310 /* Font.h in Headers */ = {isa = PBXBuildFile; fileRef = 00C071B20FF16261004801EA /* Font.h */; };
		00CFD9841135C3520091E310 /* Text.h in Headers */ = {isa = PBXBuildFile; fileRef = 000529000FFBE14900F19492 /* Text.h */; };
		00CFD9861135C3520091E310 /* Serial.h in Headers */ = {isa = PBXBuildFile; fileRef = EAC3D1A81011F2E700FFBC9E /* Serial.h */; };
		00CFD9881135C3520091E310 /* Params.h in Headers */ = {isa = PBXBuildFile; fileRef = 003ADB601038846A00ACF6F2 /* Params.h */; };
		00CFD9891135C3520091E310 /* System.h in Headers */ = {isa = PBXBuildFile; fileRef = 002F8F71103AFD9A0077CB91 /* System.h */; };
		00CFD98A1135C3520091E310 /* Buffer.h in Headers */ = {isa = PBXBuildFile; fileRef = C70E19FE106AA38700E63577 /* Buffer.h */; };
		00CFD98B1135C3520091E310 /* Exception.h in Headers */ = {isa = PBXBuildFile; fileRef = 0032FD2810BB46F500C63A9D /* Exception.h */; };
		00CFD98C1135C3520091E310 /* DataSource.h in Headers */ = {isa = PBXBuildFile; fileRef = 006228E110C8248800A8191C /* DataSource.h */; };
		00CFD98D1135C3520091E310 /* ImageSourceFileQuartz.h in Headers */ = {isa = PBXBuildFile; fileRef = 009FD55410C9DB0600D63B1B /* ImageSourceFileQuartz.h */; };
		00CFD98E1135C3520091E310 /* DataTarget.h in Headers */ = {isa = PBXBuildFile; fileRef = 00BC898C10D2BEA200D6DC59 /* DataTarget.h */; };
		00CFD98F1135C3520091E310 /* ImageTargetFileQuartz.h in Headers */ = {isa = PBXBuildFile; fileRef = 00BC89F110D2EA2200D6DC59 /* ImageTargetFileQuartz.h */; };
		00CFD9911135C3520091E310 /* ImageIo.h in Headers */ = {isa = PBXBuildFile; fileRef = 009C864910F3D5CB006B6861 /* ImageIo.h */; };
		00CFD9921135C3520091E310 /* Shape2d.h in Headers */ = {isa = PBXBuildFile; fileRef = 00B1337610FBBB8900AC7369 /* Shape2d.h */; };
		00CFD9931135C3520091E310 /* EdgeDetect.h in Headers */ = {isa = PBXBuildFile; fileRef = 00419C7711057CDB007EC9AD /* EdgeDetect.h */; };
		00CFD9941135C3520091E310 /* Fill.h in Headers */ = {isa = PBXBuildFile; fileRef = 00419C7811057CDB007EC9AD /* Fill.h */; };
		00CFD9951135C3520091E310 /* Flip.h in Headers */ = {isa = PBXBuildFile; fileRef = 00419C7911057CDB007EC9AD /* Flip.h */; };
		00CFD9961135C3520091E310 /* Grayscale.h in Headers */ = {isa = PBXBuildFile; fileRef = 00419C7A11057CDB007EC9AD /* Grayscale.h */; };
		00CFD9971135C3520091E310 /* Hdr.h in Headers */ = {isa = PBXBuildFile; fileRef = 00419C7B11057CDB007EC9AD /* Hdr.h */; };
		00CFD9981135C3520091E310 /* Premultiply.h in Headers */ = {isa = PBXBuildFile; fileRef = 00419C7C11057CDB007EC9AD /* Premultiply.h */; };
		00CFD9991135C3520091E310 /* Resize.h in Headers */ = {isa = PBXBuildFile; fileRef = 00419C7D11057CDB007EC9AD /* Resize.h */; };
		00CFD99A1135C3520091E310 /* Threshold.h in Headers */ = {isa = PBXBuildFile; fileRef = 00419C7E11057CDB007EC9AD /* Threshold.h */; };
		00CFD99B1135C3520091E310 /* Trim.h in Headers */ = {isa = PBXBuildFile; fileRef = 00419C7F11057CDB007EC9AD /* Trim.h */; };
		00CFD99D1135C3520091E310 /* Camera.cpp in Sources */ = {isa = PBXBuildFile; fileRef = 00241ABC0E830DD5004D34EB /* Camera.cpp */; };
		00CFD99E1135C3520091E310 /* Matrix.cpp in Sources */ = {isa = PBXBuildFile; fileRef = 00241ABD0E830DD5004D34EB /* Matrix.cpp */; };
		00CFD99F1135C3520091E310 /* Surface.cpp in Sources */ = {isa = PBXBuildFile; fileRef = 008CE83B0E94672E00644A05 /* Surface.cpp */; };
		00CFD9A01135C3520091E310 /* Channel.cpp in Sources */ = {isa = PBXBuildFile; fileRef = 008CE83C0E94672E00644A05 /* Channel.cpp */; };
		00CFD9A11135C3520091E310 /* Area.cpp in Sources */ = {isa = PBXBuildFile; fileRef = 008CE8410E94679D00644A05 /* Area.cpp */; };
		00CFD9A21135C3520091E310 /* Rand.cpp in Sources */ = {isa = PBXBuildFile; fileRef = 007B09730E9559960052257E /* Rand.cpp */; };
		00CFD9A31135C3520091E310 /* KeyEvent.cpp in Sources */ = {isa = PBXBuildFile; fileRef = 007B09830E957B9A0052257E /* KeyEvent.cpp */; };
		00CFD9A41135C3520091E310 /* Stream.cpp in Sources */ = {isa = PBXBuildFile; fileRef = 003832E30E9C04AD00ACB120 /* Stream.cpp */; };
		00CFD9A51135C3520091E310 /* Color.cpp in Sources */ = {isa = PBXBuildFile; fileRef = 00D23A530EAEB4C00002BF91 /* Color.cpp */; };
		00CFD9A61135C3520091E310 /* Rect.cpp in Sources */ = {isa = PBXBuildFile; fileRef = 009EEF190EB79C89003AB86B /* Rect.cpp */; };
		00CFD9B61135C3520091E310 /* Utilities.cpp in Sources */ = {isa = PBXBuildFile; fileRef = 00F3BD1C0EBF88AA00382AC1 /* Utilities.cpp */; };
		00CFD9B91135C3520091E310 /* CinderCocoa.mm in Sources */ = {isa = PBXBuildFile; fileRef = 009987190F79D0750042F211 /* CinderCocoa.mm */; };
		00CFD9BA1135C3520091E310 /* PolyLine.cpp in Sources */ = {isa = PBXBuildFile; fileRef = 009EE4710F7A9FAC00F17CB1 /* PolyLine.cpp */; };
		00CFD9BB1135C3520091E310 /* BandedMatrix.cpp in Sources */ = {isa = PBXBuildFile; fileRef = 009EE56A0F803F5600F17CB1 /* BandedMatrix.cpp */; };
		00CFD9BC1135C3520091E310 /* BSplineFit.cpp in Sources */ = {isa = PBXBuildFile; fileRef = 009EE56B0F803F5600F17CB1 /* BSplineFit.cpp */; };
		00CFD9BD1135C3520091E310 /* BSpline.cpp in Sources */ = {isa = PBXBuildFile; fileRef = 009EE56C0F803F5600F17CB1 /* BSpline.cpp */; };
		00CFD9BE1135C3520091E310 /* Perlin.cpp in Sources */ = {isa = PBXBuildFile; fileRef = 00D2F1850F8D8ACD00A7189A /* Perlin.cpp */; };
		00CFD9BF1135C3520091E310 /* Sphere.cpp in Sources */ = {isa = PBXBuildFile; fileRef = 00D2F6F60F9189C000A7189A /* Sphere.cpp */; };
		00CFD9C11135C3520091E310 /* TriMesh.cpp in Sources */ = {isa = PBXBuildFile; fileRef = 002DFC070FA50D1600E45AE0 /* TriMesh.cpp */; };
		00CFD9C21135C3520091E310 /* ObjLoader.cpp in Sources */ = {isa = PBXBuildFile; fileRef = 002DFD500FA5600900E45AE0 /* ObjLoader.cpp */; };
		00CFD9C31135C3520091E310 /* Path2d.cpp in Sources */ = {isa = PBXBuildFile; fileRef = 001F52090FCF99A10021731E /* Path2d.cpp */; };
		00CFD9C51135C3520091E310 /* System.cpp in Sources */ = {isa = PBXBuildFile; fileRef = 002F8F74103AFEBF0077CB91 /* System.cpp */; };
		00CFD9C61135C3520091E310 /* Buffer.cpp in Sources */ = {isa = PBXBuildFile; fileRef = C70E1A01106AA39D00E63577 /* Buffer.cpp */; };
		00CFD9C71135C3520091E310 /* Exception.cpp in Sources */ = {isa = PBXBuildFile; fileRef = 0032FD2A10BB472E00C63A9D /* Exception.cpp */; };
		00CFD9C81135C3520091E310 /* DataSource.cpp in Sources */ = {isa = PBXBuildFile; fileRef = 006228E310C8273C00A8191C /* DataSource.cpp */; };
		00CFD9C91135C3520091E310 /* ImageIo.cpp in Sources */ = {isa = PBXBuildFile; fileRef = 009FD54B10C9AEA100D63B1B /* ImageIo.cpp */; };
		00CFD9CA1135C3520091E310 /* DataTarget.cpp in Sources */ = {isa = PBXBuildFile; fileRef = 00BC898A10D2BE9400D6DC59 /* DataTarget.cpp */; };
		00CFD9CB1135C3520091E310 /* Shape2d.cpp in Sources */ = {isa = PBXBuildFile; fileRef = 00B1337810FBBBCC00AC7369 /* Shape2d.cpp */; };
		00CFD9CC1135C3520091E310 /* EdgeDetect.cpp in Sources */ = {isa = PBXBuildFile; fileRef = 00419C6511057CC6007EC9AD /* EdgeDetect.cpp */; };
		00CFD9CD1135C3520091E310 /* Fill.cpp in Sources */ = {isa = PBXBuildFile; fileRef = 00419C6611057CC6007EC9AD /* Fill.cpp */; };
		00CFD9CE1135C3520091E310 /* Flip.cpp in Sources */ = {isa = PBXBuildFile; fileRef = 00419C6711057CC6007EC9AD /* Flip.cpp */; };
		00CFD9CF1135C3520091E310 /* Grayscale.cpp in Sources */ = {isa = PBXBuildFile; fileRef = 00419C6811057CC6007EC9AD /* Grayscale.cpp */; };
		00CFD9D01135C3520091E310 /* Hdr.cpp in Sources */ = {isa = PBXBuildFile; fileRef = 00419C6911057CC6007EC9AD /* Hdr.cpp */; };
		00CFD9D11135C3520091E310 /* Premultiply.cpp in Sources */ = {isa = PBXBuildFile; fileRef = 00419C6A11057CC6007EC9AD /* Premultiply.cpp */; };
		00CFD9D21135C3520091E310 /* Resize.cpp in Sources */ = {isa = PBXBuildFile; fileRef = 00419C6B11057CC6007EC9AD /* Resize.cpp */; };
		00CFD9D31135C3520091E310 /* Threshold.cpp in Sources */ = {isa = PBXBuildFile; fileRef = 00419C6C11057CC6007EC9AD /* Threshold.cpp */; };
		00CFD9D41135C3520091E310 /* Trim.cpp in Sources */ = {isa = PBXBuildFile; fileRef = 00419C6D11057CC6007EC9AD /* Trim.cpp */; };
		00CFD9D61135C3520091E310 /* AppKit.framework in Frameworks */ = {isa = PBXBuildFile; fileRef = 0867D6A5FE840307C02AAC07 /* AppKit.framework */; };
		00CFD9D71135C3520091E310 /* Cocoa.framework in Frameworks */ = {isa = PBXBuildFile; fileRef = 1058C7B1FEA5585E11CA2CBB /* Cocoa.framework */; };
		00CFD9D81135C3520091E310 /* QTKit.framework in Frameworks */ = {isa = PBXBuildFile; fileRef = 007439920EA7BB47005DD3E6 /* QTKit.framework */; };
		00CFD9DA1135C3520091E310 /* CoreGraphics.framework in Frameworks */ = {isa = PBXBuildFile; fileRef = 00E0B4B10F605D64002C8FBD /* CoreGraphics.framework */; };
		00CFD9DB1135C3520091E310 /* AudioToolbox.framework in Frameworks */ = {isa = PBXBuildFile; fileRef = C7BA40880FA8C13A00AADC07 /* AudioToolbox.framework */; };
		00CFD9DC1135C3520091E310 /* AudioUnit.framework in Frameworks */ = {isa = PBXBuildFile; fileRef = C7BA408A0FA8C13A00AADC07 /* AudioUnit.framework */; };
		00CFD9DD1135C3520091E310 /* CoreAudio.framework in Frameworks */ = {isa = PBXBuildFile; fileRef = C7BA408C0FA8C13A00AADC07 /* CoreAudio.framework */; };
		00CFE37D113B85F60091E310 /* Path2d.h in Headers */ = {isa = PBXBuildFile; fileRef = 00CFE37B113B85F60091E310 /* Path2d.h */; };
		00CFE37E113B85F60091E310 /* Thread.h in Headers */ = {isa = PBXBuildFile; fileRef = 00CFE37C113B85F60091E310 /* Thread.h */; };
		00D23A540EAEB4C00002BF91 /* Color.cpp in Sources */ = {isa = PBXBuildFile; fileRef = 00D23A530EAEB4C00002BF91 /* Color.cpp */; };
		00D23A560EAEB4DE0002BF91 /* Color.h in Headers */ = {isa = PBXBuildFile; fileRef = 00D23A550EAEB4DE0002BF91 /* Color.h */; };
		00D2F1160F8D825C00A7189A /* Perlin.h in Headers */ = {isa = PBXBuildFile; fileRef = 00D2F1150F8D825C00A7189A /* Perlin.h */; };
		00D2F1860F8D8ACD00A7189A /* Perlin.cpp in Sources */ = {isa = PBXBuildFile; fileRef = 00D2F1850F8D8ACD00A7189A /* Perlin.cpp */; };
		00D2F3F00F90394000A7189A /* Ray.h in Headers */ = {isa = PBXBuildFile; fileRef = 00D2F3EF0F90394000A7189A /* Ray.h */; };
		00D2F6F40F9188FD00A7189A /* Sphere.h in Headers */ = {isa = PBXBuildFile; fileRef = 00D2F6F30F9188FD00A7189A /* Sphere.h */; };
		00D2F6F70F9189C000A7189A /* Sphere.cpp in Sources */ = {isa = PBXBuildFile; fileRef = 00D2F6F60F9189C000A7189A /* Sphere.cpp */; };
		00D92FB80EB8AE5200EE9D75 /* Url.cpp in Sources */ = {isa = PBXBuildFile; fileRef = 00D92FB70EB8AE5200EE9D75 /* Url.cpp */; };
		00D92FE10EB8CC7200EE9D75 /* Url.h in Headers */ = {isa = PBXBuildFile; fileRef = 00D92FE00EB8CC7200EE9D75 /* Url.h */; };
		00E0B4B20F605D64002C8FBD /* CoreGraphics.framework in Frameworks */ = {isa = PBXBuildFile; fileRef = 00E0B4B10F605D64002C8FBD /* CoreGraphics.framework */; };
		00E0B60D0F60DE8B002C8FBD /* ApplicationServices.framework in Frameworks */ = {isa = PBXBuildFile; fileRef = 00E0B60C0F60DE8B002C8FBD /* ApplicationServices.framework */; };
		00E5A41A163F45AF00AACB3A /* Capture.cpp in Sources */ = {isa = PBXBuildFile; fileRef = 007438400EA7924F005DD3E6 /* Capture.cpp */; };
		00E5A41C163F5A2B00AACB3A /* CaptureImplCocoaDummy.h in Headers */ = {isa = PBXBuildFile; fileRef = 00E5A41B163F5A2B00AACB3A /* CaptureImplCocoaDummy.h */; };
		00E5A41F163F5AC600AACB3A /* CaptureImplCocoaDummy.mm in Sources */ = {isa = PBXBuildFile; fileRef = 00E5A41D163F5AC500AACB3A /* CaptureImplCocoaDummy.mm */; };
		00F3BD1D0EBF88AA00382AC1 /* Utilities.cpp in Sources */ = {isa = PBXBuildFile; fileRef = 00F3BD1C0EBF88AA00382AC1 /* Utilities.cpp */; };
		00F3BD200EBF89B700382AC1 /* Utilities.h in Headers */ = {isa = PBXBuildFile; fileRef = 00F3BD1F0EBF89B700382AC1 /* Utilities.h */; };
		00F601C819F6C9DD00C83781 /* Ubo.cpp in Sources */ = {isa = PBXBuildFile; fileRef = 00F601C719F6C9DD00C83781 /* Ubo.cpp */; };
		00F601C919F6C9DD00C83781 /* Ubo.cpp in Sources */ = {isa = PBXBuildFile; fileRef = 00F601C719F6C9DD00C83781 /* Ubo.cpp */; };
		00F601CA19F6C9DD00C83781 /* Ubo.cpp in Sources */ = {isa = PBXBuildFile; fileRef = 00F601C719F6C9DD00C83781 /* Ubo.cpp */; };
		00F601CC19F6CA2D00C83781 /* Ubo.h in Headers */ = {isa = PBXBuildFile; fileRef = 00F601CB19F6CA2D00C83781 /* Ubo.h */; };
		00F601CD19F6CA2D00C83781 /* Ubo.h in Headers */ = {isa = PBXBuildFile; fileRef = 00F601CB19F6CA2D00C83781 /* Ubo.h */; };
		00F601CE19F6CA2D00C83781 /* Ubo.h in Headers */ = {isa = PBXBuildFile; fileRef = 00F601CB19F6CA2D00C83781 /* Ubo.h */; };
		00FF554D1AEADF9C0085071E /* CameraUi.h in Headers */ = {isa = PBXBuildFile; fileRef = 00FF554C1AEADF9C0085071E /* CameraUi.h */; };
		00FF554E1AEADF9C0085071E /* CameraUi.h in Headers */ = {isa = PBXBuildFile; fileRef = 00FF554C1AEADF9C0085071E /* CameraUi.h */; };
		00FF554F1AEADF9C0085071E /* CameraUi.h in Headers */ = {isa = PBXBuildFile; fileRef = 00FF554C1AEADF9C0085071E /* CameraUi.h */; };
		00FFAED119DB5CFD0002CA8E /* ImageSourceFileRadiance.cpp in Sources */ = {isa = PBXBuildFile; fileRef = 00FFAED019DB5CFD0002CA8E /* ImageSourceFileRadiance.cpp */; };
		00FFAED219DB5CFD0002CA8E /* ImageSourceFileRadiance.cpp in Sources */ = {isa = PBXBuildFile; fileRef = 00FFAED019DB5CFD0002CA8E /* ImageSourceFileRadiance.cpp */; };
		00FFAED319DB5CFD0002CA8E /* ImageSourceFileRadiance.cpp in Sources */ = {isa = PBXBuildFile; fileRef = 00FFAED019DB5CFD0002CA8E /* ImageSourceFileRadiance.cpp */; };
		00FFAED519DB5D330002CA8E /* ImageSourceFileRadiance.h in Headers */ = {isa = PBXBuildFile; fileRef = 00FFAED419DB5D330002CA8E /* ImageSourceFileRadiance.h */; };
		00FFAED619DB5D330002CA8E /* ImageSourceFileRadiance.h in Headers */ = {isa = PBXBuildFile; fileRef = 00FFAED419DB5D330002CA8E /* ImageSourceFileRadiance.h */; };
		00FFAED719DB5D330002CA8E /* ImageSourceFileRadiance.h in Headers */ = {isa = PBXBuildFile; fileRef = 00FFAED419DB5D330002CA8E /* ImageSourceFileRadiance.h */; };
		1116CC4D1A5F154000023856 /* Platform.cpp in Sources */ = {isa = PBXBuildFile; fileRef = 1116CC4A1A5F154000023856 /* Platform.cpp */; };
		1116CC501A5F155400023856 /* Platform.cpp in Sources */ = {isa = PBXBuildFile; fileRef = 1116CC4A1A5F154000023856 /* Platform.cpp */; };
		1116CC511A5F155500023856 /* Platform.cpp in Sources */ = {isa = PBXBuildFile; fileRef = 1116CC4A1A5F154000023856 /* Platform.cpp */; };
		111A5EA4191F703D005C3166 /* bitwise.c in Sources */ = {isa = PBXBuildFile; fileRef = 111A5E4F191F703D005C3166 /* bitwise.c */; settings = {COMPILER_FLAGS = "-Wno-conversion"; }; };
		111A5EA5191F703D005C3166 /* framing.c in Sources */ = {isa = PBXBuildFile; fileRef = 111A5E50191F703D005C3166 /* framing.c */; settings = {COMPILER_FLAGS = "-Wno-conversion"; }; };
		111A5EA6191F703D005C3166 /* analysis.c in Sources */ = {isa = PBXBuildFile; fileRef = 111A5E53191F703D005C3166 /* analysis.c */; };
		111A5EA7191F703D005C3166 /* backends.h in Headers */ = {isa = PBXBuildFile; fileRef = 111A5E54191F703D005C3166 /* backends.h */; };
		111A5EA8191F703D005C3166 /* bitrate.c in Sources */ = {isa = PBXBuildFile; fileRef = 111A5E55191F703D005C3166 /* bitrate.c */; settings = {COMPILER_FLAGS = "-Wno-conversion"; }; };
		111A5EA9191F703D005C3166 /* bitrate.h in Headers */ = {isa = PBXBuildFile; fileRef = 111A5E56191F703D005C3166 /* bitrate.h */; };
		111A5EAA191F703D005C3166 /* block.c in Sources */ = {isa = PBXBuildFile; fileRef = 111A5E57191F703D005C3166 /* block.c */; settings = {COMPILER_FLAGS = "-Wno-conversion"; }; };
		111A5EAB191F703D005C3166 /* res_books_51.h in Headers */ = {isa = PBXBuildFile; fileRef = 111A5E5A191F703D005C3166 /* res_books_51.h */; };
		111A5EAC191F703D005C3166 /* res_books_stereo.h in Headers */ = {isa = PBXBuildFile; fileRef = 111A5E5B191F703D005C3166 /* res_books_stereo.h */; };
		111A5EAD191F703D005C3166 /* floor_books.h in Headers */ = {isa = PBXBuildFile; fileRef = 111A5E5D191F703D005C3166 /* floor_books.h */; };
		111A5EAE191F703D005C3166 /* res_books_uncoupled.h in Headers */ = {isa = PBXBuildFile; fileRef = 111A5E5F191F703D005C3166 /* res_books_uncoupled.h */; };
		111A5EAF191F703D005C3166 /* codebook.c in Sources */ = {isa = PBXBuildFile; fileRef = 111A5E60191F703D005C3166 /* codebook.c */; settings = {COMPILER_FLAGS = "-Wno-conversion"; }; };
		111A5EB0191F703D005C3166 /* codebook.h in Headers */ = {isa = PBXBuildFile; fileRef = 111A5E61191F703D005C3166 /* codebook.h */; };
		111A5EB1191F703D005C3166 /* codec_internal.h in Headers */ = {isa = PBXBuildFile; fileRef = 111A5E62191F703D005C3166 /* codec_internal.h */; };
		111A5EB2191F703D005C3166 /* envelope.c in Sources */ = {isa = PBXBuildFile; fileRef = 111A5E63191F703D005C3166 /* envelope.c */; settings = {COMPILER_FLAGS = "-Wno-conversion"; }; };
		111A5EB3191F703D005C3166 /* envelope.h in Headers */ = {isa = PBXBuildFile; fileRef = 111A5E64191F703D005C3166 /* envelope.h */; };
		111A5EB4191F703D005C3166 /* floor0.c in Sources */ = {isa = PBXBuildFile; fileRef = 111A5E65191F703D005C3166 /* floor0.c */; settings = {COMPILER_FLAGS = "-Wno-conversion"; }; };
		111A5EB5191F703D005C3166 /* floor1.c in Sources */ = {isa = PBXBuildFile; fileRef = 111A5E66191F703D005C3166 /* floor1.c */; settings = {COMPILER_FLAGS = "-Wno-conversion"; }; };
		111A5EB6191F703D005C3166 /* highlevel.h in Headers */ = {isa = PBXBuildFile; fileRef = 111A5E67191F703D005C3166 /* highlevel.h */; };
		111A5EB7191F703D005C3166 /* info.c in Sources */ = {isa = PBXBuildFile; fileRef = 111A5E68191F703D005C3166 /* info.c */; settings = {COMPILER_FLAGS = "-Wno-conversion"; }; };
		111A5EB8191F703D005C3166 /* lookup.c in Sources */ = {isa = PBXBuildFile; fileRef = 111A5E69191F703D005C3166 /* lookup.c */; };
		111A5EB9191F703D005C3166 /* lookup.h in Headers */ = {isa = PBXBuildFile; fileRef = 111A5E6A191F703D005C3166 /* lookup.h */; };
		111A5EBA191F703D005C3166 /* lookup_data.h in Headers */ = {isa = PBXBuildFile; fileRef = 111A5E6B191F703D005C3166 /* lookup_data.h */; };
		111A5EBB191F703D005C3166 /* lpc.c in Sources */ = {isa = PBXBuildFile; fileRef = 111A5E6C191F703D005C3166 /* lpc.c */; };
		111A5EBC191F703D005C3166 /* lpc.h in Headers */ = {isa = PBXBuildFile; fileRef = 111A5E6D191F703D005C3166 /* lpc.h */; };
		111A5EBD191F703D005C3166 /* lsp.c in Sources */ = {isa = PBXBuildFile; fileRef = 111A5E6E191F703D005C3166 /* lsp.c */; };
		111A5EBE191F703D005C3166 /* lsp.h in Headers */ = {isa = PBXBuildFile; fileRef = 111A5E6F191F703D005C3166 /* lsp.h */; };
		111A5EBF191F703D005C3166 /* mapping0.c in Sources */ = {isa = PBXBuildFile; fileRef = 111A5E70191F703D005C3166 /* mapping0.c */; settings = {COMPILER_FLAGS = "-Wno-conversion"; }; };
		111A5EC0191F703D005C3166 /* masking.h in Headers */ = {isa = PBXBuildFile; fileRef = 111A5E71191F703D005C3166 /* masking.h */; };
		111A5EC1191F703D005C3166 /* mdct.c in Sources */ = {isa = PBXBuildFile; fileRef = 111A5E72191F703D005C3166 /* mdct.c */; };
		111A5EC2191F703D005C3166 /* mdct.h in Headers */ = {isa = PBXBuildFile; fileRef = 111A5E73191F703D005C3166 /* mdct.h */; };
		111A5EC3191F703D005C3166 /* misc.h in Headers */ = {isa = PBXBuildFile; fileRef = 111A5E74191F703D005C3166 /* misc.h */; };
		111A5EC4191F703D005C3166 /* floor_all.h in Headers */ = {isa = PBXBuildFile; fileRef = 111A5E76191F703D005C3166 /* floor_all.h */; };
		111A5EC5191F703D005C3166 /* psych_11.h in Headers */ = {isa = PBXBuildFile; fileRef = 111A5E77191F703D005C3166 /* psych_11.h */; };
		111A5EC6191F703D005C3166 /* psych_16.h in Headers */ = {isa = PBXBuildFile; fileRef = 111A5E78191F703D005C3166 /* psych_16.h */; };
		111A5EC7191F703D005C3166 /* psych_44.h in Headers */ = {isa = PBXBuildFile; fileRef = 111A5E79191F703D005C3166 /* psych_44.h */; };
		111A5EC8191F703D005C3166 /* psych_8.h in Headers */ = {isa = PBXBuildFile; fileRef = 111A5E7A191F703D005C3166 /* psych_8.h */; };
		111A5EC9191F703D005C3166 /* residue_16.h in Headers */ = {isa = PBXBuildFile; fileRef = 111A5E7B191F703D005C3166 /* residue_16.h */; };
		111A5ECA191F703D005C3166 /* residue_44.h in Headers */ = {isa = PBXBuildFile; fileRef = 111A5E7C191F703D005C3166 /* residue_44.h */; };
		111A5ECB191F703D005C3166 /* residue_44p51.h in Headers */ = {isa = PBXBuildFile; fileRef = 111A5E7D191F703D005C3166 /* residue_44p51.h */; };
		111A5ECC191F703D005C3166 /* residue_44u.h in Headers */ = {isa = PBXBuildFile; fileRef = 111A5E7E191F703D005C3166 /* residue_44u.h */; };
		111A5ECD191F703D005C3166 /* residue_8.h in Headers */ = {isa = PBXBuildFile; fileRef = 111A5E7F191F703D005C3166 /* residue_8.h */; };
		111A5ECE191F703D005C3166 /* setup_11.h in Headers */ = {isa = PBXBuildFile; fileRef = 111A5E80191F703D005C3166 /* setup_11.h */; };
		111A5ECF191F703D005C3166 /* setup_16.h in Headers */ = {isa = PBXBuildFile; fileRef = 111A5E81191F703D005C3166 /* setup_16.h */; };
		111A5ED0191F703D005C3166 /* setup_22.h in Headers */ = {isa = PBXBuildFile; fileRef = 111A5E82191F703D005C3166 /* setup_22.h */; };
		111A5ED1191F703D005C3166 /* setup_32.h in Headers */ = {isa = PBXBuildFile; fileRef = 111A5E83191F703D005C3166 /* setup_32.h */; };
		111A5ED2191F703D005C3166 /* setup_44.h in Headers */ = {isa = PBXBuildFile; fileRef = 111A5E84191F703D005C3166 /* setup_44.h */; };
		111A5ED3191F703D005C3166 /* setup_44p51.h in Headers */ = {isa = PBXBuildFile; fileRef = 111A5E85191F703D005C3166 /* setup_44p51.h */; };
		111A5ED4191F703D005C3166 /* setup_44u.h in Headers */ = {isa = PBXBuildFile; fileRef = 111A5E86191F703D005C3166 /* setup_44u.h */; };
		111A5ED5191F703D005C3166 /* setup_8.h in Headers */ = {isa = PBXBuildFile; fileRef = 111A5E87191F703D005C3166 /* setup_8.h */; };
		111A5ED6191F703D005C3166 /* setup_X.h in Headers */ = {isa = PBXBuildFile; fileRef = 111A5E88191F703D005C3166 /* setup_X.h */; };
		111A5ED7191F703D005C3166 /* os.h in Headers */ = {isa = PBXBuildFile; fileRef = 111A5E89191F703D005C3166 /* os.h */; };
		111A5ED8191F703D005C3166 /* psy.c in Sources */ = {isa = PBXBuildFile; fileRef = 111A5E8A191F703D005C3166 /* psy.c */; settings = {COMPILER_FLAGS = "-Wno-conversion"; }; };
		111A5ED9191F703D005C3166 /* psy.h in Headers */ = {isa = PBXBuildFile; fileRef = 111A5E8B191F703D005C3166 /* psy.h */; };
		111A5EDA191F703D005C3166 /* registry.c in Sources */ = {isa = PBXBuildFile; fileRef = 111A5E8C191F703D005C3166 /* registry.c */; };
		111A5EDB191F703D005C3166 /* registry.h in Headers */ = {isa = PBXBuildFile; fileRef = 111A5E8D191F703D005C3166 /* registry.h */; };
		111A5EDC191F703D005C3166 /* res0.c in Sources */ = {isa = PBXBuildFile; fileRef = 111A5E8E191F703D005C3166 /* res0.c */; settings = {COMPILER_FLAGS = "-Wno-conversion"; }; };
		111A5EDD191F703D005C3166 /* scales.h in Headers */ = {isa = PBXBuildFile; fileRef = 111A5E8F191F703D005C3166 /* scales.h */; };
		111A5EDE191F703D005C3166 /* sharedbook.c in Sources */ = {isa = PBXBuildFile; fileRef = 111A5E90191F703D005C3166 /* sharedbook.c */; settings = {COMPILER_FLAGS = "-Wno-conversion"; }; };
		111A5EDF191F703D005C3166 /* smallft.c in Sources */ = {isa = PBXBuildFile; fileRef = 111A5E91191F703D005C3166 /* smallft.c */; };
		111A5EE0191F703D005C3166 /* smallft.h in Headers */ = {isa = PBXBuildFile; fileRef = 111A5E92191F703D005C3166 /* smallft.h */; };
		111A5EE1191F703D005C3166 /* synthesis.c in Sources */ = {isa = PBXBuildFile; fileRef = 111A5E93191F703D005C3166 /* synthesis.c */; settings = {COMPILER_FLAGS = "-Wno-conversion"; }; };
		111A5EE2191F703D005C3166 /* vorbisenc.c in Sources */ = {isa = PBXBuildFile; fileRef = 111A5E94191F703D005C3166 /* vorbisenc.c */; settings = {COMPILER_FLAGS = "-Wno-conversion"; }; };
		111A5EE3191F703D005C3166 /* vorbisfile.c in Sources */ = {isa = PBXBuildFile; fileRef = 111A5E95191F703D005C3166 /* vorbisfile.c */; settings = {COMPILER_FLAGS = "-Wno-conversion"; }; };
		111A5EE4191F703D005C3166 /* window.c in Sources */ = {isa = PBXBuildFile; fileRef = 111A5E96191F703D005C3166 /* window.c */; settings = {COMPILER_FLAGS = "-Wno-conversion"; }; };
		111A5EE5191F703D005C3166 /* window.h in Headers */ = {isa = PBXBuildFile; fileRef = 111A5E97191F703D005C3166 /* window.h */; };
		111A5EE6191F703D005C3166 /* CDSPBlockConvolver.h in Headers */ = {isa = PBXBuildFile; fileRef = 111A5E99191F703D005C3166 /* CDSPBlockConvolver.h */; };
		111A5EE7191F703D005C3166 /* CDSPFIRFilter.h in Headers */ = {isa = PBXBuildFile; fileRef = 111A5E9A191F703D005C3166 /* CDSPFIRFilter.h */; };
		111A5EE8191F703D005C3166 /* CDSPFracInterpolator.h in Headers */ = {isa = PBXBuildFile; fileRef = 111A5E9B191F703D005C3166 /* CDSPFracInterpolator.h */; };
		111A5EE9191F703D005C3166 /* CDSPRealFFT.h in Headers */ = {isa = PBXBuildFile; fileRef = 111A5E9C191F703D005C3166 /* CDSPRealFFT.h */; };
		111A5EEA191F703D005C3166 /* CDSPResampler.h in Headers */ = {isa = PBXBuildFile; fileRef = 111A5E9D191F703D005C3166 /* CDSPResampler.h */; };
		111A5EEB191F703D005C3166 /* CDSPSincFilterGen.h in Headers */ = {isa = PBXBuildFile; fileRef = 111A5E9E191F703D005C3166 /* CDSPSincFilterGen.h */; };
		111A5EEC191F703D005C3166 /* fft4g.h in Headers */ = {isa = PBXBuildFile; fileRef = 111A5E9F191F703D005C3166 /* fft4g.h */; };
		111A5EED191F703D005C3166 /* r8bbase.cpp in Sources */ = {isa = PBXBuildFile; fileRef = 111A5EA1191F703D005C3166 /* r8bbase.cpp */; };
		111A5EEE191F703D005C3166 /* r8bbase.h in Headers */ = {isa = PBXBuildFile; fileRef = 111A5EA2191F703D005C3166 /* r8bbase.h */; };
		111A5EEF191F703D005C3166 /* r8bconf.h in Headers */ = {isa = PBXBuildFile; fileRef = 111A5EA3191F703D005C3166 /* r8bconf.h */; };
		111A5EF1191F722E005C3166 /* CinderAssert.cpp in Sources */ = {isa = PBXBuildFile; fileRef = 111A5EF0191F722E005C3166 /* CinderAssert.cpp */; };
		111A5EF3191F7251005C3166 /* CinderAssert.h in Headers */ = {isa = PBXBuildFile; fileRef = 111A5EF2191F7251005C3166 /* CinderAssert.h */; };
		111A5F25191F727A005C3166 /* bitwise.c in Sources */ = {isa = PBXBuildFile; fileRef = 111A5E4F191F703D005C3166 /* bitwise.c */; settings = {COMPILER_FLAGS = "-Wno-conversion"; }; };
		111A5F26191F727A005C3166 /* framing.c in Sources */ = {isa = PBXBuildFile; fileRef = 111A5E50191F703D005C3166 /* framing.c */; settings = {COMPILER_FLAGS = "-Wno-conversion"; }; };
		111A5F27191F727B005C3166 /* bitwise.c in Sources */ = {isa = PBXBuildFile; fileRef = 111A5E4F191F703D005C3166 /* bitwise.c */; };
		111A5F28191F727B005C3166 /* framing.c in Sources */ = {isa = PBXBuildFile; fileRef = 111A5E50191F703D005C3166 /* framing.c */; };
		111A5F29191F7285005C3166 /* analysis.c in Sources */ = {isa = PBXBuildFile; fileRef = 111A5E53191F703D005C3166 /* analysis.c */; };
		111A5F2A191F7285005C3166 /* backends.h in Headers */ = {isa = PBXBuildFile; fileRef = 111A5E54191F703D005C3166 /* backends.h */; };
		111A5F2B191F7285005C3166 /* bitrate.c in Sources */ = {isa = PBXBuildFile; fileRef = 111A5E55191F703D005C3166 /* bitrate.c */; };
		111A5F2C191F7285005C3166 /* bitrate.h in Headers */ = {isa = PBXBuildFile; fileRef = 111A5E56191F703D005C3166 /* bitrate.h */; };
		111A5F2D191F7285005C3166 /* block.c in Sources */ = {isa = PBXBuildFile; fileRef = 111A5E57191F703D005C3166 /* block.c */; settings = {COMPILER_FLAGS = "-Wno-conversion"; }; };
		111A5F2E191F7285005C3166 /* codebook.c in Sources */ = {isa = PBXBuildFile; fileRef = 111A5E60191F703D005C3166 /* codebook.c */; };
		111A5F2F191F7285005C3166 /* codebook.h in Headers */ = {isa = PBXBuildFile; fileRef = 111A5E61191F703D005C3166 /* codebook.h */; };
		111A5F30191F7285005C3166 /* codec_internal.h in Headers */ = {isa = PBXBuildFile; fileRef = 111A5E62191F703D005C3166 /* codec_internal.h */; };
		111A5F31191F7285005C3166 /* envelope.c in Sources */ = {isa = PBXBuildFile; fileRef = 111A5E63191F703D005C3166 /* envelope.c */; };
		111A5F32191F7285005C3166 /* envelope.h in Headers */ = {isa = PBXBuildFile; fileRef = 111A5E64191F703D005C3166 /* envelope.h */; };
		111A5F33191F7285005C3166 /* floor0.c in Sources */ = {isa = PBXBuildFile; fileRef = 111A5E65191F703D005C3166 /* floor0.c */; };
		111A5F34191F7285005C3166 /* floor1.c in Sources */ = {isa = PBXBuildFile; fileRef = 111A5E66191F703D005C3166 /* floor1.c */; };
		111A5F35191F7285005C3166 /* highlevel.h in Headers */ = {isa = PBXBuildFile; fileRef = 111A5E67191F703D005C3166 /* highlevel.h */; };
		111A5F36191F7285005C3166 /* info.c in Sources */ = {isa = PBXBuildFile; fileRef = 111A5E68191F703D005C3166 /* info.c */; };
		111A5F37191F7285005C3166 /* lookup.c in Sources */ = {isa = PBXBuildFile; fileRef = 111A5E69191F703D005C3166 /* lookup.c */; };
		111A5F38191F7285005C3166 /* lookup.h in Headers */ = {isa = PBXBuildFile; fileRef = 111A5E6A191F703D005C3166 /* lookup.h */; };
		111A5F39191F7285005C3166 /* lookup_data.h in Headers */ = {isa = PBXBuildFile; fileRef = 111A5E6B191F703D005C3166 /* lookup_data.h */; };
		111A5F3A191F7285005C3166 /* lpc.c in Sources */ = {isa = PBXBuildFile; fileRef = 111A5E6C191F703D005C3166 /* lpc.c */; };
		111A5F3B191F7285005C3166 /* lpc.h in Headers */ = {isa = PBXBuildFile; fileRef = 111A5E6D191F703D005C3166 /* lpc.h */; };
		111A5F3C191F7285005C3166 /* lsp.c in Sources */ = {isa = PBXBuildFile; fileRef = 111A5E6E191F703D005C3166 /* lsp.c */; };
		111A5F3D191F7285005C3166 /* lsp.h in Headers */ = {isa = PBXBuildFile; fileRef = 111A5E6F191F703D005C3166 /* lsp.h */; };
		111A5F3E191F7285005C3166 /* mapping0.c in Sources */ = {isa = PBXBuildFile; fileRef = 111A5E70191F703D005C3166 /* mapping0.c */; };
		111A5F3F191F7285005C3166 /* masking.h in Headers */ = {isa = PBXBuildFile; fileRef = 111A5E71191F703D005C3166 /* masking.h */; };
		111A5F40191F7285005C3166 /* mdct.c in Sources */ = {isa = PBXBuildFile; fileRef = 111A5E72191F703D005C3166 /* mdct.c */; };
		111A5F41191F7285005C3166 /* mdct.h in Headers */ = {isa = PBXBuildFile; fileRef = 111A5E73191F703D005C3166 /* mdct.h */; };
		111A5F42191F7285005C3166 /* misc.h in Headers */ = {isa = PBXBuildFile; fileRef = 111A5E74191F703D005C3166 /* misc.h */; };
		111A5F43191F7285005C3166 /* os.h in Headers */ = {isa = PBXBuildFile; fileRef = 111A5E89191F703D005C3166 /* os.h */; };
		111A5F44191F7285005C3166 /* psy.c in Sources */ = {isa = PBXBuildFile; fileRef = 111A5E8A191F703D005C3166 /* psy.c */; };
		111A5F45191F7285005C3166 /* psy.h in Headers */ = {isa = PBXBuildFile; fileRef = 111A5E8B191F703D005C3166 /* psy.h */; };
		111A5F46191F7285005C3166 /* registry.c in Sources */ = {isa = PBXBuildFile; fileRef = 111A5E8C191F703D005C3166 /* registry.c */; };
		111A5F47191F7285005C3166 /* registry.h in Headers */ = {isa = PBXBuildFile; fileRef = 111A5E8D191F703D005C3166 /* registry.h */; };
		111A5F48191F7285005C3166 /* res0.c in Sources */ = {isa = PBXBuildFile; fileRef = 111A5E8E191F703D005C3166 /* res0.c */; };
		111A5F49191F7285005C3166 /* scales.h in Headers */ = {isa = PBXBuildFile; fileRef = 111A5E8F191F703D005C3166 /* scales.h */; };
		111A5F4A191F7285005C3166 /* sharedbook.c in Sources */ = {isa = PBXBuildFile; fileRef = 111A5E90191F703D005C3166 /* sharedbook.c */; };
		111A5F4B191F7285005C3166 /* smallft.c in Sources */ = {isa = PBXBuildFile; fileRef = 111A5E91191F703D005C3166 /* smallft.c */; };
		111A5F4C191F7285005C3166 /* smallft.h in Headers */ = {isa = PBXBuildFile; fileRef = 111A5E92191F703D005C3166 /* smallft.h */; };
		111A5F4D191F7285005C3166 /* synthesis.c in Sources */ = {isa = PBXBuildFile; fileRef = 111A5E93191F703D005C3166 /* synthesis.c */; };
		111A5F4E191F7285005C3166 /* vorbisenc.c in Sources */ = {isa = PBXBuildFile; fileRef = 111A5E94191F703D005C3166 /* vorbisenc.c */; settings = {COMPILER_FLAGS = "-Wno-conversion"; }; };
		111A5F4F191F7285005C3166 /* vorbisfile.c in Sources */ = {isa = PBXBuildFile; fileRef = 111A5E95191F703D005C3166 /* vorbisfile.c */; settings = {COMPILER_FLAGS = "-Wno-conversion"; }; };
		111A5F50191F7285005C3166 /* window.c in Sources */ = {isa = PBXBuildFile; fileRef = 111A5E96191F703D005C3166 /* window.c */; };
		111A5F51191F7285005C3166 /* window.h in Headers */ = {isa = PBXBuildFile; fileRef = 111A5E97191F703D005C3166 /* window.h */; };
		111A5F52191F7286005C3166 /* analysis.c in Sources */ = {isa = PBXBuildFile; fileRef = 111A5E53191F703D005C3166 /* analysis.c */; };
		111A5F53191F7286005C3166 /* backends.h in Headers */ = {isa = PBXBuildFile; fileRef = 111A5E54191F703D005C3166 /* backends.h */; };
		111A5F54191F7286005C3166 /* bitrate.c in Sources */ = {isa = PBXBuildFile; fileRef = 111A5E55191F703D005C3166 /* bitrate.c */; settings = {COMPILER_FLAGS = "-Wno-conversion"; }; };
		111A5F55191F7286005C3166 /* bitrate.h in Headers */ = {isa = PBXBuildFile; fileRef = 111A5E56191F703D005C3166 /* bitrate.h */; };
		111A5F56191F7286005C3166 /* block.c in Sources */ = {isa = PBXBuildFile; fileRef = 111A5E57191F703D005C3166 /* block.c */; settings = {COMPILER_FLAGS = "-Wno-conversion"; }; };
		111A5F57191F7286005C3166 /* codebook.c in Sources */ = {isa = PBXBuildFile; fileRef = 111A5E60191F703D005C3166 /* codebook.c */; settings = {COMPILER_FLAGS = "-Wno-conversion"; }; };
		111A5F58191F7286005C3166 /* codebook.h in Headers */ = {isa = PBXBuildFile; fileRef = 111A5E61191F703D005C3166 /* codebook.h */; };
		111A5F59191F7286005C3166 /* codec_internal.h in Headers */ = {isa = PBXBuildFile; fileRef = 111A5E62191F703D005C3166 /* codec_internal.h */; };
		111A5F5A191F7286005C3166 /* envelope.c in Sources */ = {isa = PBXBuildFile; fileRef = 111A5E63191F703D005C3166 /* envelope.c */; settings = {COMPILER_FLAGS = "-Wno-conversion"; }; };
		111A5F5B191F7286005C3166 /* envelope.h in Headers */ = {isa = PBXBuildFile; fileRef = 111A5E64191F703D005C3166 /* envelope.h */; };
		111A5F5C191F7286005C3166 /* floor0.c in Sources */ = {isa = PBXBuildFile; fileRef = 111A5E65191F703D005C3166 /* floor0.c */; settings = {COMPILER_FLAGS = "-Wno-conversion"; }; };
		111A5F5D191F7286005C3166 /* floor1.c in Sources */ = {isa = PBXBuildFile; fileRef = 111A5E66191F703D005C3166 /* floor1.c */; settings = {COMPILER_FLAGS = "-Wno-conversion"; }; };
		111A5F5E191F7286005C3166 /* highlevel.h in Headers */ = {isa = PBXBuildFile; fileRef = 111A5E67191F703D005C3166 /* highlevel.h */; };
		111A5F5F191F7286005C3166 /* info.c in Sources */ = {isa = PBXBuildFile; fileRef = 111A5E68191F703D005C3166 /* info.c */; settings = {COMPILER_FLAGS = "-Wno-conversion"; }; };
		111A5F60191F7286005C3166 /* lookup.c in Sources */ = {isa = PBXBuildFile; fileRef = 111A5E69191F703D005C3166 /* lookup.c */; };
		111A5F61191F7286005C3166 /* lookup.h in Headers */ = {isa = PBXBuildFile; fileRef = 111A5E6A191F703D005C3166 /* lookup.h */; };
		111A5F62191F7286005C3166 /* lookup_data.h in Headers */ = {isa = PBXBuildFile; fileRef = 111A5E6B191F703D005C3166 /* lookup_data.h */; };
		111A5F63191F7286005C3166 /* lpc.c in Sources */ = {isa = PBXBuildFile; fileRef = 111A5E6C191F703D005C3166 /* lpc.c */; };
		111A5F64191F7286005C3166 /* lpc.h in Headers */ = {isa = PBXBuildFile; fileRef = 111A5E6D191F703D005C3166 /* lpc.h */; };
		111A5F65191F7286005C3166 /* lsp.c in Sources */ = {isa = PBXBuildFile; fileRef = 111A5E6E191F703D005C3166 /* lsp.c */; };
		111A5F66191F7286005C3166 /* lsp.h in Headers */ = {isa = PBXBuildFile; fileRef = 111A5E6F191F703D005C3166 /* lsp.h */; };
		111A5F67191F7286005C3166 /* mapping0.c in Sources */ = {isa = PBXBuildFile; fileRef = 111A5E70191F703D005C3166 /* mapping0.c */; settings = {COMPILER_FLAGS = "-Wno-conversion"; }; };
		111A5F68191F7286005C3166 /* masking.h in Headers */ = {isa = PBXBuildFile; fileRef = 111A5E71191F703D005C3166 /* masking.h */; };
		111A5F69191F7286005C3166 /* mdct.c in Sources */ = {isa = PBXBuildFile; fileRef = 111A5E72191F703D005C3166 /* mdct.c */; };
		111A5F6A191F7286005C3166 /* mdct.h in Headers */ = {isa = PBXBuildFile; fileRef = 111A5E73191F703D005C3166 /* mdct.h */; };
		111A5F6B191F7286005C3166 /* misc.h in Headers */ = {isa = PBXBuildFile; fileRef = 111A5E74191F703D005C3166 /* misc.h */; };
		111A5F6C191F7286005C3166 /* os.h in Headers */ = {isa = PBXBuildFile; fileRef = 111A5E89191F703D005C3166 /* os.h */; };
		111A5F6D191F7286005C3166 /* psy.c in Sources */ = {isa = PBXBuildFile; fileRef = 111A5E8A191F703D005C3166 /* psy.c */; settings = {COMPILER_FLAGS = "-Wno-conversion"; }; };
		111A5F6E191F7286005C3166 /* psy.h in Headers */ = {isa = PBXBuildFile; fileRef = 111A5E8B191F703D005C3166 /* psy.h */; };
		111A5F6F191F7286005C3166 /* registry.c in Sources */ = {isa = PBXBuildFile; fileRef = 111A5E8C191F703D005C3166 /* registry.c */; };
		111A5F70191F7286005C3166 /* registry.h in Headers */ = {isa = PBXBuildFile; fileRef = 111A5E8D191F703D005C3166 /* registry.h */; };
		111A5F71191F7286005C3166 /* res0.c in Sources */ = {isa = PBXBuildFile; fileRef = 111A5E8E191F703D005C3166 /* res0.c */; settings = {COMPILER_FLAGS = "-Wno-conversion"; }; };
		111A5F72191F7286005C3166 /* scales.h in Headers */ = {isa = PBXBuildFile; fileRef = 111A5E8F191F703D005C3166 /* scales.h */; };
		111A5F73191F7286005C3166 /* sharedbook.c in Sources */ = {isa = PBXBuildFile; fileRef = 111A5E90191F703D005C3166 /* sharedbook.c */; settings = {COMPILER_FLAGS = "-Wno-conversion"; }; };
		111A5F74191F7286005C3166 /* smallft.c in Sources */ = {isa = PBXBuildFile; fileRef = 111A5E91191F703D005C3166 /* smallft.c */; };
		111A5F75191F7286005C3166 /* smallft.h in Headers */ = {isa = PBXBuildFile; fileRef = 111A5E92191F703D005C3166 /* smallft.h */; };
		111A5F76191F7286005C3166 /* synthesis.c in Sources */ = {isa = PBXBuildFile; fileRef = 111A5E93191F703D005C3166 /* synthesis.c */; settings = {COMPILER_FLAGS = "-Wno-conversion"; }; };
		111A5F77191F7286005C3166 /* vorbisenc.c in Sources */ = {isa = PBXBuildFile; fileRef = 111A5E94191F703D005C3166 /* vorbisenc.c */; settings = {COMPILER_FLAGS = "-Wno-conversion"; }; };
		111A5F78191F7286005C3166 /* vorbisfile.c in Sources */ = {isa = PBXBuildFile; fileRef = 111A5E95191F703D005C3166 /* vorbisfile.c */; settings = {COMPILER_FLAGS = "-Wno-unused -Wno-conversion"; }; };
		111A5F79191F7286005C3166 /* window.c in Sources */ = {isa = PBXBuildFile; fileRef = 111A5E96191F703D005C3166 /* window.c */; settings = {COMPILER_FLAGS = "-Wno-conversion"; }; };
		111A5F7A191F7286005C3166 /* window.h in Headers */ = {isa = PBXBuildFile; fileRef = 111A5E97191F703D005C3166 /* window.h */; };
		111A5F7C191F729D005C3166 /* r8bbase.cpp in Sources */ = {isa = PBXBuildFile; fileRef = 111A5EA1191F703D005C3166 /* r8bbase.cpp */; };
		111A5F7D191F729D005C3166 /* r8bbase.cpp in Sources */ = {isa = PBXBuildFile; fileRef = 111A5EA1191F703D005C3166 /* r8bbase.cpp */; };
		111A5FA7191F72AE005C3166 /* ChannelRouterNode.cpp in Sources */ = {isa = PBXBuildFile; fileRef = 111A5F7E191F72AE005C3166 /* ChannelRouterNode.cpp */; };
		111A5FA8191F72AE005C3166 /* ChannelRouterNode.cpp in Sources */ = {isa = PBXBuildFile; fileRef = 111A5F7E191F72AE005C3166 /* ChannelRouterNode.cpp */; };
		111A5FA9191F72AE005C3166 /* ChannelRouterNode.cpp in Sources */ = {isa = PBXBuildFile; fileRef = 111A5F7E191F72AE005C3166 /* ChannelRouterNode.cpp */; };
		111A5FAA191F72AE005C3166 /* CinderCoreAudio.cpp in Sources */ = {isa = PBXBuildFile; fileRef = 111A5F80191F72AE005C3166 /* CinderCoreAudio.cpp */; };
		111A5FAB191F72AE005C3166 /* CinderCoreAudio.cpp in Sources */ = {isa = PBXBuildFile; fileRef = 111A5F80191F72AE005C3166 /* CinderCoreAudio.cpp */; };
		111A5FAC191F72AE005C3166 /* CinderCoreAudio.cpp in Sources */ = {isa = PBXBuildFile; fileRef = 111A5F80191F72AE005C3166 /* CinderCoreAudio.cpp */; };
		111A5FAD191F72AE005C3166 /* ContextAudioUnit.cpp in Sources */ = {isa = PBXBuildFile; fileRef = 111A5F81191F72AE005C3166 /* ContextAudioUnit.cpp */; };
		111A5FAE191F72AE005C3166 /* ContextAudioUnit.cpp in Sources */ = {isa = PBXBuildFile; fileRef = 111A5F81191F72AE005C3166 /* ContextAudioUnit.cpp */; };
		111A5FAF191F72AE005C3166 /* ContextAudioUnit.cpp in Sources */ = {isa = PBXBuildFile; fileRef = 111A5F81191F72AE005C3166 /* ContextAudioUnit.cpp */; };
		111A5FB1191F72AE005C3166 /* DeviceManagerAudioSession.mm in Sources */ = {isa = PBXBuildFile; fileRef = 111A5F82191F72AE005C3166 /* DeviceManagerAudioSession.mm */; };
		111A5FB2191F72AE005C3166 /* DeviceManagerAudioSession.mm in Sources */ = {isa = PBXBuildFile; fileRef = 111A5F82191F72AE005C3166 /* DeviceManagerAudioSession.mm */; };
		111A5FB3191F72AE005C3166 /* DeviceManagerCoreAudio.cpp in Sources */ = {isa = PBXBuildFile; fileRef = 111A5F83191F72AE005C3166 /* DeviceManagerCoreAudio.cpp */; };
		111A5FB6191F72AE005C3166 /* FileCoreAudio.cpp in Sources */ = {isa = PBXBuildFile; fileRef = 111A5F84191F72AE005C3166 /* FileCoreAudio.cpp */; };
		111A5FB7191F72AE005C3166 /* FileCoreAudio.cpp in Sources */ = {isa = PBXBuildFile; fileRef = 111A5F84191F72AE005C3166 /* FileCoreAudio.cpp */; };
		111A5FB8191F72AE005C3166 /* FileCoreAudio.cpp in Sources */ = {isa = PBXBuildFile; fileRef = 111A5F84191F72AE005C3166 /* FileCoreAudio.cpp */; };
		111A5FB9191F72AE005C3166 /* Context.cpp in Sources */ = {isa = PBXBuildFile; fileRef = 111A5F85191F72AE005C3166 /* Context.cpp */; };
		111A5FBA191F72AE005C3166 /* Context.cpp in Sources */ = {isa = PBXBuildFile; fileRef = 111A5F85191F72AE005C3166 /* Context.cpp */; };
		111A5FBB191F72AE005C3166 /* Context.cpp in Sources */ = {isa = PBXBuildFile; fileRef = 111A5F85191F72AE005C3166 /* Context.cpp */; };
		111A5FBC191F72AE005C3166 /* DelayNode.cpp in Sources */ = {isa = PBXBuildFile; fileRef = 111A5F86191F72AE005C3166 /* DelayNode.cpp */; };
		111A5FBD191F72AE005C3166 /* DelayNode.cpp in Sources */ = {isa = PBXBuildFile; fileRef = 111A5F86191F72AE005C3166 /* DelayNode.cpp */; };
		111A5FBE191F72AE005C3166 /* DelayNode.cpp in Sources */ = {isa = PBXBuildFile; fileRef = 111A5F86191F72AE005C3166 /* DelayNode.cpp */; };
		111A5FBF191F72AE005C3166 /* Device.cpp in Sources */ = {isa = PBXBuildFile; fileRef = 111A5F87191F72AE005C3166 /* Device.cpp */; };
		111A5FC0191F72AE005C3166 /* Device.cpp in Sources */ = {isa = PBXBuildFile; fileRef = 111A5F87191F72AE005C3166 /* Device.cpp */; };
		111A5FC1191F72AE005C3166 /* Device.cpp in Sources */ = {isa = PBXBuildFile; fileRef = 111A5F87191F72AE005C3166 /* Device.cpp */; };
		111A5FC2191F72AE005C3166 /* Biquad.cpp in Sources */ = {isa = PBXBuildFile; fileRef = 111A5F89191F72AE005C3166 /* Biquad.cpp */; };
		111A5FC3191F72AE005C3166 /* Biquad.cpp in Sources */ = {isa = PBXBuildFile; fileRef = 111A5F89191F72AE005C3166 /* Biquad.cpp */; };
		111A5FC4191F72AE005C3166 /* Biquad.cpp in Sources */ = {isa = PBXBuildFile; fileRef = 111A5F89191F72AE005C3166 /* Biquad.cpp */; };
		111A5FC5191F72AE005C3166 /* Converter.cpp in Sources */ = {isa = PBXBuildFile; fileRef = 111A5F8A191F72AE005C3166 /* Converter.cpp */; };
		111A5FC6191F72AE005C3166 /* Converter.cpp in Sources */ = {isa = PBXBuildFile; fileRef = 111A5F8A191F72AE005C3166 /* Converter.cpp */; };
		111A5FC7191F72AE005C3166 /* Converter.cpp in Sources */ = {isa = PBXBuildFile; fileRef = 111A5F8A191F72AE005C3166 /* Converter.cpp */; };
		111A5FC8191F72AE005C3166 /* ConverterR8brain.cpp in Sources */ = {isa = PBXBuildFile; fileRef = 111A5F8B191F72AE005C3166 /* ConverterR8brain.cpp */; };
		111A5FC9191F72AE005C3166 /* ConverterR8brain.cpp in Sources */ = {isa = PBXBuildFile; fileRef = 111A5F8B191F72AE005C3166 /* ConverterR8brain.cpp */; };
		111A5FCA191F72AE005C3166 /* ConverterR8brain.cpp in Sources */ = {isa = PBXBuildFile; fileRef = 111A5F8B191F72AE005C3166 /* ConverterR8brain.cpp */; };
		111A5FCB191F72AE005C3166 /* Dsp.cpp in Sources */ = {isa = PBXBuildFile; fileRef = 111A5F8C191F72AE005C3166 /* Dsp.cpp */; };
		111A5FCC191F72AE005C3166 /* Dsp.cpp in Sources */ = {isa = PBXBuildFile; fileRef = 111A5F8C191F72AE005C3166 /* Dsp.cpp */; };
		111A5FCD191F72AE005C3166 /* Dsp.cpp in Sources */ = {isa = PBXBuildFile; fileRef = 111A5F8C191F72AE005C3166 /* Dsp.cpp */; };
		111A5FCE191F72AE005C3166 /* Fft.cpp in Sources */ = {isa = PBXBuildFile; fileRef = 111A5F8D191F72AE005C3166 /* Fft.cpp */; };
		111A5FCF191F72AE005C3166 /* Fft.cpp in Sources */ = {isa = PBXBuildFile; fileRef = 111A5F8D191F72AE005C3166 /* Fft.cpp */; };
		111A5FD0191F72AE005C3166 /* Fft.cpp in Sources */ = {isa = PBXBuildFile; fileRef = 111A5F8D191F72AE005C3166 /* Fft.cpp */; };
		111A5FD1191F72AE005C3166 /* fftsg.cpp in Sources */ = {isa = PBXBuildFile; fileRef = 111A5F8F191F72AE005C3166 /* fftsg.cpp */; };
		111A5FD2191F72AE005C3166 /* fftsg.cpp in Sources */ = {isa = PBXBuildFile; fileRef = 111A5F8F191F72AE005C3166 /* fftsg.cpp */; };
		111A5FD3191F72AE005C3166 /* fftsg.cpp in Sources */ = {isa = PBXBuildFile; fileRef = 111A5F8F191F72AE005C3166 /* fftsg.cpp */; };
		111A5FD4191F72AE005C3166 /* FileOggVorbis.cpp in Sources */ = {isa = PBXBuildFile; fileRef = 111A5F90191F72AE005C3166 /* FileOggVorbis.cpp */; };
		111A5FD5191F72AE005C3166 /* FileOggVorbis.cpp in Sources */ = {isa = PBXBuildFile; fileRef = 111A5F90191F72AE005C3166 /* FileOggVorbis.cpp */; };
		111A5FD6191F72AE005C3166 /* FileOggVorbis.cpp in Sources */ = {isa = PBXBuildFile; fileRef = 111A5F90191F72AE005C3166 /* FileOggVorbis.cpp */; };
		111A5FD7191F72AE005C3166 /* FilterNode.cpp in Sources */ = {isa = PBXBuildFile; fileRef = 111A5F91191F72AE005C3166 /* FilterNode.cpp */; };
		111A5FD8191F72AE005C3166 /* FilterNode.cpp in Sources */ = {isa = PBXBuildFile; fileRef = 111A5F91191F72AE005C3166 /* FilterNode.cpp */; };
		111A5FD9191F72AE005C3166 /* FilterNode.cpp in Sources */ = {isa = PBXBuildFile; fileRef = 111A5F91191F72AE005C3166 /* FilterNode.cpp */; };
		111A5FDA191F72AE005C3166 /* GenNode.cpp in Sources */ = {isa = PBXBuildFile; fileRef = 111A5F92191F72AE005C3166 /* GenNode.cpp */; };
		111A5FDB191F72AE005C3166 /* GenNode.cpp in Sources */ = {isa = PBXBuildFile; fileRef = 111A5F92191F72AE005C3166 /* GenNode.cpp */; };
		111A5FDC191F72AE005C3166 /* GenNode.cpp in Sources */ = {isa = PBXBuildFile; fileRef = 111A5F92191F72AE005C3166 /* GenNode.cpp */; };
		111A5FDD191F72AE005C3166 /* InputNode.cpp in Sources */ = {isa = PBXBuildFile; fileRef = 111A5F93191F72AE005C3166 /* InputNode.cpp */; };
		111A5FDE191F72AE005C3166 /* InputNode.cpp in Sources */ = {isa = PBXBuildFile; fileRef = 111A5F93191F72AE005C3166 /* InputNode.cpp */; };
		111A5FDF191F72AE005C3166 /* InputNode.cpp in Sources */ = {isa = PBXBuildFile; fileRef = 111A5F93191F72AE005C3166 /* InputNode.cpp */; };
		111A5FEF191F72AE005C3166 /* Node.cpp in Sources */ = {isa = PBXBuildFile; fileRef = 111A5F9A191F72AE005C3166 /* Node.cpp */; };
		111A5FF0191F72AE005C3166 /* Node.cpp in Sources */ = {isa = PBXBuildFile; fileRef = 111A5F9A191F72AE005C3166 /* Node.cpp */; };
		111A5FF1191F72AE005C3166 /* Node.cpp in Sources */ = {isa = PBXBuildFile; fileRef = 111A5F9A191F72AE005C3166 /* Node.cpp */; };
		111A5FF2191F72AE005C3166 /* NodeMath.cpp in Sources */ = {isa = PBXBuildFile; fileRef = 111A5F9B191F72AE005C3166 /* NodeMath.cpp */; };
		111A5FF3191F72AE005C3166 /* NodeMath.cpp in Sources */ = {isa = PBXBuildFile; fileRef = 111A5F9B191F72AE005C3166 /* NodeMath.cpp */; };
		111A5FF4191F72AE005C3166 /* NodeMath.cpp in Sources */ = {isa = PBXBuildFile; fileRef = 111A5F9B191F72AE005C3166 /* NodeMath.cpp */; };
		111A5FF5191F72AE005C3166 /* OutputNode.cpp in Sources */ = {isa = PBXBuildFile; fileRef = 111A5F9C191F72AE005C3166 /* OutputNode.cpp */; };
		111A5FF6191F72AE005C3166 /* OutputNode.cpp in Sources */ = {isa = PBXBuildFile; fileRef = 111A5F9C191F72AE005C3166 /* OutputNode.cpp */; };
		111A5FF7191F72AE005C3166 /* OutputNode.cpp in Sources */ = {isa = PBXBuildFile; fileRef = 111A5F9C191F72AE005C3166 /* OutputNode.cpp */; };
		111A5FF8191F72AE005C3166 /* PanNode.cpp in Sources */ = {isa = PBXBuildFile; fileRef = 111A5F9D191F72AE005C3166 /* PanNode.cpp */; };
		111A5FF9191F72AE005C3166 /* PanNode.cpp in Sources */ = {isa = PBXBuildFile; fileRef = 111A5F9D191F72AE005C3166 /* PanNode.cpp */; };
		111A5FFA191F72AE005C3166 /* PanNode.cpp in Sources */ = {isa = PBXBuildFile; fileRef = 111A5F9D191F72AE005C3166 /* PanNode.cpp */; };
		111A5FFB191F72AE005C3166 /* Param.cpp in Sources */ = {isa = PBXBuildFile; fileRef = 111A5F9E191F72AE005C3166 /* Param.cpp */; };
		111A5FFC191F72AE005C3166 /* Param.cpp in Sources */ = {isa = PBXBuildFile; fileRef = 111A5F9E191F72AE005C3166 /* Param.cpp */; };
		111A5FFD191F72AE005C3166 /* Param.cpp in Sources */ = {isa = PBXBuildFile; fileRef = 111A5F9E191F72AE005C3166 /* Param.cpp */; };
		111A5FFE191F72AE005C3166 /* SamplePlayerNode.cpp in Sources */ = {isa = PBXBuildFile; fileRef = 111A5F9F191F72AE005C3166 /* SamplePlayerNode.cpp */; };
		111A5FFF191F72AE005C3166 /* SamplePlayerNode.cpp in Sources */ = {isa = PBXBuildFile; fileRef = 111A5F9F191F72AE005C3166 /* SamplePlayerNode.cpp */; };
		111A6000191F72AE005C3166 /* SamplePlayerNode.cpp in Sources */ = {isa = PBXBuildFile; fileRef = 111A5F9F191F72AE005C3166 /* SamplePlayerNode.cpp */; };
		111A6001191F72AE005C3166 /* SampleRecorderNode.cpp in Sources */ = {isa = PBXBuildFile; fileRef = 111A5FA0191F72AE005C3166 /* SampleRecorderNode.cpp */; };
		111A6002191F72AE005C3166 /* SampleRecorderNode.cpp in Sources */ = {isa = PBXBuildFile; fileRef = 111A5FA0191F72AE005C3166 /* SampleRecorderNode.cpp */; };
		111A6003191F72AE005C3166 /* SampleRecorderNode.cpp in Sources */ = {isa = PBXBuildFile; fileRef = 111A5FA0191F72AE005C3166 /* SampleRecorderNode.cpp */; };
		111A6007191F72AE005C3166 /* Source.cpp in Sources */ = {isa = PBXBuildFile; fileRef = 111A5FA2191F72AE005C3166 /* Source.cpp */; };
		111A6008191F72AE005C3166 /* Source.cpp in Sources */ = {isa = PBXBuildFile; fileRef = 111A5FA2191F72AE005C3166 /* Source.cpp */; };
		111A6009191F72AE005C3166 /* Source.cpp in Sources */ = {isa = PBXBuildFile; fileRef = 111A5FA2191F72AE005C3166 /* Source.cpp */; };
		111A600A191F72AE005C3166 /* Target.cpp in Sources */ = {isa = PBXBuildFile; fileRef = 111A5FA3191F72AE005C3166 /* Target.cpp */; };
		111A600B191F72AE005C3166 /* Target.cpp in Sources */ = {isa = PBXBuildFile; fileRef = 111A5FA3191F72AE005C3166 /* Target.cpp */; };
		111A600C191F72AE005C3166 /* Target.cpp in Sources */ = {isa = PBXBuildFile; fileRef = 111A5FA3191F72AE005C3166 /* Target.cpp */; };
		111A600D191F72AE005C3166 /* Utilities.cpp in Sources */ = {isa = PBXBuildFile; fileRef = 111A5FA4191F72AE005C3166 /* Utilities.cpp */; };
		111A600E191F72AE005C3166 /* Utilities.cpp in Sources */ = {isa = PBXBuildFile; fileRef = 111A5FA4191F72AE005C3166 /* Utilities.cpp */; };
		111A600F191F72AE005C3166 /* Utilities.cpp in Sources */ = {isa = PBXBuildFile; fileRef = 111A5FA4191F72AE005C3166 /* Utilities.cpp */; };
		111A6010191F72AE005C3166 /* Voice.cpp in Sources */ = {isa = PBXBuildFile; fileRef = 111A5FA5191F72AE005C3166 /* Voice.cpp */; };
		111A6011191F72AE005C3166 /* Voice.cpp in Sources */ = {isa = PBXBuildFile; fileRef = 111A5FA5191F72AE005C3166 /* Voice.cpp */; };
		111A6012191F72AE005C3166 /* Voice.cpp in Sources */ = {isa = PBXBuildFile; fileRef = 111A5FA5191F72AE005C3166 /* Voice.cpp */; };
		111A6013191F72AE005C3166 /* WaveTable.cpp in Sources */ = {isa = PBXBuildFile; fileRef = 111A5FA6191F72AE005C3166 /* WaveTable.cpp */; };
		111A6014191F72AE005C3166 /* WaveTable.cpp in Sources */ = {isa = PBXBuildFile; fileRef = 111A5FA6191F72AE005C3166 /* WaveTable.cpp */; };
		111A6015191F72AE005C3166 /* WaveTable.cpp in Sources */ = {isa = PBXBuildFile; fileRef = 111A5FA6191F72AE005C3166 /* WaveTable.cpp */; };
		114B7553192B2F9800E30153 /* MonitorNode.cpp in Sources */ = {isa = PBXBuildFile; fileRef = 114B7552192B2F9800E30153 /* MonitorNode.cpp */; };
		114B7554192B2F9800E30153 /* MonitorNode.cpp in Sources */ = {isa = PBXBuildFile; fileRef = 114B7552192B2F9800E30153 /* MonitorNode.cpp */; };
		114B7555192B2F9800E30153 /* MonitorNode.cpp in Sources */ = {isa = PBXBuildFile; fileRef = 114B7552192B2F9800E30153 /* MonitorNode.cpp */; };
		114B7557192B2FB400E30153 /* MonitorNode.h in Headers */ = {isa = PBXBuildFile; fileRef = 114B7556192B2FB400E30153 /* MonitorNode.h */; };
		114B7558192B2FB400E30153 /* MonitorNode.h in Headers */ = {isa = PBXBuildFile; fileRef = 114B7556192B2FB400E30153 /* MonitorNode.h */; };
		114B7559192B2FB400E30153 /* MonitorNode.h in Headers */ = {isa = PBXBuildFile; fileRef = 114B7556192B2FB400E30153 /* MonitorNode.h */; };
		1161C977165C7DFB00268A5E /* ImageTargetFileQuartz.cpp in Sources */ = {isa = PBXBuildFile; fileRef = 00BC8A0810D2EE2000D6DC59 /* ImageTargetFileQuartz.cpp */; };
		1161C978165C7DFC00268A5E /* ImageTargetFileQuartz.cpp in Sources */ = {isa = PBXBuildFile; fileRef = 00BC8A0810D2EE2000D6DC59 /* ImageTargetFileQuartz.cpp */; };
		1161C979165C847200268A5E /* ImageSourceFileQuartz.cpp in Sources */ = {isa = PBXBuildFile; fileRef = 009FD55610CAB8B700D63B1B /* ImageSourceFileQuartz.cpp */; };
		1161C97A165C847400268A5E /* ImageSourceFileQuartz.cpp in Sources */ = {isa = PBXBuildFile; fileRef = 009FD55610CAB8B700D63B1B /* ImageSourceFileQuartz.cpp */; };
		116C06241ABD2C06004D8297 /* draw.cpp in Sources */ = {isa = PBXBuildFile; fileRef = 116C06211ABD2C06004D8297 /* draw.cpp */; };
		116C06251ABD2C06004D8297 /* draw.cpp in Sources */ = {isa = PBXBuildFile; fileRef = 116C06211ABD2C06004D8297 /* draw.cpp */; };
		116C06261ABD2C06004D8297 /* draw.cpp in Sources */ = {isa = PBXBuildFile; fileRef = 116C06211ABD2C06004D8297 /* draw.cpp */; };
		116C06271ABD2C06004D8297 /* scoped.cpp in Sources */ = {isa = PBXBuildFile; fileRef = 116C06221ABD2C06004D8297 /* scoped.cpp */; };
		116C06281ABD2C06004D8297 /* scoped.cpp in Sources */ = {isa = PBXBuildFile; fileRef = 116C06221ABD2C06004D8297 /* scoped.cpp */; };
		116C06291ABD2C06004D8297 /* scoped.cpp in Sources */ = {isa = PBXBuildFile; fileRef = 116C06221ABD2C06004D8297 /* scoped.cpp */; };
		116C062A1ABD2C06004D8297 /* wrapper.cpp in Sources */ = {isa = PBXBuildFile; fileRef = 116C06231ABD2C06004D8297 /* wrapper.cpp */; };
		116C062B1ABD2C06004D8297 /* wrapper.cpp in Sources */ = {isa = PBXBuildFile; fileRef = 116C06231ABD2C06004D8297 /* wrapper.cpp */; };
		116C062C1ABD2C06004D8297 /* wrapper.cpp in Sources */ = {isa = PBXBuildFile; fileRef = 116C06231ABD2C06004D8297 /* wrapper.cpp */; };
		1181F7C81A7F8792001BBFA2 /* AppBase.cpp in Sources */ = {isa = PBXBuildFile; fileRef = 1181F7C71A7F8792001BBFA2 /* AppBase.cpp */; };
		1181F7C91A7F8792001BBFA2 /* AppBase.cpp in Sources */ = {isa = PBXBuildFile; fileRef = 1181F7C71A7F8792001BBFA2 /* AppBase.cpp */; };
		1181F7CA1A7F8792001BBFA2 /* AppBase.cpp in Sources */ = {isa = PBXBuildFile; fileRef = 1181F7C71A7F8792001BBFA2 /* AppBase.cpp */; };
		118CA4151A9427F700841458 /* AppMac.cpp in Sources */ = {isa = PBXBuildFile; fileRef = 118CA4081A9427F700841458 /* AppMac.cpp */; };
		118CA4191A9427F700841458 /* AppCocoaTouch.cpp in Sources */ = {isa = PBXBuildFile; fileRef = 118CA4091A9427F700841458 /* AppCocoaTouch.cpp */; };
		118CA41A1A9427F700841458 /* AppCocoaTouch.cpp in Sources */ = {isa = PBXBuildFile; fileRef = 118CA4091A9427F700841458 /* AppCocoaTouch.cpp */; };
		118CA41B1A9427F700841458 /* AppCocoaView.mm in Sources */ = {isa = PBXBuildFile; fileRef = 118CA40A1A9427F700841458 /* AppCocoaView.mm */; };
		118CA41E1A9427F700841458 /* AppImplMac.mm in Sources */ = {isa = PBXBuildFile; fileRef = 118CA40B1A9427F700841458 /* AppImplMac.mm */; };
		118CA4211A9427F700841458 /* RendererImplGlMac.mm in Sources */ = {isa = PBXBuildFile; fileRef = 118CA40C1A9427F700841458 /* RendererImplGlMac.mm */; };
		118CA4241A9427F700841458 /* RendererImpl2dMacQuartz.mm in Sources */ = {isa = PBXBuildFile; fileRef = 118CA40D1A9427F700841458 /* RendererImpl2dMacQuartz.mm */; };
		118CA42B1A9427F700841458 /* AppImplCocoaTouch.mm in Sources */ = {isa = PBXBuildFile; fileRef = 118CA40F1A9427F700841458 /* AppImplCocoaTouch.mm */; };
		118CA42C1A9427F700841458 /* AppImplCocoaTouch.mm in Sources */ = {isa = PBXBuildFile; fileRef = 118CA40F1A9427F700841458 /* AppImplCocoaTouch.mm */; };
		118CA42E1A9427F700841458 /* RendererImplGlCocoaTouch.mm in Sources */ = {isa = PBXBuildFile; fileRef = 118CA4101A9427F700841458 /* RendererImplGlCocoaTouch.mm */; };
		118CA42F1A9427F700841458 /* RendererImplGlCocoaTouch.mm in Sources */ = {isa = PBXBuildFile; fileRef = 118CA4101A9427F700841458 /* RendererImplGlCocoaTouch.mm */; };
		118CA4311A9427F700841458 /* RendererImpl2dCocoaTouchQuartz.mm in Sources */ = {isa = PBXBuildFile; fileRef = 118CA4111A9427F700841458 /* RendererImpl2dCocoaTouchQuartz.mm */; };
		118CA4321A9427F700841458 /* RendererImpl2dCocoaTouchQuartz.mm in Sources */ = {isa = PBXBuildFile; fileRef = 118CA4111A9427F700841458 /* RendererImpl2dCocoaTouchQuartz.mm */; };
		118CA4331A9427F700841458 /* CinderViewMac.mm in Sources */ = {isa = PBXBuildFile; fileRef = 118CA4121A9427F700841458 /* CinderViewMac.mm */; };
		118CA4371A9427F700841458 /* CinderViewCocoaTouch.mm in Sources */ = {isa = PBXBuildFile; fileRef = 118CA4131A9427F700841458 /* CinderViewCocoaTouch.mm */; };
		118CA4381A9427F700841458 /* CinderViewCocoaTouch.mm in Sources */ = {isa = PBXBuildFile; fileRef = 118CA4131A9427F700841458 /* CinderViewCocoaTouch.mm */; };
		118CA4391A9427F700841458 /* PlatformCocoa.cpp in Sources */ = {isa = PBXBuildFile; fileRef = 118CA4141A9427F700841458 /* PlatformCocoa.cpp */; };
		118CA43A1A9427F700841458 /* PlatformCocoa.cpp in Sources */ = {isa = PBXBuildFile; fileRef = 118CA4141A9427F700841458 /* PlatformCocoa.cpp */; };
		118CA43B1A9427F700841458 /* PlatformCocoa.cpp in Sources */ = {isa = PBXBuildFile; fileRef = 118CA4141A9427F700841458 /* PlatformCocoa.cpp */; };
		11C6F75A1AA391E50001FA5C /* ShaderPreprocessor.cpp in Sources */ = {isa = PBXBuildFile; fileRef = 11C6F7591AA391E50001FA5C /* ShaderPreprocessor.cpp */; };
		11C6F75B1AA391E50001FA5C /* ShaderPreprocessor.cpp in Sources */ = {isa = PBXBuildFile; fileRef = 11C6F7591AA391E50001FA5C /* ShaderPreprocessor.cpp */; };
		11C6F75C1AA391E50001FA5C /* ShaderPreprocessor.cpp in Sources */ = {isa = PBXBuildFile; fileRef = 11C6F7591AA391E50001FA5C /* ShaderPreprocessor.cpp */; };
		11C97CA3192F275300A510B5 /* CinderAssert.cpp in Sources */ = {isa = PBXBuildFile; fileRef = 111A5EF0191F722E005C3166 /* CinderAssert.cpp */; };
		11C97CA4192F275300A510B5 /* CinderAssert.cpp in Sources */ = {isa = PBXBuildFile; fileRef = 111A5EF0191F722E005C3166 /* CinderAssert.cpp */; };
		11FD37E41A8EDB9E002B6EA9 /* Signals.cpp in Sources */ = {isa = PBXBuildFile; fileRef = 11FD37E31A8EDB9E002B6EA9 /* Signals.cpp */; };
		11FD37E51A8EDB9E002B6EA9 /* Signals.cpp in Sources */ = {isa = PBXBuildFile; fileRef = 11FD37E31A8EDB9E002B6EA9 /* Signals.cpp */; };
		11FD37E61A8EDB9E002B6EA9 /* Signals.cpp in Sources */ = {isa = PBXBuildFile; fileRef = 11FD37E31A8EDB9E002B6EA9 /* Signals.cpp */; };
		277C2CF01366632B00178A29 /* Matrix22.h in Headers */ = {isa = PBXBuildFile; fileRef = 277C2CEC1366632B00178A29 /* Matrix22.h */; };
		277C2CF11366632B00178A29 /* Matrix33.h in Headers */ = {isa = PBXBuildFile; fileRef = 277C2CED1366632B00178A29 /* Matrix33.h */; };
		277C2CF21366632B00178A29 /* Matrix44.h in Headers */ = {isa = PBXBuildFile; fileRef = 277C2CEE1366632B00178A29 /* Matrix44.h */; };
		434708D91267EE4300AA7349 /* Blend.cpp in Sources */ = {isa = PBXBuildFile; fileRef = 434708D81267EE4300AA7349 /* Blend.cpp */; };
		434708DA1267EE4300AA7349 /* Blend.cpp in Sources */ = {isa = PBXBuildFile; fileRef = 434708D81267EE4300AA7349 /* Blend.cpp */; };
		434708DB1267EE4300AA7349 /* Blend.cpp in Sources */ = {isa = PBXBuildFile; fileRef = 434708D81267EE4300AA7349 /* Blend.cpp */; };
		43C432401450A8DA0095B260 /* CinderMath.cpp in Sources */ = {isa = PBXBuildFile; fileRef = 43C4323F1450A8DA0095B260 /* CinderMath.cpp */; };
		43C432411450A8DA0095B260 /* CinderMath.cpp in Sources */ = {isa = PBXBuildFile; fileRef = 43C4323F1450A8DA0095B260 /* CinderMath.cpp */; };
		43C432421450A8DA0095B260 /* CinderMath.cpp in Sources */ = {isa = PBXBuildFile; fileRef = 43C4323F1450A8DA0095B260 /* CinderMath.cpp */; };
		43ED0FDE12209488003AEB0B /* UrlImplCocoa.mm in Sources */ = {isa = PBXBuildFile; fileRef = 43ED0FDD12209488003AEB0B /* UrlImplCocoa.mm */; };
		43ED0FDF12209488003AEB0B /* UrlImplCocoa.mm in Sources */ = {isa = PBXBuildFile; fileRef = 43ED0FDD12209488003AEB0B /* UrlImplCocoa.mm */; };
		43ED0FE21220949A003AEB0B /* UrlImplCocoa.h in Headers */ = {isa = PBXBuildFile; fileRef = 43ED0FE11220949A003AEB0B /* UrlImplCocoa.h */; };
		43ED0FE31220949A003AEB0B /* UrlImplCocoa.h in Headers */ = {isa = PBXBuildFile; fileRef = 43ED0FE11220949A003AEB0B /* UrlImplCocoa.h */; };
		43ED0FE41220949A003AEB0B /* UrlImplCocoa.h in Headers */ = {isa = PBXBuildFile; fileRef = 43ED0FE11220949A003AEB0B /* UrlImplCocoa.h */; };
		43ED0FE5122094AB003AEB0B /* Url.cpp in Sources */ = {isa = PBXBuildFile; fileRef = 00D92FB70EB8AE5200EE9D75 /* Url.cpp */; };
		43ED153C1221DF69003AEB0B /* Url.cpp in Sources */ = {isa = PBXBuildFile; fileRef = 00D92FB70EB8AE5200EE9D75 /* Url.cpp */; };
		43ED153D1221DF6C003AEB0B /* UrlImplCocoa.mm in Sources */ = {isa = PBXBuildFile; fileRef = 43ED0FDD12209488003AEB0B /* UrlImplCocoa.mm */; };
		43F78EF21516DAB700EB63B5 /* Json.cpp in Sources */ = {isa = PBXBuildFile; fileRef = 43F78EF11516DAB700EB63B5 /* Json.cpp */; };
		43F78EF31516DAB700EB63B5 /* Json.cpp in Sources */ = {isa = PBXBuildFile; fileRef = 43F78EF11516DAB700EB63B5 /* Json.cpp */; };
		43F78EF41516DAB700EB63B5 /* Json.cpp in Sources */ = {isa = PBXBuildFile; fileRef = 43F78EF11516DAB700EB63B5 /* Json.cpp */; };
		43F78EF61516DAE200EB63B5 /* Json.h in Headers */ = {isa = PBXBuildFile; fileRef = 43F78EF51516DAE200EB63B5 /* Json.h */; };
		43F78EF71516DAE200EB63B5 /* Json.h in Headers */ = {isa = PBXBuildFile; fileRef = 43F78EF51516DAE200EB63B5 /* Json.h */; };
		43F78EF81516DAE200EB63B5 /* Json.h in Headers */ = {isa = PBXBuildFile; fileRef = 43F78EF51516DAE200EB63B5 /* Json.h */; };
		5391FE660E95CB01002A13D5 /* AppKit.framework in Frameworks */ = {isa = PBXBuildFile; fileRef = 0867D6A5FE840307C02AAC07 /* AppKit.framework */; };
		B0245F5919BEDF3200BC878D /* Query.h in Headers */ = {isa = PBXBuildFile; fileRef = B0245F5819BEDF3200BC878D /* Query.h */; };
		B0245F5A19BEDF3200BC878D /* Query.h in Headers */ = {isa = PBXBuildFile; fileRef = B0245F5819BEDF3200BC878D /* Query.h */; };
		B0245F5B19BEDF3200BC878D /* Query.h in Headers */ = {isa = PBXBuildFile; fileRef = B0245F5819BEDF3200BC878D /* Query.h */; };
		B06DE70319C74935008B9E1B /* Query.cpp in Sources */ = {isa = PBXBuildFile; fileRef = B06DE70219C74935008B9E1B /* Query.cpp */; };
		B06DE70419C74935008B9E1B /* Query.cpp in Sources */ = {isa = PBXBuildFile; fileRef = B06DE70219C74935008B9E1B /* Query.cpp */; };
		B06DE70519C74935008B9E1B /* Query.cpp in Sources */ = {isa = PBXBuildFile; fileRef = B06DE70219C74935008B9E1B /* Query.cpp */; };
		C70E19FF106AA38700E63577 /* Buffer.h in Headers */ = {isa = PBXBuildFile; fileRef = C70E19FE106AA38700E63577 /* Buffer.h */; };
		C70E1A03106AA39D00E63577 /* Buffer.cpp in Sources */ = {isa = PBXBuildFile; fileRef = C70E1A01106AA39D00E63577 /* Buffer.cpp */; };
		C727BFE5121B3AE600192073 /* Capture.cpp in Sources */ = {isa = PBXBuildFile; fileRef = 007438400EA7924F005DD3E6 /* Capture.cpp */; };
		C7B9303F121C946800093AFE /* CoreMedia.framework in Frameworks */ = {isa = PBXBuildFile; fileRef = C7B92EF5121C828400093AFE /* CoreMedia.framework */; settings = {ATTRIBUTES = (Weak, ); }; };
		C7B9305C121C94E900093AFE /* AVFoundation.framework in Frameworks */ = {isa = PBXBuildFile; fileRef = C7B9305B121C94E900093AFE /* AVFoundation.framework */; };
		C7B9305E121C950800093AFE /* AVFoundation.framework in Frameworks */ = {isa = PBXBuildFile; fileRef = C7B9305B121C94E900093AFE /* AVFoundation.framework */; settings = {ATTRIBUTES = (Weak, ); }; };
		C7B9305F121C951400093AFE /* CoreMedia.framework in Frameworks */ = {isa = PBXBuildFile; fileRef = C7B92EF5121C828400093AFE /* CoreMedia.framework */; };
		C7B93061121C952800093AFE /* CoreVideo.framework in Frameworks */ = {isa = PBXBuildFile; fileRef = 0074399D0EA7BB7D005DD3E6 /* CoreVideo.framework */; settings = {ATTRIBUTES = (Weak, ); }; };
		C7BA40890FA8C13A00AADC07 /* AudioToolbox.framework in Frameworks */ = {isa = PBXBuildFile; fileRef = C7BA40880FA8C13A00AADC07 /* AudioToolbox.framework */; };
		C7BA408B0FA8C13A00AADC07 /* AudioUnit.framework in Frameworks */ = {isa = PBXBuildFile; fileRef = C7BA408A0FA8C13A00AADC07 /* AudioUnit.framework */; };
		C7BA408D0FA8C13A00AADC07 /* CoreAudio.framework in Frameworks */ = {isa = PBXBuildFile; fileRef = C7BA408C0FA8C13A00AADC07 /* CoreAudio.framework */; };
		C7FA5FC312124A960065683B /* CaptureImplAvFoundation.mm in Sources */ = {isa = PBXBuildFile; fileRef = C7FA5FC112124A790065683B /* CaptureImplAvFoundation.mm */; };
		C7FA5FC712124B230065683B /* CaptureImplAvFoundation.h in Headers */ = {isa = PBXBuildFile; fileRef = C7FA5FC512124B1C0065683B /* CaptureImplAvFoundation.h */; };
		D2AAC088055469A000DB518D /* Cocoa.framework in Frameworks */ = {isa = PBXBuildFile; fileRef = 1058C7B1FEA5585E11CA2CBB /* Cocoa.framework */; };
		D8A5A81A19BFDE8700811132 /* CaptureImplAvFoundation.mm in Sources */ = {isa = PBXBuildFile; fileRef = C7FA5FC112124A790065683B /* CaptureImplAvFoundation.mm */; };
		EAC3D1A91011F2E700FFBC9E /* Serial.h in Headers */ = {isa = PBXBuildFile; fileRef = EAC3D1A81011F2E700FFBC9E /* Serial.h */; };
		EAC3D1AD1011F3AC00FFBC9E /* Serial.cpp in Sources */ = {isa = PBXBuildFile; fileRef = EAC3D1AB1011F3AC00FFBC9E /* Serial.cpp */; };
/* End PBXBuildFile section */

/* Begin PBXFileReference section */
		0003F3BE1992D64100647C8B /* Batch.cpp */ = {isa = PBXFileReference; fileEncoding = 4; lastKnownFileType = sourcecode.cpp.cpp; name = Batch.cpp; path = gl/Batch.cpp; sourceTree = "<group>"; };
		0003F3BF1992D64100647C8B /* BufferObj.cpp */ = {isa = PBXFileReference; fileEncoding = 4; lastKnownFileType = sourcecode.cpp.cpp; name = BufferObj.cpp; path = gl/BufferObj.cpp; sourceTree = "<group>"; };
		0003F3C01992D64100647C8B /* BufferTexture.cpp */ = {isa = PBXFileReference; fileEncoding = 4; lastKnownFileType = sourcecode.cpp.cpp; name = BufferTexture.cpp; path = gl/BufferTexture.cpp; sourceTree = "<group>"; };
		0003F3C11992D64100647C8B /* ConstantStrings.cpp */ = {isa = PBXFileReference; fileEncoding = 4; lastKnownFileType = sourcecode.cpp.cpp; name = ConstantStrings.cpp; path = gl/ConstantStrings.cpp; sourceTree = "<group>"; };
		0003F3C21992D64100647C8B /* Context.cpp */ = {isa = PBXFileReference; fileEncoding = 4; lastKnownFileType = sourcecode.cpp.cpp; name = Context.cpp; path = gl/Context.cpp; sourceTree = "<group>"; };
		0003F3C31992D64100647C8B /* Environment.cpp */ = {isa = PBXFileReference; explicitFileType = sourcecode.cpp.objcpp; fileEncoding = 4; name = Environment.cpp; path = gl/Environment.cpp; sourceTree = "<group>"; };
		0003F3C41992D64100647C8B /* EnvironmentCore.cpp */ = {isa = PBXFileReference; fileEncoding = 4; lastKnownFileType = sourcecode.cpp.cpp; name = EnvironmentCore.cpp; path = gl/EnvironmentCore.cpp; sourceTree = "<group>"; };
		0003F3C61992D64100647C8B /* Fbo.cpp */ = {isa = PBXFileReference; fileEncoding = 4; lastKnownFileType = sourcecode.cpp.cpp; name = Fbo.cpp; path = gl/Fbo.cpp; sourceTree = "<group>"; };
		0003F3C81992D64100647C8B /* GlslProg.cpp */ = {isa = PBXFileReference; fileEncoding = 4; lastKnownFileType = sourcecode.cpp.cpp; name = GlslProg.cpp; path = gl/GlslProg.cpp; sourceTree = "<group>"; };
		0003F3C91992D64100647C8B /* Pbo.cpp */ = {isa = PBXFileReference; fileEncoding = 4; lastKnownFileType = sourcecode.cpp.cpp; name = Pbo.cpp; path = gl/Pbo.cpp; sourceTree = "<group>"; };
		0003F3CA1992D64100647C8B /* Shader.cpp */ = {isa = PBXFileReference; fileEncoding = 4; lastKnownFileType = sourcecode.cpp.cpp; name = Shader.cpp; path = gl/Shader.cpp; sourceTree = "<group>"; };
		0003F3CB1992D64100647C8B /* Sync.cpp */ = {isa = PBXFileReference; fileEncoding = 4; lastKnownFileType = sourcecode.cpp.cpp; name = Sync.cpp; path = gl/Sync.cpp; sourceTree = "<group>"; };
		0003F3CC1992D64100647C8B /* Texture.cpp */ = {isa = PBXFileReference; fileEncoding = 4; lastKnownFileType = sourcecode.cpp.cpp; name = Texture.cpp; path = gl/Texture.cpp; sourceTree = "<group>"; };
		0003F3CD1992D64100647C8B /* TextureFont.cpp */ = {isa = PBXFileReference; fileEncoding = 4; lastKnownFileType = sourcecode.cpp.cpp; name = TextureFont.cpp; path = gl/TextureFont.cpp; sourceTree = "<group>"; };
		0003F3CE1992D64100647C8B /* TextureFormatParsers.cpp */ = {isa = PBXFileReference; fileEncoding = 4; lastKnownFileType = sourcecode.cpp.cpp; name = TextureFormatParsers.cpp; path = gl/TextureFormatParsers.cpp; sourceTree = "<group>"; };
		0003F3CF1992D64100647C8B /* TransformFeedbackObj.cpp */ = {isa = PBXFileReference; fileEncoding = 4; lastKnownFileType = sourcecode.cpp.cpp; name = TransformFeedbackObj.cpp; path = gl/TransformFeedbackObj.cpp; sourceTree = "<group>"; };
		0003F3D01992D64100647C8B /* TransformFeedbackObjImplHardware.cpp */ = {isa = PBXFileReference; fileEncoding = 4; lastKnownFileType = sourcecode.cpp.cpp; name = TransformFeedbackObjImplHardware.cpp; path = gl/TransformFeedbackObjImplHardware.cpp; sourceTree = "<group>"; };
		0003F3D11992D64100647C8B /* TransformFeedbackObjImplSoftware.cpp */ = {isa = PBXFileReference; fileEncoding = 4; lastKnownFileType = sourcecode.cpp.cpp; name = TransformFeedbackObjImplSoftware.cpp; path = gl/TransformFeedbackObjImplSoftware.cpp; sourceTree = "<group>"; };
		0003F3D21992D64100647C8B /* Vao.cpp */ = {isa = PBXFileReference; fileEncoding = 4; lastKnownFileType = sourcecode.cpp.cpp; name = Vao.cpp; path = gl/Vao.cpp; sourceTree = "<group>"; };
		0003F3D31992D64100647C8B /* VaoImplCore.cpp */ = {isa = PBXFileReference; fileEncoding = 4; lastKnownFileType = sourcecode.cpp.cpp; name = VaoImplCore.cpp; path = gl/VaoImplCore.cpp; sourceTree = "<group>"; };
		0003F3D41992D64100647C8B /* VaoImplEs.cpp */ = {isa = PBXFileReference; fileEncoding = 4; lastKnownFileType = sourcecode.cpp.cpp; name = VaoImplEs.cpp; path = gl/VaoImplEs.cpp; sourceTree = "<group>"; };
		0003F3D51992D64100647C8B /* VaoImplSoftware.cpp */ = {isa = PBXFileReference; fileEncoding = 4; lastKnownFileType = sourcecode.cpp.cpp; name = VaoImplSoftware.cpp; path = gl/VaoImplSoftware.cpp; sourceTree = "<group>"; };
		0003F3D61992D64100647C8B /* Vbo.cpp */ = {isa = PBXFileReference; fileEncoding = 4; lastKnownFileType = sourcecode.cpp.cpp; name = Vbo.cpp; path = gl/Vbo.cpp; sourceTree = "<group>"; };
		0003F3D71992D64100647C8B /* VboMesh.cpp */ = {isa = PBXFileReference; fileEncoding = 4; lastKnownFileType = sourcecode.cpp.cpp; lineEnding = 0; name = VboMesh.cpp; path = gl/VboMesh.cpp; sourceTree = "<group>"; xcLanguageSpecificationIdentifier = xcode.lang.cpp; };
		0003F4261992D67300647C8B /* Batch.h */ = {isa = PBXFileReference; fileEncoding = 4; lastKnownFileType = sourcecode.c.h; name = Batch.h; path = gl/Batch.h; sourceTree = "<group>"; };
		0003F4271992D67300647C8B /* BufferObj.h */ = {isa = PBXFileReference; fileEncoding = 4; lastKnownFileType = sourcecode.c.h; name = BufferObj.h; path = gl/BufferObj.h; sourceTree = "<group>"; };
		0003F4281992D67300647C8B /* BufferTexture.h */ = {isa = PBXFileReference; fileEncoding = 4; lastKnownFileType = sourcecode.c.h; name = BufferTexture.h; path = gl/BufferTexture.h; sourceTree = "<group>"; };
		0003F4291992D67300647C8B /* ConstantStrings.h */ = {isa = PBXFileReference; fileEncoding = 4; lastKnownFileType = sourcecode.c.h; name = ConstantStrings.h; path = gl/ConstantStrings.h; sourceTree = "<group>"; };
		0003F42A1992D67300647C8B /* Context.h */ = {isa = PBXFileReference; fileEncoding = 4; lastKnownFileType = sourcecode.c.h; name = Context.h; path = gl/Context.h; sourceTree = "<group>"; };
		0003F42B1992D67300647C8B /* Environment.h */ = {isa = PBXFileReference; fileEncoding = 4; lastKnownFileType = sourcecode.c.h; name = Environment.h; path = gl/Environment.h; sourceTree = "<group>"; };
		0003F42C1992D67300647C8B /* Fbo.h */ = {isa = PBXFileReference; fileEncoding = 4; lastKnownFileType = sourcecode.c.h; name = Fbo.h; path = gl/Fbo.h; sourceTree = "<group>"; };
		0003F42D1992D67300647C8B /* gl.h */ = {isa = PBXFileReference; fileEncoding = 4; lastKnownFileType = sourcecode.c.h; name = gl.h; path = gl/gl.h; sourceTree = "<group>"; };
		0003F42E1992D67300647C8B /* GlslProg.h */ = {isa = PBXFileReference; fileEncoding = 4; lastKnownFileType = sourcecode.c.h; name = GlslProg.h; path = gl/GlslProg.h; sourceTree = "<group>"; };
		0003F42F1992D67300647C8B /* Pbo.h */ = {isa = PBXFileReference; fileEncoding = 4; lastKnownFileType = sourcecode.c.h; name = Pbo.h; path = gl/Pbo.h; sourceTree = "<group>"; };
		0003F4301992D67300647C8B /* Shader.h */ = {isa = PBXFileReference; fileEncoding = 4; lastKnownFileType = sourcecode.c.h; name = Shader.h; path = gl/Shader.h; sourceTree = "<group>"; };
		0003F4311992D67300647C8B /* Sync.h */ = {isa = PBXFileReference; fileEncoding = 4; lastKnownFileType = sourcecode.c.h; name = Sync.h; path = gl/Sync.h; sourceTree = "<group>"; };
		0003F4321992D67300647C8B /* Texture.h */ = {isa = PBXFileReference; fileEncoding = 4; lastKnownFileType = sourcecode.c.h; name = Texture.h; path = gl/Texture.h; sourceTree = "<group>"; };
		0003F4331992D67300647C8B /* TextureFont.h */ = {isa = PBXFileReference; fileEncoding = 4; lastKnownFileType = sourcecode.c.h; name = TextureFont.h; path = gl/TextureFont.h; sourceTree = "<group>"; };
		0003F4341992D67300647C8B /* TextureFormatParsers.h */ = {isa = PBXFileReference; fileEncoding = 4; lastKnownFileType = sourcecode.c.h; name = TextureFormatParsers.h; path = gl/TextureFormatParsers.h; sourceTree = "<group>"; };
		0003F4351992D67300647C8B /* TransformFeedbackObj.h */ = {isa = PBXFileReference; fileEncoding = 4; lastKnownFileType = sourcecode.c.h; name = TransformFeedbackObj.h; path = gl/TransformFeedbackObj.h; sourceTree = "<group>"; };
		0003F4361992D67300647C8B /* Vao.h */ = {isa = PBXFileReference; fileEncoding = 4; lastKnownFileType = sourcecode.c.h; name = Vao.h; path = gl/Vao.h; sourceTree = "<group>"; };
		0003F4371992D67300647C8B /* Vbo.h */ = {isa = PBXFileReference; fileEncoding = 4; lastKnownFileType = sourcecode.c.h; name = Vbo.h; path = gl/Vbo.h; sourceTree = "<group>"; };
		0003F4381992D67300647C8B /* VboMesh.h */ = {isa = PBXFileReference; fileEncoding = 4; lastKnownFileType = sourcecode.c.h; lineEnding = 0; name = VboMesh.h; path = gl/VboMesh.h; sourceTree = "<group>"; xcLanguageSpecificationIdentifier = xcode.lang.objcpp; };
		0003F4721992D6A000647C8B /* GeomIo.cpp */ = {isa = PBXFileReference; fileEncoding = 4; lastKnownFileType = sourcecode.cpp.cpp; lineEnding = 0; path = GeomIo.cpp; sourceTree = "<group>"; xcLanguageSpecificationIdentifier = xcode.lang.cpp; };
		0003F4761992D6C100647C8B /* GeomIo.h */ = {isa = PBXFileReference; fileEncoding = 4; lastKnownFileType = sourcecode.c.h; lineEnding = 0; path = GeomIo.h; sourceTree = "<group>"; xcLanguageSpecificationIdentifier = xcode.lang.objcpp; };
		0003F47A1992DA7C00647C8B /* Log.h */ = {isa = PBXFileReference; fileEncoding = 4; lastKnownFileType = sourcecode.c.h; path = Log.h; sourceTree = "<group>"; };
		0003F47E1992DA9A00647C8B /* Log.cpp */ = {isa = PBXFileReference; explicitFileType = sourcecode.cpp.objcpp; fileEncoding = 4; path = Log.cpp; sourceTree = "<group>"; };
		0003F4821992DB0500647C8B /* RendererGl.h */ = {isa = PBXFileReference; fileEncoding = 4; lastKnownFileType = sourcecode.c.h; name = RendererGl.h; path = app/RendererGl.h; sourceTree = "<group>"; };
		0003F4871992EA5900647C8B /* gl_load_cpp.cpp */ = {isa = PBXFileReference; fileEncoding = 4; lastKnownFileType = sourcecode.cpp.cpp; name = gl_load_cpp.cpp; path = ../src/glload/gl_load_cpp.cpp; sourceTree = "<group>"; };
		0003F4881992EA5900647C8B /* gl_load.c */ = {isa = PBXFileReference; fileEncoding = 4; lastKnownFileType = sourcecode.c.c; name = gl_load.c; path = ../src/glload/gl_load.c; sourceTree = "<group>"; };
		0003F48F1995D9F500647C8B /* TwOpenGLCore.cpp */ = {isa = PBXFileReference; explicitFileType = sourcecode.cpp.objcpp; fileEncoding = 4; name = TwOpenGLCore.cpp; path = ../src/AntTweakBar/TwOpenGLCore.cpp; sourceTree = "<group>"; };
		0003F4901995D9F500647C8B /* TwOpenGLCore.h */ = {isa = PBXFileReference; fileEncoding = 4; lastKnownFileType = sourcecode.c.h; name = TwOpenGLCore.h; path = ../src/AntTweakBar/TwOpenGLCore.h; sourceTree = "<group>"; };
		0003F4931995DABA00647C8B /* LoadOGLCore.cpp */ = {isa = PBXFileReference; explicitFileType = sourcecode.cpp.objcpp; fileEncoding = 4; name = LoadOGLCore.cpp; path = ../src/AntTweakBar/LoadOGLCore.cpp; sourceTree = "<group>"; };
		0003F4941995DABA00647C8B /* LoadOGLCore.h */ = {isa = PBXFileReference; fileEncoding = 4; lastKnownFileType = sourcecode.c.h; name = LoadOGLCore.h; path = ../src/AntTweakBar/LoadOGLCore.h; sourceTree = "<group>"; };
		0003F4971995DEAF00647C8B /* TwOpenGL.cpp */ = {isa = PBXFileReference; explicitFileType = sourcecode.cpp.objcpp; fileEncoding = 4; name = TwOpenGL.cpp; path = ../src/AntTweakBar/TwOpenGL.cpp; sourceTree = "<group>"; };
		0003F4981995DEAF00647C8B /* TwOpenGL.h */ = {isa = PBXFileReference; fileEncoding = 4; lastKnownFileType = sourcecode.c.h; name = TwOpenGL.h; path = ../src/AntTweakBar/TwOpenGL.h; sourceTree = "<group>"; };
		0003F49B1995DEF000647C8B /* LoadOGL.cpp */ = {isa = PBXFileReference; explicitFileType = sourcecode.cpp.objcpp; fileEncoding = 4; name = LoadOGL.cpp; path = ../src/AntTweakBar/LoadOGL.cpp; sourceTree = "<group>"; };
		0003F49C1995DEF000647C8B /* LoadOGL.h */ = {isa = PBXFileReference; fileEncoding = 4; lastKnownFileType = sourcecode.c.h; name = LoadOGL.h; path = ../src/AntTweakBar/LoadOGL.h; sourceTree = "<group>"; };
		000529000FFBE14900F19492 /* Text.h */ = {isa = PBXFileReference; fileEncoding = 4; lastKnownFileType = sourcecode.c.h; path = Text.h; sourceTree = "<group>"; };
		0005291F0FFBF4C200F19492 /* Text.cpp */ = {isa = PBXFileReference; fileEncoding = 30; lastKnownFileType = sourcecode.cpp.cpp; path = Text.cpp; sourceTree = "<group>"; };
		0012529212344FAA00080A0D /* Ray.cpp */ = {isa = PBXFileReference; fileEncoding = 4; lastKnownFileType = sourcecode.cpp.cpp; path = Ray.cpp; sourceTree = "<group>"; };
		0014407E14CDB8D900D99000 /* Plane.h */ = {isa = PBXFileReference; fileEncoding = 4; lastKnownFileType = sourcecode.c.h; path = Plane.h; sourceTree = "<group>"; };
		001E355E115D5EFA000C228C /* Xml.cpp */ = {isa = PBXFileReference; fileEncoding = 4; lastKnownFileType = sourcecode.cpp.cpp; path = Xml.cpp; sourceTree = "<group>"; };
		001E3562115D5F14000C228C /* Xml.h */ = {isa = PBXFileReference; fileEncoding = 4; lastKnownFileType = sourcecode.c.h; path = Xml.h; sourceTree = "<group>"; };
		001F52090FCF99A10021731E /* Path2d.cpp */ = {isa = PBXFileReference; fileEncoding = 4; lastKnownFileType = sourcecode.cpp.cpp; path = Path2d.cpp; sourceTree = "<group>"; };
		002419CD0E8035D3004D34EB /* App.h */ = {isa = PBXFileReference; fileEncoding = 4; lastKnownFileType = sourcecode.c.h; name = App.h; path = app/App.h; sourceTree = "<group>"; };
		00241A0C0E80375A004D34EB /* Cinder.h */ = {isa = PBXFileReference; fileEncoding = 4; lastKnownFileType = sourcecode.c.h; path = Cinder.h; sourceTree = "<group>"; };
		00241AAE0E830DBA004D34EB /* Camera.h */ = {isa = PBXFileReference; fileEncoding = 4; lastKnownFileType = sourcecode.c.h; path = Camera.h; sourceTree = "<group>"; };
		00241AAF0E830DBA004D34EB /* CinderMath.h */ = {isa = PBXFileReference; fileEncoding = 4; lastKnownFileType = sourcecode.c.h; path = CinderMath.h; sourceTree = "<group>"; };
		00241AB00E830DBA004D34EB /* Matrix.h */ = {isa = PBXFileReference; fileEncoding = 4; lastKnownFileType = sourcecode.c.h; lineEnding = 0; path = Matrix.h; sourceTree = "<group>"; xcLanguageSpecificationIdentifier = xcode.lang.objcpp; };
		00241AB10E830DBA004D34EB /* Quaternion.h */ = {isa = PBXFileReference; fileEncoding = 4; lastKnownFileType = sourcecode.c.h; path = Quaternion.h; sourceTree = "<group>"; };
		00241AB20E830DBA004D34EB /* Rand.h */ = {isa = PBXFileReference; fileEncoding = 4; lastKnownFileType = sourcecode.c.h; path = Rand.h; sourceTree = "<group>"; };
		00241AB30E830DBA004D34EB /* Vector.h */ = {isa = PBXFileReference; fileEncoding = 4; lastKnownFileType = sourcecode.c.h; path = Vector.h; sourceTree = "<group>"; };
		00241ABA0E830DC7004D34EB /* MouseEvent.h */ = {isa = PBXFileReference; fileEncoding = 4; lastKnownFileType = sourcecode.c.h; name = MouseEvent.h; path = app/MouseEvent.h; sourceTree = "<group>"; };
		00241ABC0E830DD5004D34EB /* Camera.cpp */ = {isa = PBXFileReference; fileEncoding = 4; lastKnownFileType = sourcecode.cpp.cpp; path = Camera.cpp; sourceTree = "<group>"; };
		00241ABD0E830DD5004D34EB /* Matrix.cpp */ = {isa = PBXFileReference; fileEncoding = 4; lastKnownFileType = sourcecode.cpp.cpp; path = Matrix.cpp; sourceTree = "<group>"; };
		002991B619B92C080002BC2D /* CinderGlm.h */ = {isa = PBXFileReference; fileEncoding = 4; lastKnownFileType = sourcecode.c.h; path = CinderGlm.h; sourceTree = "<group>"; };
		002DFC050FA50D0200E45AE0 /* TriMesh.h */ = {isa = PBXFileReference; fileEncoding = 4; lastKnownFileType = sourcecode.c.h; lineEnding = 0; path = TriMesh.h; sourceTree = "<group>"; xcLanguageSpecificationIdentifier = xcode.lang.objcpp; };
		002DFC070FA50D1600E45AE0 /* TriMesh.cpp */ = {isa = PBXFileReference; fileEncoding = 4; lastKnownFileType = sourcecode.cpp.cpp; lineEnding = 0; path = TriMesh.cpp; sourceTree = "<group>"; xcLanguageSpecificationIdentifier = xcode.lang.cpp; };
		002DFD500FA5600900E45AE0 /* ObjLoader.cpp */ = {isa = PBXFileReference; fileEncoding = 4; lastKnownFileType = sourcecode.cpp.cpp; lineEnding = 0; path = ObjLoader.cpp; sourceTree = "<group>"; xcLanguageSpecificationIdentifier = xcode.lang.cpp; };
		002DFD530FA5602900E45AE0 /* ObjLoader.h */ = {isa = PBXFileReference; fileEncoding = 4; lastKnownFileType = sourcecode.c.h; lineEnding = 0; path = ObjLoader.h; sourceTree = "<group>"; xcLanguageSpecificationIdentifier = xcode.lang.objcpp; };
		002F8F71103AFD9A0077CB91 /* System.h */ = {isa = PBXFileReference; fileEncoding = 4; lastKnownFileType = sourcecode.c.h; path = System.h; sourceTree = "<group>"; };
		002F8F74103AFEBF0077CB91 /* System.cpp */ = {isa = PBXFileReference; explicitFileType = sourcecode.cpp.objcpp; fileEncoding = 4; path = System.cpp; sourceTree = "<group>"; };
		003133A3129EB85D009DC098 /* Blend.h */ = {isa = PBXFileReference; fileEncoding = 4; lastKnownFileType = sourcecode.c.h; name = Blend.h; path = ip/Blend.h; sourceTree = "<group>"; };
		0032FD2810BB46F500C63A9D /* Exception.h */ = {isa = PBXFileReference; fileEncoding = 4; lastKnownFileType = sourcecode.c.h; path = Exception.h; sourceTree = "<group>"; };
		0032FD2A10BB472E00C63A9D /* Exception.cpp */ = {isa = PBXFileReference; fileEncoding = 4; lastKnownFileType = sourcecode.cpp.cpp; path = Exception.cpp; sourceTree = "<group>"; };
		0034C310151A5752003F2E30 /* Unicode.h */ = {isa = PBXFileReference; fileEncoding = 4; lastKnownFileType = sourcecode.c.h; path = Unicode.h; sourceTree = "<group>"; };
		0034C317151A5B7F003F2E30 /* Unicode.cpp */ = {isa = PBXFileReference; fileEncoding = 4; lastKnownFileType = sourcecode.cpp.cpp; path = Unicode.cpp; sourceTree = "<group>"; };
		0034C31C151A5B9F003F2E30 /* linebreak.c */ = {isa = PBXFileReference; fileEncoding = 4; lastKnownFileType = sourcecode.c.c; path = linebreak.c; sourceTree = "<group>"; };
		0034C31D151A5B9F003F2E30 /* linebreak.h */ = {isa = PBXFileReference; fileEncoding = 4; lastKnownFileType = sourcecode.c.h; path = linebreak.h; sourceTree = "<group>"; };
		0034C31E151A5B9F003F2E30 /* linebreakdata.c */ = {isa = PBXFileReference; fileEncoding = 4; lastKnownFileType = sourcecode.c.c; path = linebreakdata.c; sourceTree = "<group>"; };
		0034C31F151A5B9F003F2E30 /* linebreakdef.c */ = {isa = PBXFileReference; fileEncoding = 4; lastKnownFileType = sourcecode.c.c; path = linebreakdef.c; sourceTree = "<group>"; };
		0034C320151A5B9F003F2E30 /* linebreakdef.h */ = {isa = PBXFileReference; fileEncoding = 4; lastKnownFileType = sourcecode.c.h; path = linebreakdef.h; sourceTree = "<group>"; };
		003832DE0E9C03CB00ACB120 /* Stream.h */ = {isa = PBXFileReference; fileEncoding = 4; lastKnownFileType = sourcecode.c.h; path = Stream.h; sourceTree = "<group>"; };
		003832E30E9C04AD00ACB120 /* Stream.cpp */ = {isa = PBXFileReference; fileEncoding = 4; lastKnownFileType = sourcecode.cpp.cpp; path = Stream.cpp; sourceTree = "<group>"; };
		0039FD21115B123B00BA0BAD /* CinderCocoaTouch.mm */ = {isa = PBXFileReference; fileEncoding = 4; lastKnownFileType = sourcecode.cpp.objcpp; name = CinderCocoaTouch.mm; path = cocoa/CinderCocoaTouch.mm; sourceTree = "<group>"; };
		0039FD24115B125400BA0BAD /* CinderCocoaTouch.h */ = {isa = PBXFileReference; fileEncoding = 4; lastKnownFileType = sourcecode.c.h; name = CinderCocoaTouch.h; path = cocoa/CinderCocoaTouch.h; sourceTree = "<group>"; };
		003ADB601038846A00ACF6F2 /* Params.h */ = {isa = PBXFileReference; fileEncoding = 4; lastKnownFileType = sourcecode.c.h; name = Params.h; path = params/Params.h; sourceTree = "<group>"; };
		003ADB63103884C800ACF6F2 /* Params.cpp */ = {isa = PBXFileReference; fileEncoding = 4; lastKnownFileType = sourcecode.cpp.cpp; name = Params.cpp; path = params/Params.cpp; sourceTree = "<group>"; };
		003ADB6B1038973700ACF6F2 /* TwBar.h */ = {isa = PBXFileReference; fileEncoding = 4; lastKnownFileType = sourcecode.c.h; name = TwBar.h; path = ../src/AntTweakBar/TwBar.h; sourceTree = SOURCE_ROOT; };
		003ADB6C1038973700ACF6F2 /* AntPerfTimer.h */ = {isa = PBXFileReference; fileEncoding = 4; lastKnownFileType = sourcecode.c.h; name = AntPerfTimer.h; path = ../src/AntTweakBar/AntPerfTimer.h; sourceTree = SOURCE_ROOT; };
		003ADB6D1038973700ACF6F2 /* TwGraph.h */ = {isa = PBXFileReference; fileEncoding = 4; lastKnownFileType = sourcecode.c.h; name = TwGraph.h; path = ../src/AntTweakBar/TwGraph.h; sourceTree = SOURCE_ROOT; };
		003ADB6E1038973700ACF6F2 /* TwFonts.h */ = {isa = PBXFileReference; fileEncoding = 4; lastKnownFileType = sourcecode.c.h; name = TwFonts.h; path = ../src/AntTweakBar/TwFonts.h; sourceTree = SOURCE_ROOT; };
		003ADB711038973700ACF6F2 /* TwColors.h */ = {isa = PBXFileReference; fileEncoding = 4; lastKnownFileType = sourcecode.c.h; name = TwColors.h; path = ../src/AntTweakBar/TwColors.h; sourceTree = SOURCE_ROOT; };
		003ADB721038973700ACF6F2 /* resource.h */ = {isa = PBXFileReference; fileEncoding = 4; lastKnownFileType = sourcecode.c.h; name = resource.h; path = ../src/AntTweakBar/resource.h; sourceTree = SOURCE_ROOT; };
		003ADB731038973700ACF6F2 /* TwPrecomp.h */ = {isa = PBXFileReference; fileEncoding = 4; lastKnownFileType = sourcecode.c.h; name = TwPrecomp.h; path = ../src/AntTweakBar/TwPrecomp.h; sourceTree = SOURCE_ROOT; };
		003ADB741038973700ACF6F2 /* TwMgr.h */ = {isa = PBXFileReference; fileEncoding = 4; lastKnownFileType = sourcecode.c.h; name = TwMgr.h; path = ../src/AntTweakBar/TwMgr.h; sourceTree = SOURCE_ROOT; };
		003ADB891038974A00ACF6F2 /* TwMgr.cpp */ = {isa = PBXFileReference; explicitFileType = sourcecode.cpp.objcpp; fileEncoding = 4; name = TwMgr.cpp; path = ../src/AntTweakBar/TwMgr.cpp; sourceTree = SOURCE_ROOT; };
		003ADB8A1038974A00ACF6F2 /* TwPrecomp.cpp */ = {isa = PBXFileReference; explicitFileType = sourcecode.cpp.objcpp; fileEncoding = 4; name = TwPrecomp.cpp; path = ../src/AntTweakBar/TwPrecomp.cpp; sourceTree = SOURCE_ROOT; };
		003ADB8C1038974A00ACF6F2 /* TwFonts.cpp */ = {isa = PBXFileReference; explicitFileType = sourcecode.cpp.objcpp; fileEncoding = 4; name = TwFonts.cpp; path = ../src/AntTweakBar/TwFonts.cpp; sourceTree = SOURCE_ROOT; };
		003ADB8D1038974A00ACF6F2 /* TwColors.cpp */ = {isa = PBXFileReference; explicitFileType = sourcecode.cpp.objcpp; fileEncoding = 4; name = TwColors.cpp; path = ../src/AntTweakBar/TwColors.cpp; sourceTree = SOURCE_ROOT; };
		003ADB8F1038974A00ACF6F2 /* TwBar.cpp */ = {isa = PBXFileReference; explicitFileType = sourcecode.cpp.objcpp; fileEncoding = 4; name = TwBar.cpp; path = ../src/AntTweakBar/TwBar.cpp; sourceTree = SOURCE_ROOT; };
		003ADB9E1038996800ACF6F2 /* AntTweakBar.h */ = {isa = PBXFileReference; fileEncoding = 4; lastKnownFileType = sourcecode.c.h; name = AntTweakBar.h; path = ../src/AntTweakBar/AntTweakBar.h; sourceTree = SOURCE_ROOT; };
		003FAA9E1290CC90002D6860 /* Clipboard.cpp */ = {isa = PBXFileReference; explicitFileType = sourcecode.cpp.objcpp; fileEncoding = 4; path = Clipboard.cpp; sourceTree = "<group>"; };
		003FAAA21290CCB1002D6860 /* Clipboard.h */ = {isa = PBXFileReference; fileEncoding = 4; lastKnownFileType = sourcecode.c.h; path = Clipboard.h; sourceTree = "<group>"; };
		004172F914C9BE520070C0D1 /* Frustum.h */ = {isa = PBXFileReference; fileEncoding = 4; lastKnownFileType = sourcecode.c.h; path = Frustum.h; sourceTree = "<group>"; };
		004172FE14C9BE760070C0D1 /* Frustum.cpp */ = {isa = PBXFileReference; fileEncoding = 4; lastKnownFileType = sourcecode.cpp.cpp; path = Frustum.cpp; sourceTree = "<group>"; };
		0041730214C9BE8E0070C0D1 /* Plane.cpp */ = {isa = PBXFileReference; fileEncoding = 4; lastKnownFileType = sourcecode.cpp.cpp; path = Plane.cpp; sourceTree = "<group>"; };
		00419C6511057CC6007EC9AD /* EdgeDetect.cpp */ = {isa = PBXFileReference; fileEncoding = 4; lastKnownFileType = sourcecode.cpp.cpp; name = EdgeDetect.cpp; path = ip/EdgeDetect.cpp; sourceTree = "<group>"; };
		00419C6611057CC6007EC9AD /* Fill.cpp */ = {isa = PBXFileReference; fileEncoding = 4; lastKnownFileType = sourcecode.cpp.cpp; name = Fill.cpp; path = ip/Fill.cpp; sourceTree = "<group>"; };
		00419C6711057CC6007EC9AD /* Flip.cpp */ = {isa = PBXFileReference; fileEncoding = 4; lastKnownFileType = sourcecode.cpp.cpp; name = Flip.cpp; path = ip/Flip.cpp; sourceTree = "<group>"; };
		00419C6811057CC6007EC9AD /* Grayscale.cpp */ = {isa = PBXFileReference; fileEncoding = 4; lastKnownFileType = sourcecode.cpp.cpp; name = Grayscale.cpp; path = ip/Grayscale.cpp; sourceTree = "<group>"; };
		00419C6911057CC6007EC9AD /* Hdr.cpp */ = {isa = PBXFileReference; fileEncoding = 4; lastKnownFileType = sourcecode.cpp.cpp; name = Hdr.cpp; path = ip/Hdr.cpp; sourceTree = "<group>"; };
		00419C6A11057CC6007EC9AD /* Premultiply.cpp */ = {isa = PBXFileReference; fileEncoding = 4; lastKnownFileType = sourcecode.cpp.cpp; name = Premultiply.cpp; path = ip/Premultiply.cpp; sourceTree = "<group>"; };
		00419C6B11057CC6007EC9AD /* Resize.cpp */ = {isa = PBXFileReference; fileEncoding = 4; lastKnownFileType = sourcecode.cpp.cpp; name = Resize.cpp; path = ip/Resize.cpp; sourceTree = "<group>"; };
		00419C6C11057CC6007EC9AD /* Threshold.cpp */ = {isa = PBXFileReference; fileEncoding = 4; lastKnownFileType = sourcecode.cpp.cpp; name = Threshold.cpp; path = ip/Threshold.cpp; sourceTree = "<group>"; };
		00419C6D11057CC6007EC9AD /* Trim.cpp */ = {isa = PBXFileReference; fileEncoding = 4; lastKnownFileType = sourcecode.cpp.cpp; name = Trim.cpp; path = ip/Trim.cpp; sourceTree = "<group>"; };
		00419C7711057CDB007EC9AD /* EdgeDetect.h */ = {isa = PBXFileReference; fileEncoding = 4; lastKnownFileType = sourcecode.c.h; name = EdgeDetect.h; path = ip/EdgeDetect.h; sourceTree = "<group>"; };
		00419C7811057CDB007EC9AD /* Fill.h */ = {isa = PBXFileReference; fileEncoding = 4; lastKnownFileType = sourcecode.c.h; name = Fill.h; path = ip/Fill.h; sourceTree = "<group>"; };
		00419C7911057CDB007EC9AD /* Flip.h */ = {isa = PBXFileReference; fileEncoding = 4; lastKnownFileType = sourcecode.c.h; name = Flip.h; path = ip/Flip.h; sourceTree = "<group>"; };
		00419C7A11057CDB007EC9AD /* Grayscale.h */ = {isa = PBXFileReference; fileEncoding = 4; lastKnownFileType = sourcecode.c.h; name = Grayscale.h; path = ip/Grayscale.h; sourceTree = "<group>"; };
		00419C7B11057CDB007EC9AD /* Hdr.h */ = {isa = PBXFileReference; fileEncoding = 4; lastKnownFileType = sourcecode.c.h; name = Hdr.h; path = ip/Hdr.h; sourceTree = "<group>"; };
		00419C7C11057CDB007EC9AD /* Premultiply.h */ = {isa = PBXFileReference; fileEncoding = 4; lastKnownFileType = sourcecode.c.h; name = Premultiply.h; path = ip/Premultiply.h; sourceTree = "<group>"; };
		00419C7D11057CDB007EC9AD /* Resize.h */ = {isa = PBXFileReference; fileEncoding = 4; lastKnownFileType = sourcecode.c.h; name = Resize.h; path = ip/Resize.h; sourceTree = "<group>"; };
		00419C7E11057CDB007EC9AD /* Threshold.h */ = {isa = PBXFileReference; fileEncoding = 4; lastKnownFileType = sourcecode.c.h; name = Threshold.h; path = ip/Threshold.h; sourceTree = "<group>"; };
		00419C7F11057CDB007EC9AD /* Trim.h */ = {isa = PBXFileReference; fileEncoding = 4; lastKnownFileType = sourcecode.c.h; name = Trim.h; path = ip/Trim.h; sourceTree = "<group>"; };
		0049A348116EE655007DDFB0 /* AxisAlignedBox.cpp */ = {isa = PBXFileReference; fileEncoding = 4; lastKnownFileType = sourcecode.cpp.cpp; path = AxisAlignedBox.cpp; sourceTree = "<group>"; };
		0049A34C116EE675007DDFB0 /* AxisAlignedBox.h */ = {isa = PBXFileReference; fileEncoding = 4; lastKnownFileType = sourcecode.c.h; path = AxisAlignedBox.h; sourceTree = "<group>"; };
		0049C1B31010E5A40015B4B9 /* Renderer.h */ = {isa = PBXFileReference; fileEncoding = 4; lastKnownFileType = sourcecode.c.h; name = Renderer.h; path = app/Renderer.h; sourceTree = "<group>"; };
		0049C1B61010E5B10015B4B9 /* Renderer.cpp */ = {isa = PBXFileReference; explicitFileType = sourcecode.cpp.objcpp; fileEncoding = 4; name = Renderer.cpp; path = app/Renderer.cpp; sourceTree = "<group>"; };
		0053819915A8CDF90019BA91 /* Event.h */ = {isa = PBXFileReference; fileEncoding = 4; lastKnownFileType = sourcecode.c.h; name = Event.h; path = app/Event.h; sourceTree = "<group>"; };
		0055BE981AD099DE00813C09 /* Checkerboard.cpp */ = {isa = PBXFileReference; fileEncoding = 4; lastKnownFileType = sourcecode.cpp.cpp; name = Checkerboard.cpp; path = ip/Checkerboard.cpp; sourceTree = "<group>"; };
		0055BEC51AD09A4F00813C09 /* Checkerboard.h */ = {isa = PBXFileReference; lastKnownFileType = sourcecode.c.h; name = Checkerboard.h; path = ip/Checkerboard.h; sourceTree = "<group>"; };
		0059BD32151CF5540063F095 /* ConcurrentCircularBuffer.h */ = {isa = PBXFileReference; fileEncoding = 4; lastKnownFileType = sourcecode.c.h; path = ConcurrentCircularBuffer.h; sourceTree = "<group>"; };
		005C0CE814CBB3DB00A12CD2 /* Base64.h */ = {isa = PBXFileReference; fileEncoding = 4; lastKnownFileType = sourcecode.c.h; path = Base64.h; sourceTree = "<group>"; };
		005C0CEC14CBB47500A12CD2 /* Base64.cpp */ = {isa = PBXFileReference; fileEncoding = 4; lastKnownFileType = sourcecode.cpp.cpp; path = Base64.cpp; sourceTree = "<group>"; };
		006228E110C8248800A8191C /* DataSource.h */ = {isa = PBXFileReference; fileEncoding = 4; lastKnownFileType = sourcecode.c.h; path = DataSource.h; sourceTree = "<group>"; };
		006228E310C8273C00A8191C /* DataSource.cpp */ = {isa = PBXFileReference; fileEncoding = 4; lastKnownFileType = sourcecode.cpp.cpp; path = DataSource.cpp; sourceTree = "<group>"; };
		0062484D122F607500039A7A /* Filesystem.h */ = {isa = PBXFileReference; fileEncoding = 4; lastKnownFileType = sourcecode.c.h; path = Filesystem.h; sourceTree = "<group>"; };
		0062484E122F607500039A7A /* Function.h */ = {isa = PBXFileReference; fileEncoding = 4; lastKnownFileType = sourcecode.c.h; path = Function.h; sourceTree = "<group>"; };
		006D703F19940F25008149E2 /* RendererGl.cpp */ = {isa = PBXFileReference; explicitFileType = sourcecode.cpp.objcpp; fileEncoding = 4; name = RendererGl.cpp; path = app/RendererGl.cpp; sourceTree = "<group>"; };
		006D704319942BF5008149E2 /* AvfUtils.mm */ = {isa = PBXFileReference; fileEncoding = 4; lastKnownFileType = sourcecode.cpp.objcpp; name = AvfUtils.mm; path = qtime/AvfUtils.mm; sourceTree = "<group>"; };
		006D704419942BF5008149E2 /* MovieWriter.cpp */ = {isa = PBXFileReference; fileEncoding = 4; lastKnownFileType = sourcecode.cpp.cpp; name = MovieWriter.cpp; path = qtime/MovieWriter.cpp; sourceTree = "<group>"; };
		006D704519942BF5008149E2 /* QuickTimeGlImplAvf.cpp */ = {isa = PBXFileReference; fileEncoding = 4; lastKnownFileType = sourcecode.cpp.cpp; name = QuickTimeGlImplAvf.cpp; path = qtime/QuickTimeGlImplAvf.cpp; sourceTree = "<group>"; };
		006D704619942BF5008149E2 /* QuickTimeGlImplLegacy.cpp */ = {isa = PBXFileReference; fileEncoding = 4; lastKnownFileType = sourcecode.cpp.cpp; name = QuickTimeGlImplLegacy.cpp; path = qtime/QuickTimeGlImplLegacy.cpp; sourceTree = "<group>"; };
		006D704719942BF5008149E2 /* QuickTimeImplAvf.mm */ = {isa = PBXFileReference; fileEncoding = 4; lastKnownFileType = sourcecode.cpp.objcpp; name = QuickTimeImplAvf.mm; path = qtime/QuickTimeImplAvf.mm; sourceTree = "<group>"; };
		006D704819942BF5008149E2 /* QuickTimeImplLegacy.cpp */ = {isa = PBXFileReference; explicitFileType = sourcecode.cpp.objcpp; fileEncoding = 4; name = QuickTimeImplLegacy.cpp; path = qtime/QuickTimeImplLegacy.cpp; sourceTree = "<group>"; };
		006D704919942BF5008149E2 /* QuickTimeUtils.cpp */ = {isa = PBXFileReference; fileEncoding = 4; lastKnownFileType = sourcecode.cpp.cpp; name = QuickTimeUtils.cpp; path = qtime/QuickTimeUtils.cpp; sourceTree = "<group>"; };
		006D706019942C31008149E2 /* AvfUtils.h */ = {isa = PBXFileReference; fileEncoding = 4; lastKnownFileType = sourcecode.c.h; name = AvfUtils.h; path = qtime/AvfUtils.h; sourceTree = "<group>"; };
		006D706119942C31008149E2 /* MovieWriter.h */ = {isa = PBXFileReference; fileEncoding = 4; lastKnownFileType = sourcecode.c.h; name = MovieWriter.h; path = qtime/MovieWriter.h; sourceTree = "<group>"; };
		006D706219942C31008149E2 /* QuickTime.h */ = {isa = PBXFileReference; fileEncoding = 4; lastKnownFileType = sourcecode.c.h; name = QuickTime.h; path = qtime/QuickTime.h; sourceTree = "<group>"; };
		006D706319942C31008149E2 /* QuickTimeGl.h */ = {isa = PBXFileReference; fileEncoding = 4; lastKnownFileType = sourcecode.c.h; name = QuickTimeGl.h; path = qtime/QuickTimeGl.h; sourceTree = "<group>"; };
		006D706419942C31008149E2 /* QuickTimeGlImplAvf.h */ = {isa = PBXFileReference; fileEncoding = 4; lastKnownFileType = sourcecode.c.h; name = QuickTimeGlImplAvf.h; path = qtime/QuickTimeGlImplAvf.h; sourceTree = "<group>"; };
		006D706519942C31008149E2 /* QuickTimeGlImplLegacy.h */ = {isa = PBXFileReference; fileEncoding = 4; lastKnownFileType = sourcecode.c.h; name = QuickTimeGlImplLegacy.h; path = qtime/QuickTimeGlImplLegacy.h; sourceTree = "<group>"; };
		006D706619942C31008149E2 /* QuickTimeImplAvf.h */ = {isa = PBXFileReference; fileEncoding = 4; lastKnownFileType = sourcecode.c.h; name = QuickTimeImplAvf.h; path = qtime/QuickTimeImplAvf.h; sourceTree = "<group>"; };
		006D706719942C31008149E2 /* QuickTimeImplLegacy.h */ = {isa = PBXFileReference; fileEncoding = 4; lastKnownFileType = sourcecode.c.h; name = QuickTimeImplLegacy.h; path = qtime/QuickTimeImplLegacy.h; sourceTree = "<group>"; };
		006D706819942C31008149E2 /* QuickTimeUtils.h */ = {isa = PBXFileReference; fileEncoding = 4; lastKnownFileType = sourcecode.c.h; name = QuickTimeUtils.h; path = qtime/QuickTimeUtils.h; sourceTree = "<group>"; };
		007050BE1114F93F003FCAE4 /* libcinder-iphone_d.a */ = {isa = PBXFileReference; explicitFileType = archive.ar; includeInIndex = 0; path = "libcinder-iphone_d.a"; sourceTree = BUILT_PRODUCTS_DIR; };
		0071BD040FB9F4AD0092E7D6 /* Display.h */ = {isa = PBXFileReference; fileEncoding = 4; lastKnownFileType = sourcecode.c.h; path = Display.h; sourceTree = "<group>"; };
		0071BD080FB9FA2C0092E7D6 /* Display.cpp */ = {isa = PBXFileReference; explicitFileType = sourcecode.cpp.objcpp; fileEncoding = 4; path = Display.cpp; sourceTree = "<group>"; };
		007364D11AC0B8D500A3C155 /* AvfWriter.mm */ = {isa = PBXFileReference; fileEncoding = 4; lastKnownFileType = sourcecode.cpp.objcpp; name = AvfWriter.mm; path = qtime/AvfWriter.mm; sourceTree = "<group>"; };
		007364D51AC0B8EC00A3C155 /* AvfWriter.h */ = {isa = PBXFileReference; fileEncoding = 4; lastKnownFileType = sourcecode.c.h; name = AvfWriter.h; path = qtime/AvfWriter.h; sourceTree = "<group>"; };
		007438400EA7924F005DD3E6 /* Capture.cpp */ = {isa = PBXFileReference; explicitFileType = sourcecode.cpp.objcpp; fileEncoding = 4; path = Capture.cpp; sourceTree = "<group>"; };
		007438DE0EA7975A005DD3E6 /* Capture.h */ = {isa = PBXFileReference; fileEncoding = 4; lastKnownFileType = sourcecode.c.h; path = Capture.h; sourceTree = "<group>"; };
		007439920EA7BB47005DD3E6 /* QTKit.framework */ = {isa = PBXFileReference; lastKnownFileType = wrapper.framework; name = QTKit.framework; path = ../../../../../../Developer/SDKs/MacOSX10.5.sdk/System/Library/Frameworks/QTKit.framework; sourceTree = SDKROOT; };
		0074399D0EA7BB7D005DD3E6 /* CoreVideo.framework */ = {isa = PBXFileReference; lastKnownFileType = wrapper.framework; name = CoreVideo.framework; path = SDKs/MacOSX10.5.sdk/System/Library/Frameworks/CoreVideo.framework; sourceTree = DEVELOPER_DIR; };
		0076581B11226084005547DF /* CinderResources.h */ = {isa = PBXFileReference; fileEncoding = 4; lastKnownFileType = sourcecode.c.h; path = CinderResources.h; sourceTree = "<group>"; };
		00782613171CD91400B47F9C /* ConvexHull.h */ = {isa = PBXFileReference; fileEncoding = 4; lastKnownFileType = sourcecode.c.h; path = ConvexHull.h; sourceTree = "<group>"; };
		00782617171CD9D800B47F9C /* ConvexHull.cpp */ = {isa = PBXFileReference; fileEncoding = 4; lastKnownFileType = sourcecode.cpp.cpp; path = ConvexHull.cpp; sourceTree = "<group>"; };
		007A7B12158D098D00BEAD18 /* Window.cpp */ = {isa = PBXFileReference; explicitFileType = sourcecode.cpp.objcpp; fileEncoding = 4; name = Window.cpp; path = app/Window.cpp; sourceTree = "<group>"; };
		007A7B16158D09A600BEAD18 /* Window.h */ = {isa = PBXFileReference; fileEncoding = 4; lastKnownFileType = sourcecode.c.h; name = Window.h; path = app/Window.h; sourceTree = "<group>"; };
		007B09730E9559960052257E /* Rand.cpp */ = {isa = PBXFileReference; fileEncoding = 4; lastKnownFileType = sourcecode.cpp.cpp; path = Rand.cpp; sourceTree = "<group>"; };
		007B09830E957B9A0052257E /* KeyEvent.cpp */ = {isa = PBXFileReference; fileEncoding = 4; lastKnownFileType = sourcecode.cpp.cpp; name = KeyEvent.cpp; path = app/KeyEvent.cpp; sourceTree = "<group>"; };
		007CE1F5127BB13B00799071 /* rapidxml_print.hpp */ = {isa = PBXFileReference; fileEncoding = 4; lastKnownFileType = sourcecode.cpp.h; name = rapidxml_print.hpp; path = ../include/rapidxml/rapidxml_print.hpp; sourceTree = SOURCE_ROOT; };
		007CE1F6127BB13B00799071 /* rapidxml.hpp */ = {isa = PBXFileReference; fileEncoding = 4; lastKnownFileType = sourcecode.cpp.h; name = rapidxml.hpp; path = ../include/rapidxml/rapidxml.hpp; sourceTree = SOURCE_ROOT; };
		008876550F957E7300FD55C5 /* Arcball.h */ = {isa = PBXFileReference; fileEncoding = 4; lastKnownFileType = sourcecode.c.h; path = Arcball.h; sourceTree = "<group>"; };
		0088773B0F96671600FD55C5 /* FileDropEvent.h */ = {isa = PBXFileReference; fileEncoding = 4; lastKnownFileType = sourcecode.c.h; name = FileDropEvent.h; path = app/FileDropEvent.h; sourceTree = "<group>"; };
		008B439A14F5F39100B55B07 /* Svg.h */ = {isa = PBXFileReference; fileEncoding = 4; lastKnownFileType = sourcecode.c.h; lineEnding = 0; name = Svg.h; path = svg/Svg.h; sourceTree = "<group>"; xcLanguageSpecificationIdentifier = xcode.lang.objcpp; };
		008B439C14F5F39100B55B07 /* SvgGl.h */ = {isa = PBXFileReference; fileEncoding = 4; lastKnownFileType = sourcecode.c.h; name = SvgGl.h; path = svg/SvgGl.h; sourceTree = "<group>"; };
		008B43A714F5F8F800B55B07 /* Svg.cpp */ = {isa = PBXFileReference; fileEncoding = 4; lastKnownFileType = sourcecode.cpp.cpp; name = Svg.cpp; path = svg/Svg.cpp; sourceTree = "<group>"; };
		008CE8360E9466F300644A05 /* Channel.h */ = {isa = PBXFileReference; fileEncoding = 4; lastKnownFileType = sourcecode.c.h; path = Channel.h; sourceTree = "<group>"; };
		008CE8370E9466F300644A05 /* Surface.h */ = {isa = PBXFileReference; fileEncoding = 4; lastKnownFileType = sourcecode.c.h; path = Surface.h; sourceTree = "<group>"; };
		008CE83B0E94672E00644A05 /* Surface.cpp */ = {isa = PBXFileReference; fileEncoding = 4; lastKnownFileType = sourcecode.cpp.cpp; path = Surface.cpp; sourceTree = "<group>"; };
		008CE83C0E94672E00644A05 /* Channel.cpp */ = {isa = PBXFileReference; fileEncoding = 4; lastKnownFileType = sourcecode.cpp.cpp; path = Channel.cpp; sourceTree = "<group>"; };
		008CE8410E94679D00644A05 /* Area.cpp */ = {isa = PBXFileReference; fileEncoding = 4; lastKnownFileType = sourcecode.cpp.cpp; path = Area.cpp; sourceTree = "<group>"; };
		008CE84A0E9467C200644A05 /* ChanTraits.h */ = {isa = PBXFileReference; fileEncoding = 4; lastKnownFileType = sourcecode.c.h; path = ChanTraits.h; sourceTree = "<group>"; };
		008CE8530E94693900644A05 /* Area.h */ = {isa = PBXFileReference; fileEncoding = 4; lastKnownFileType = sourcecode.c.h; path = Area.h; sourceTree = "<group>"; };
		008FCFF21A7497C600A86EC4 /* jsoncpp.cpp */ = {isa = PBXFileReference; fileEncoding = 4; lastKnownFileType = sourcecode.cpp.cpp; name = jsoncpp.cpp; path = ../src/jsoncpp/jsoncpp.cpp; sourceTree = "<group>"; };
		008FCFF61A7497DA00A86EC4 /* json-forwards.h */ = {isa = PBXFileReference; fileEncoding = 4; lastKnownFileType = sourcecode.c.h; name = "json-forwards.h"; path = "../include/jsoncpp/json/json-forwards.h"; sourceTree = "<group>"; };
		008FCFF71A7497DA00A86EC4 /* json.h */ = {isa = PBXFileReference; fileEncoding = 4; lastKnownFileType = sourcecode.c.h; name = json.h; path = ../include/jsoncpp/json/json.h; sourceTree = "<group>"; };
		0091D8F00E81B9110029341E /* OpenGL.framework */ = {isa = PBXFileReference; lastKnownFileType = wrapper.framework; name = OpenGL.framework; path = /System/Library/Frameworks/OpenGL.framework; sourceTree = "<absolute>"; };
		0094F3450F6A120800EBED1B /* ScreenSaver.framework */ = {isa = PBXFileReference; lastKnownFileType = wrapper.framework; name = ScreenSaver.framework; path = /System/Library/Frameworks/ScreenSaver.framework; sourceTree = "<absolute>"; };
		009987150F79CFE20042F211 /* CinderCocoa.h */ = {isa = PBXFileReference; fileEncoding = 4; lastKnownFileType = sourcecode.c.h; name = CinderCocoa.h; path = cocoa/CinderCocoa.h; sourceTree = "<group>"; };
		009987190F79D0750042F211 /* CinderCocoa.mm */ = {isa = PBXFileReference; fileEncoding = 4; lastKnownFileType = sourcecode.cpp.objcpp; name = CinderCocoa.mm; path = cocoa/CinderCocoa.mm; sourceTree = "<group>"; };
		009C864910F3D5CB006B6861 /* ImageIo.h */ = {isa = PBXFileReference; fileEncoding = 4; lastKnownFileType = sourcecode.c.h; path = ImageIo.h; sourceTree = "<group>"; };
		009EE46D0F7A9F6700F17CB1 /* PolyLine.h */ = {isa = PBXFileReference; fileEncoding = 4; lastKnownFileType = sourcecode.c.h; path = PolyLine.h; sourceTree = "<group>"; };
		009EE4710F7A9FAC00F17CB1 /* PolyLine.cpp */ = {isa = PBXFileReference; fileEncoding = 4; lastKnownFileType = sourcecode.cpp.cpp; path = PolyLine.cpp; sourceTree = "<group>"; };
		009EE56A0F803F5600F17CB1 /* BandedMatrix.cpp */ = {isa = PBXFileReference; fileEncoding = 4; lastKnownFileType = sourcecode.cpp.cpp; path = BandedMatrix.cpp; sourceTree = "<group>"; };
		009EE56B0F803F5600F17CB1 /* BSplineFit.cpp */ = {isa = PBXFileReference; fileEncoding = 4; lastKnownFileType = sourcecode.cpp.cpp; path = BSplineFit.cpp; sourceTree = "<group>"; };
		009EE56C0F803F5600F17CB1 /* BSpline.cpp */ = {isa = PBXFileReference; fileEncoding = 4; lastKnownFileType = sourcecode.cpp.cpp; path = BSpline.cpp; sourceTree = "<group>"; };
		009EE5740F803F7A00F17CB1 /* BSplineFit.h */ = {isa = PBXFileReference; fileEncoding = 4; lastKnownFileType = sourcecode.c.h; path = BSplineFit.h; sourceTree = "<group>"; };
		009EE5750F803F7A00F17CB1 /* BSpline.h */ = {isa = PBXFileReference; fileEncoding = 4; lastKnownFileType = sourcecode.c.h; path = BSpline.h; sourceTree = "<group>"; };
		009EE5760F803F7A00F17CB1 /* BandedMatrix.h */ = {isa = PBXFileReference; fileEncoding = 4; lastKnownFileType = sourcecode.c.h; path = BandedMatrix.h; sourceTree = "<group>"; };
		009EEF0D0EB79A91003AB86B /* Filter.h */ = {isa = PBXFileReference; fileEncoding = 4; lastKnownFileType = sourcecode.c.h; path = Filter.h; sourceTree = "<group>"; };
		009EEF160EB79C45003AB86B /* Rect.h */ = {isa = PBXFileReference; fileEncoding = 4; lastKnownFileType = sourcecode.c.h; path = Rect.h; sourceTree = "<group>"; };
		009EEF190EB79C89003AB86B /* Rect.cpp */ = {isa = PBXFileReference; fileEncoding = 4; lastKnownFileType = sourcecode.cpp.cpp; path = Rect.cpp; sourceTree = "<group>"; };
		009FD54B10C9AEA100D63B1B /* ImageIo.cpp */ = {isa = PBXFileReference; fileEncoding = 4; lastKnownFileType = sourcecode.cpp.cpp; path = ImageIo.cpp; sourceTree = "<group>"; };
		009FD55410C9DB0600D63B1B /* ImageSourceFileQuartz.h */ = {isa = PBXFileReference; fileEncoding = 4; lastKnownFileType = sourcecode.c.h; path = ImageSourceFileQuartz.h; sourceTree = "<group>"; };
		009FD55610CAB8B700D63B1B /* ImageSourceFileQuartz.cpp */ = {isa = PBXFileReference; explicitFileType = sourcecode.cpp.objcpp; fileEncoding = 4; path = ImageSourceFileQuartz.cpp; sourceTree = "<group>"; };
		00A113D4135535C500081873 /* Triangulate.cpp */ = {isa = PBXFileReference; fileEncoding = 4; lastKnownFileType = sourcecode.cpp.cpp; path = Triangulate.cpp; sourceTree = "<group>"; };
		00A113D81355363B00081873 /* Triangulate.h */ = {isa = PBXFileReference; fileEncoding = 4; lastKnownFileType = sourcecode.c.h; path = Triangulate.h; sourceTree = "<group>"; };
		00A113F61355369A00081873 /* bucketalloc.c */ = {isa = PBXFileReference; fileEncoding = 4; lastKnownFileType = sourcecode.c.c; path = bucketalloc.c; sourceTree = "<group>"; };
		00A113F71355369A00081873 /* bucketalloc.h */ = {isa = PBXFileReference; fileEncoding = 4; lastKnownFileType = sourcecode.c.h; path = bucketalloc.h; sourceTree = "<group>"; };
		00A113F81355369A00081873 /* dict.c */ = {isa = PBXFileReference; fileEncoding = 4; lastKnownFileType = sourcecode.c.c; path = dict.c; sourceTree = "<group>"; };
		00A113F91355369A00081873 /* dict.h */ = {isa = PBXFileReference; fileEncoding = 4; lastKnownFileType = sourcecode.c.h; path = dict.h; sourceTree = "<group>"; };
		00A113FA1355369A00081873 /* geom.c */ = {isa = PBXFileReference; fileEncoding = 4; lastKnownFileType = sourcecode.c.c; path = geom.c; sourceTree = "<group>"; };
		00A113FB1355369A00081873 /* geom.h */ = {isa = PBXFileReference; fileEncoding = 4; lastKnownFileType = sourcecode.c.h; path = geom.h; sourceTree = "<group>"; };
		00A113FC1355369A00081873 /* mesh.c */ = {isa = PBXFileReference; fileEncoding = 4; lastKnownFileType = sourcecode.c.c; path = mesh.c; sourceTree = "<group>"; };
		00A113FD1355369A00081873 /* mesh.h */ = {isa = PBXFileReference; fileEncoding = 4; lastKnownFileType = sourcecode.c.h; path = mesh.h; sourceTree = "<group>"; };
		00A113FE1355369A00081873 /* priorityq.c */ = {isa = PBXFileReference; fileEncoding = 4; lastKnownFileType = sourcecode.c.c; path = priorityq.c; sourceTree = "<group>"; };
		00A113FF1355369A00081873 /* priorityq.h */ = {isa = PBXFileReference; fileEncoding = 4; lastKnownFileType = sourcecode.c.h; path = priorityq.h; sourceTree = "<group>"; };
		00A114001355369A00081873 /* sweep.c */ = {isa = PBXFileReference; fileEncoding = 4; lastKnownFileType = sourcecode.c.c; path = sweep.c; sourceTree = "<group>"; };
		00A114011355369A00081873 /* sweep.h */ = {isa = PBXFileReference; fileEncoding = 4; lastKnownFileType = sourcecode.c.h; path = sweep.h; sourceTree = "<group>"; };
		00A114021355369A00081873 /* tess.c */ = {isa = PBXFileReference; fileEncoding = 4; lastKnownFileType = sourcecode.c.c; path = tess.c; sourceTree = "<group>"; };
		00A114031355369A00081873 /* tess.h */ = {isa = PBXFileReference; fileEncoding = 4; lastKnownFileType = sourcecode.c.h; path = tess.h; sourceTree = "<group>"; };
		00A114041355369A00081873 /* tesselator.h */ = {isa = PBXFileReference; fileEncoding = 4; lastKnownFileType = sourcecode.c.h; path = tesselator.h; sourceTree = "<group>"; };
		00A115381357F42400081873 /* Easing.h */ = {isa = PBXFileReference; fileEncoding = 4; lastKnownFileType = sourcecode.c.h; path = Easing.h; sourceTree = "<group>"; };
		00A121DA1362774F00081873 /* Timeline.h */ = {isa = PBXFileReference; fileEncoding = 4; lastKnownFileType = sourcecode.c.h; path = Timeline.h; sourceTree = "<group>"; };
		00A121DB1362774F00081873 /* TimelineItem.h */ = {isa = PBXFileReference; fileEncoding = 4; lastKnownFileType = sourcecode.c.h; path = TimelineItem.h; sourceTree = "<group>"; };
		00A121DC1362774F00081873 /* Tween.h */ = {isa = PBXFileReference; fileEncoding = 4; lastKnownFileType = sourcecode.c.h; path = Tween.h; sourceTree = "<group>"; };
		00A121E61362778200081873 /* Timeline.cpp */ = {isa = PBXFileReference; fileEncoding = 4; lastKnownFileType = sourcecode.cpp.cpp; path = Timeline.cpp; sourceTree = "<group>"; };
		00A121E71362778200081873 /* TimelineItem.cpp */ = {isa = PBXFileReference; fileEncoding = 4; lastKnownFileType = sourcecode.cpp.cpp; path = TimelineItem.cpp; sourceTree = "<group>"; };
		00A121E81362778200081873 /* Tween.cpp */ = {isa = PBXFileReference; fileEncoding = 4; lastKnownFileType = sourcecode.cpp.cpp; path = Tween.cpp; sourceTree = "<group>"; };
		00A3A9070F681391008DE5DC /* AppScreenSaver.cpp */ = {isa = PBXFileReference; comments = "This is unused in Cinder since it has to be linked directly into the apps, but it's present for reference."; explicitFileType = sourcecode.cpp.objcpp; fileEncoding = 4; name = AppScreenSaver.cpp; path = app/AppScreenSaver.cpp; sourceTree = "<group>"; };
		00AA5C860F64851C009CD67F /* AppScreenSaver.h */ = {isa = PBXFileReference; fileEncoding = 4; lastKnownFileType = sourcecode.c.h; name = AppScreenSaver.h; path = app/AppScreenSaver.h; sourceTree = "<group>"; };
		00AD0D2D19F051B100022D9F /* EnvironmentEs.cpp */ = {isa = PBXFileReference; fileEncoding = 4; lastKnownFileType = sourcecode.cpp.cpp; name = EnvironmentEs.cpp; path = gl/EnvironmentEs.cpp; sourceTree = "<group>"; };
		00B1337610FBBB8900AC7369 /* Shape2d.h */ = {isa = PBXFileReference; fileEncoding = 4; lastKnownFileType = sourcecode.c.h; path = Shape2d.h; sourceTree = "<group>"; };
		00B1337810FBBBCC00AC7369 /* Shape2d.cpp */ = {isa = PBXFileReference; fileEncoding = 4; lastKnownFileType = sourcecode.cpp.cpp; path = Shape2d.cpp; sourceTree = "<group>"; };
		00B729E2115DABD800CD71B9 /* Timer.cpp */ = {isa = PBXFileReference; fileEncoding = 4; lastKnownFileType = sourcecode.cpp.cpp; path = Timer.cpp; sourceTree = "<group>"; };
		00B729E7115DAC2B00CD71B9 /* Timer.h */ = {isa = PBXFileReference; fileEncoding = 4; lastKnownFileType = sourcecode.c.h; path = Timer.h; sourceTree = "<group>"; };
<<<<<<< HEAD
		00B8C3971AEB4F240007ADAA /* CameraUi.cpp */ = {isa = PBXFileReference; fileEncoding = 4; lastKnownFileType = sourcecode.cpp.cpp; path = CameraUi.cpp; sourceTree = "<group>"; };
=======
		00B8C3921AD582400007ADAA /* Blur.cpp */ = {isa = PBXFileReference; fileEncoding = 4; lastKnownFileType = sourcecode.cpp.cpp; name = Blur.cpp; path = ip/Blur.cpp; sourceTree = "<group>"; };
		00B8C3961AD582DE0007ADAA /* Blur.h */ = {isa = PBXFileReference; lastKnownFileType = sourcecode.c.h; name = Blur.h; path = ip/Blur.h; sourceTree = "<group>"; };
>>>>>>> bd604c93
		00BC898A10D2BE9400D6DC59 /* DataTarget.cpp */ = {isa = PBXFileReference; fileEncoding = 4; lastKnownFileType = sourcecode.cpp.cpp; path = DataTarget.cpp; sourceTree = "<group>"; };
		00BC898C10D2BEA200D6DC59 /* DataTarget.h */ = {isa = PBXFileReference; fileEncoding = 4; lastKnownFileType = sourcecode.c.h; path = DataTarget.h; sourceTree = "<group>"; };
		00BC89F110D2EA2200D6DC59 /* ImageTargetFileQuartz.h */ = {isa = PBXFileReference; fileEncoding = 4; lastKnownFileType = sourcecode.c.h; path = ImageTargetFileQuartz.h; sourceTree = "<group>"; };
		00BC8A0810D2EE2000D6DC59 /* ImageTargetFileQuartz.cpp */ = {isa = PBXFileReference; fileEncoding = 4; lastKnownFileType = sourcecode.cpp.cpp; path = ImageTargetFileQuartz.cpp; sourceTree = "<group>"; };
		00BFB04C1A99170B00DDC921 /* AppImplWinRT.cpp */ = {isa = PBXFileReference; lastKnownFileType = sourcecode.cpp.cpp; name = AppImplWinRT.cpp; path = app/winrt/AppImplWinRT.cpp; sourceTree = "<group>"; };
		00BFB04D1A99170B00DDC921 /* AppImplWinRTBasic.cpp */ = {isa = PBXFileReference; lastKnownFileType = sourcecode.cpp.cpp; name = AppImplWinRTBasic.cpp; path = app/winrt/AppImplWinRTBasic.cpp; sourceTree = "<group>"; };
		00BFB04E1A99170B00DDC921 /* PlatformWinRt.cpp */ = {isa = PBXFileReference; lastKnownFileType = sourcecode.cpp.cpp; name = PlatformWinRt.cpp; path = app/winrt/PlatformWinRt.cpp; sourceTree = "<group>"; };
		00BFB04F1A99170B00DDC921 /* WinRTApp.cpp */ = {isa = PBXFileReference; lastKnownFileType = sourcecode.cpp.cpp; name = WinRTApp.cpp; path = app/winrt/WinRTApp.cpp; sourceTree = "<group>"; };
		00BFB0511A99175F00DDC921 /* AppImplWinRT.h */ = {isa = PBXFileReference; lastKnownFileType = sourcecode.c.h; name = AppImplWinRT.h; path = app/winrt/AppImplWinRT.h; sourceTree = "<group>"; };
		00BFB0521A99175F00DDC921 /* AppImplWinRTBasic.h */ = {isa = PBXFileReference; lastKnownFileType = sourcecode.c.h; name = AppImplWinRTBasic.h; path = app/winrt/AppImplWinRTBasic.h; sourceTree = "<group>"; };
		00BFB0531A99175F00DDC921 /* PlatformWinRt.h */ = {isa = PBXFileReference; lastKnownFileType = sourcecode.c.h; name = PlatformWinRt.h; path = app/winrt/PlatformWinRt.h; sourceTree = "<group>"; };
		00BFB0541A99175F00DDC921 /* WinRTApp.h */ = {isa = PBXFileReference; lastKnownFileType = sourcecode.c.h; name = WinRTApp.h; path = app/winrt/WinRTApp.h; sourceTree = "<group>"; };
		00C071AF0FF16244004801EA /* Font.cpp */ = {isa = PBXFileReference; explicitFileType = sourcecode.cpp.objcpp; fileEncoding = 4; path = Font.cpp; sourceTree = "<group>"; };
		00C071B20FF16261004801EA /* Font.h */ = {isa = PBXFileReference; fileEncoding = 4; lastKnownFileType = sourcecode.c.h; path = Font.h; sourceTree = "<group>"; };
		00CFD9E11135C3520091E310 /* libcinder-iphone-sim_d.a */ = {isa = PBXFileReference; explicitFileType = archive.ar; includeInIndex = 0; path = "libcinder-iphone-sim_d.a"; sourceTree = BUILT_PRODUCTS_DIR; };
		00CFE37B113B85F60091E310 /* Path2d.h */ = {isa = PBXFileReference; fileEncoding = 4; lastKnownFileType = sourcecode.c.h; path = Path2d.h; sourceTree = "<group>"; };
		00CFE37C113B85F60091E310 /* Thread.h */ = {isa = PBXFileReference; fileEncoding = 4; lastKnownFileType = sourcecode.c.h; path = Thread.h; sourceTree = "<group>"; };
		00D23A530EAEB4C00002BF91 /* Color.cpp */ = {isa = PBXFileReference; fileEncoding = 4; lastKnownFileType = sourcecode.cpp.cpp; path = Color.cpp; sourceTree = "<group>"; };
		00D23A550EAEB4DE0002BF91 /* Color.h */ = {isa = PBXFileReference; fileEncoding = 4; lastKnownFileType = sourcecode.c.h; path = Color.h; sourceTree = "<group>"; };
		00D2F1150F8D825C00A7189A /* Perlin.h */ = {isa = PBXFileReference; fileEncoding = 4; lastKnownFileType = sourcecode.c.h; path = Perlin.h; sourceTree = "<group>"; };
		00D2F1850F8D8ACD00A7189A /* Perlin.cpp */ = {isa = PBXFileReference; fileEncoding = 4; lastKnownFileType = sourcecode.cpp.cpp; path = Perlin.cpp; sourceTree = "<group>"; };
		00D2F3EF0F90394000A7189A /* Ray.h */ = {isa = PBXFileReference; fileEncoding = 4; lastKnownFileType = sourcecode.c.h; path = Ray.h; sourceTree = "<group>"; };
		00D2F6F30F9188FD00A7189A /* Sphere.h */ = {isa = PBXFileReference; fileEncoding = 4; lastKnownFileType = sourcecode.c.h; path = Sphere.h; sourceTree = "<group>"; };
		00D2F6F60F9189C000A7189A /* Sphere.cpp */ = {isa = PBXFileReference; fileEncoding = 4; lastKnownFileType = sourcecode.cpp.cpp; path = Sphere.cpp; sourceTree = "<group>"; };
		00D92FB70EB8AE5200EE9D75 /* Url.cpp */ = {isa = PBXFileReference; fileEncoding = 4; lastKnownFileType = sourcecode.cpp.cpp; path = Url.cpp; sourceTree = "<group>"; };
		00D92FE00EB8CC7200EE9D75 /* Url.h */ = {isa = PBXFileReference; fileEncoding = 4; lastKnownFileType = sourcecode.c.h; path = Url.h; sourceTree = "<group>"; };
		00E0B4B10F605D64002C8FBD /* CoreGraphics.framework */ = {isa = PBXFileReference; lastKnownFileType = wrapper.framework; name = CoreGraphics.framework; path = System/Library/Frameworks/ApplicationServices.framework/Frameworks/CoreGraphics.framework; sourceTree = SDKROOT; };
		00E0B60C0F60DE8B002C8FBD /* ApplicationServices.framework */ = {isa = PBXFileReference; lastKnownFileType = wrapper.framework; name = ApplicationServices.framework; path = System/Library/Frameworks/ApplicationServices.framework; sourceTree = SDKROOT; };
		00E5A41B163F5A2B00AACB3A /* CaptureImplCocoaDummy.h */ = {isa = PBXFileReference; fileEncoding = 4; lastKnownFileType = sourcecode.c.h; path = CaptureImplCocoaDummy.h; sourceTree = "<group>"; };
		00E5A41D163F5AC500AACB3A /* CaptureImplCocoaDummy.mm */ = {isa = PBXFileReference; fileEncoding = 4; lastKnownFileType = sourcecode.cpp.objcpp; path = CaptureImplCocoaDummy.mm; sourceTree = "<group>"; };
		00F3BD1C0EBF88AA00382AC1 /* Utilities.cpp */ = {isa = PBXFileReference; fileEncoding = 4; lastKnownFileType = sourcecode.cpp.cpp; path = Utilities.cpp; sourceTree = "<group>"; };
		00F3BD1F0EBF89B700382AC1 /* Utilities.h */ = {isa = PBXFileReference; fileEncoding = 4; lastKnownFileType = sourcecode.c.h; path = Utilities.h; sourceTree = "<group>"; };
		00F601C719F6C9DD00C83781 /* Ubo.cpp */ = {isa = PBXFileReference; fileEncoding = 4; lastKnownFileType = sourcecode.cpp.cpp; name = Ubo.cpp; path = gl/Ubo.cpp; sourceTree = "<group>"; };
		00F601CB19F6CA2D00C83781 /* Ubo.h */ = {isa = PBXFileReference; fileEncoding = 4; lastKnownFileType = sourcecode.c.h; name = Ubo.h; path = gl/Ubo.h; sourceTree = "<group>"; };
		00FF554C1AEADF9C0085071E /* CameraUi.h */ = {isa = PBXFileReference; fileEncoding = 4; lastKnownFileType = sourcecode.c.h; path = CameraUi.h; sourceTree = "<group>"; };
		00FFAED019DB5CFD0002CA8E /* ImageSourceFileRadiance.cpp */ = {isa = PBXFileReference; fileEncoding = 4; lastKnownFileType = sourcecode.cpp.cpp; path = ImageSourceFileRadiance.cpp; sourceTree = "<group>"; };
		00FFAED419DB5D330002CA8E /* ImageSourceFileRadiance.h */ = {isa = PBXFileReference; fileEncoding = 4; lastKnownFileType = sourcecode.c.h; path = ImageSourceFileRadiance.h; sourceTree = "<group>"; };
		0867D69BFE84028FC02AAC07 /* Foundation.framework */ = {isa = PBXFileReference; lastKnownFileType = wrapper.framework; name = Foundation.framework; path = /System/Library/Frameworks/Foundation.framework; sourceTree = "<absolute>"; };
		0867D6A5FE840307C02AAC07 /* AppKit.framework */ = {isa = PBXFileReference; lastKnownFileType = wrapper.framework; name = AppKit.framework; path = /System/Library/Frameworks/AppKit.framework; sourceTree = "<absolute>"; };
		1058C7B1FEA5585E11CA2CBB /* Cocoa.framework */ = {isa = PBXFileReference; lastKnownFileType = wrapper.framework; name = Cocoa.framework; path = /System/Library/Frameworks/Cocoa.framework; sourceTree = "<absolute>"; };
		11166BE019A387FE00EAA5C7 /* glm */ = {isa = PBXFileReference; lastKnownFileType = folder; name = glm; path = ../include/glm; sourceTree = "<group>"; };
		1116CC441A5F150200023856 /* Platform.h */ = {isa = PBXFileReference; fileEncoding = 4; lastKnownFileType = sourcecode.c.h; name = Platform.h; path = app/Platform.h; sourceTree = "<group>"; };
		1116CC4A1A5F154000023856 /* Platform.cpp */ = {isa = PBXFileReference; fileEncoding = 4; lastKnownFileType = sourcecode.cpp.cpp; name = Platform.cpp; path = app/Platform.cpp; sourceTree = "<group>"; };
		111A5E4F191F703D005C3166 /* bitwise.c */ = {isa = PBXFileReference; fileEncoding = 4; lastKnownFileType = sourcecode.c.c; path = bitwise.c; sourceTree = "<group>"; };
		111A5E50191F703D005C3166 /* framing.c */ = {isa = PBXFileReference; fileEncoding = 4; lastKnownFileType = sourcecode.c.c; path = framing.c; sourceTree = "<group>"; };
		111A5E53191F703D005C3166 /* analysis.c */ = {isa = PBXFileReference; fileEncoding = 4; lastKnownFileType = sourcecode.c.c; path = analysis.c; sourceTree = "<group>"; };
		111A5E54191F703D005C3166 /* backends.h */ = {isa = PBXFileReference; fileEncoding = 4; lastKnownFileType = sourcecode.c.h; path = backends.h; sourceTree = "<group>"; };
		111A5E55191F703D005C3166 /* bitrate.c */ = {isa = PBXFileReference; fileEncoding = 4; lastKnownFileType = sourcecode.c.c; path = bitrate.c; sourceTree = "<group>"; };
		111A5E56191F703D005C3166 /* bitrate.h */ = {isa = PBXFileReference; fileEncoding = 4; lastKnownFileType = sourcecode.c.h; path = bitrate.h; sourceTree = "<group>"; };
		111A5E57191F703D005C3166 /* block.c */ = {isa = PBXFileReference; fileEncoding = 4; lastKnownFileType = sourcecode.c.c; path = block.c; sourceTree = "<group>"; };
		111A5E5A191F703D005C3166 /* res_books_51.h */ = {isa = PBXFileReference; fileEncoding = 4; lastKnownFileType = sourcecode.c.h; path = res_books_51.h; sourceTree = "<group>"; };
		111A5E5B191F703D005C3166 /* res_books_stereo.h */ = {isa = PBXFileReference; fileEncoding = 4; lastKnownFileType = sourcecode.c.h; path = res_books_stereo.h; sourceTree = "<group>"; };
		111A5E5D191F703D005C3166 /* floor_books.h */ = {isa = PBXFileReference; fileEncoding = 4; lastKnownFileType = sourcecode.c.h; path = floor_books.h; sourceTree = "<group>"; };
		111A5E5F191F703D005C3166 /* res_books_uncoupled.h */ = {isa = PBXFileReference; fileEncoding = 4; lastKnownFileType = sourcecode.c.h; path = res_books_uncoupled.h; sourceTree = "<group>"; };
		111A5E60191F703D005C3166 /* codebook.c */ = {isa = PBXFileReference; fileEncoding = 4; lastKnownFileType = sourcecode.c.c; path = codebook.c; sourceTree = "<group>"; };
		111A5E61191F703D005C3166 /* codebook.h */ = {isa = PBXFileReference; fileEncoding = 4; lastKnownFileType = sourcecode.c.h; path = codebook.h; sourceTree = "<group>"; };
		111A5E62191F703D005C3166 /* codec_internal.h */ = {isa = PBXFileReference; fileEncoding = 4; lastKnownFileType = sourcecode.c.h; path = codec_internal.h; sourceTree = "<group>"; };
		111A5E63191F703D005C3166 /* envelope.c */ = {isa = PBXFileReference; fileEncoding = 4; lastKnownFileType = sourcecode.c.c; path = envelope.c; sourceTree = "<group>"; };
		111A5E64191F703D005C3166 /* envelope.h */ = {isa = PBXFileReference; fileEncoding = 4; lastKnownFileType = sourcecode.c.h; path = envelope.h; sourceTree = "<group>"; };
		111A5E65191F703D005C3166 /* floor0.c */ = {isa = PBXFileReference; fileEncoding = 4; lastKnownFileType = sourcecode.c.c; path = floor0.c; sourceTree = "<group>"; };
		111A5E66191F703D005C3166 /* floor1.c */ = {isa = PBXFileReference; fileEncoding = 4; lastKnownFileType = sourcecode.c.c; path = floor1.c; sourceTree = "<group>"; };
		111A5E67191F703D005C3166 /* highlevel.h */ = {isa = PBXFileReference; fileEncoding = 4; lastKnownFileType = sourcecode.c.h; path = highlevel.h; sourceTree = "<group>"; };
		111A5E68191F703D005C3166 /* info.c */ = {isa = PBXFileReference; fileEncoding = 4; lastKnownFileType = sourcecode.c.c; path = info.c; sourceTree = "<group>"; };
		111A5E69191F703D005C3166 /* lookup.c */ = {isa = PBXFileReference; fileEncoding = 4; lastKnownFileType = sourcecode.c.c; path = lookup.c; sourceTree = "<group>"; };
		111A5E6A191F703D005C3166 /* lookup.h */ = {isa = PBXFileReference; fileEncoding = 4; lastKnownFileType = sourcecode.c.h; path = lookup.h; sourceTree = "<group>"; };
		111A5E6B191F703D005C3166 /* lookup_data.h */ = {isa = PBXFileReference; fileEncoding = 4; lastKnownFileType = sourcecode.c.h; path = lookup_data.h; sourceTree = "<group>"; };
		111A5E6C191F703D005C3166 /* lpc.c */ = {isa = PBXFileReference; fileEncoding = 4; lastKnownFileType = sourcecode.c.c; path = lpc.c; sourceTree = "<group>"; };
		111A5E6D191F703D005C3166 /* lpc.h */ = {isa = PBXFileReference; fileEncoding = 4; lastKnownFileType = sourcecode.c.h; path = lpc.h; sourceTree = "<group>"; };
		111A5E6E191F703D005C3166 /* lsp.c */ = {isa = PBXFileReference; fileEncoding = 4; lastKnownFileType = sourcecode.c.c; path = lsp.c; sourceTree = "<group>"; };
		111A5E6F191F703D005C3166 /* lsp.h */ = {isa = PBXFileReference; fileEncoding = 4; lastKnownFileType = sourcecode.c.h; path = lsp.h; sourceTree = "<group>"; };
		111A5E70191F703D005C3166 /* mapping0.c */ = {isa = PBXFileReference; fileEncoding = 4; lastKnownFileType = sourcecode.c.c; path = mapping0.c; sourceTree = "<group>"; };
		111A5E71191F703D005C3166 /* masking.h */ = {isa = PBXFileReference; fileEncoding = 4; lastKnownFileType = sourcecode.c.h; path = masking.h; sourceTree = "<group>"; };
		111A5E72191F703D005C3166 /* mdct.c */ = {isa = PBXFileReference; fileEncoding = 4; lastKnownFileType = sourcecode.c.c; path = mdct.c; sourceTree = "<group>"; };
		111A5E73191F703D005C3166 /* mdct.h */ = {isa = PBXFileReference; fileEncoding = 4; lastKnownFileType = sourcecode.c.h; path = mdct.h; sourceTree = "<group>"; };
		111A5E74191F703D005C3166 /* misc.h */ = {isa = PBXFileReference; fileEncoding = 4; lastKnownFileType = sourcecode.c.h; path = misc.h; sourceTree = "<group>"; };
		111A5E76191F703D005C3166 /* floor_all.h */ = {isa = PBXFileReference; fileEncoding = 4; lastKnownFileType = sourcecode.c.h; path = floor_all.h; sourceTree = "<group>"; };
		111A5E77191F703D005C3166 /* psych_11.h */ = {isa = PBXFileReference; fileEncoding = 4; lastKnownFileType = sourcecode.c.h; path = psych_11.h; sourceTree = "<group>"; };
		111A5E78191F703D005C3166 /* psych_16.h */ = {isa = PBXFileReference; fileEncoding = 4; lastKnownFileType = sourcecode.c.h; path = psych_16.h; sourceTree = "<group>"; };
		111A5E79191F703D005C3166 /* psych_44.h */ = {isa = PBXFileReference; fileEncoding = 4; lastKnownFileType = sourcecode.c.h; path = psych_44.h; sourceTree = "<group>"; };
		111A5E7A191F703D005C3166 /* psych_8.h */ = {isa = PBXFileReference; fileEncoding = 4; lastKnownFileType = sourcecode.c.h; path = psych_8.h; sourceTree = "<group>"; };
		111A5E7B191F703D005C3166 /* residue_16.h */ = {isa = PBXFileReference; fileEncoding = 4; lastKnownFileType = sourcecode.c.h; path = residue_16.h; sourceTree = "<group>"; };
		111A5E7C191F703D005C3166 /* residue_44.h */ = {isa = PBXFileReference; fileEncoding = 4; lastKnownFileType = sourcecode.c.h; path = residue_44.h; sourceTree = "<group>"; };
		111A5E7D191F703D005C3166 /* residue_44p51.h */ = {isa = PBXFileReference; fileEncoding = 4; lastKnownFileType = sourcecode.c.h; path = residue_44p51.h; sourceTree = "<group>"; };
		111A5E7E191F703D005C3166 /* residue_44u.h */ = {isa = PBXFileReference; fileEncoding = 4; lastKnownFileType = sourcecode.c.h; path = residue_44u.h; sourceTree = "<group>"; };
		111A5E7F191F703D005C3166 /* residue_8.h */ = {isa = PBXFileReference; fileEncoding = 4; lastKnownFileType = sourcecode.c.h; path = residue_8.h; sourceTree = "<group>"; };
		111A5E80191F703D005C3166 /* setup_11.h */ = {isa = PBXFileReference; fileEncoding = 4; lastKnownFileType = sourcecode.c.h; path = setup_11.h; sourceTree = "<group>"; };
		111A5E81191F703D005C3166 /* setup_16.h */ = {isa = PBXFileReference; fileEncoding = 4; lastKnownFileType = sourcecode.c.h; path = setup_16.h; sourceTree = "<group>"; };
		111A5E82191F703D005C3166 /* setup_22.h */ = {isa = PBXFileReference; fileEncoding = 4; lastKnownFileType = sourcecode.c.h; path = setup_22.h; sourceTree = "<group>"; };
		111A5E83191F703D005C3166 /* setup_32.h */ = {isa = PBXFileReference; fileEncoding = 4; lastKnownFileType = sourcecode.c.h; path = setup_32.h; sourceTree = "<group>"; };
		111A5E84191F703D005C3166 /* setup_44.h */ = {isa = PBXFileReference; fileEncoding = 4; lastKnownFileType = sourcecode.c.h; path = setup_44.h; sourceTree = "<group>"; };
		111A5E85191F703D005C3166 /* setup_44p51.h */ = {isa = PBXFileReference; fileEncoding = 4; lastKnownFileType = sourcecode.c.h; path = setup_44p51.h; sourceTree = "<group>"; };
		111A5E86191F703D005C3166 /* setup_44u.h */ = {isa = PBXFileReference; fileEncoding = 4; lastKnownFileType = sourcecode.c.h; path = setup_44u.h; sourceTree = "<group>"; };
		111A5E87191F703D005C3166 /* setup_8.h */ = {isa = PBXFileReference; fileEncoding = 4; lastKnownFileType = sourcecode.c.h; path = setup_8.h; sourceTree = "<group>"; };
		111A5E88191F703D005C3166 /* setup_X.h */ = {isa = PBXFileReference; fileEncoding = 4; lastKnownFileType = sourcecode.c.h; path = setup_X.h; sourceTree = "<group>"; };
		111A5E89191F703D005C3166 /* os.h */ = {isa = PBXFileReference; fileEncoding = 4; lastKnownFileType = sourcecode.c.h; path = os.h; sourceTree = "<group>"; };
		111A5E8A191F703D005C3166 /* psy.c */ = {isa = PBXFileReference; fileEncoding = 4; lastKnownFileType = sourcecode.c.c; path = psy.c; sourceTree = "<group>"; };
		111A5E8B191F703D005C3166 /* psy.h */ = {isa = PBXFileReference; fileEncoding = 4; lastKnownFileType = sourcecode.c.h; path = psy.h; sourceTree = "<group>"; };
		111A5E8C191F703D005C3166 /* registry.c */ = {isa = PBXFileReference; fileEncoding = 4; lastKnownFileType = sourcecode.c.c; path = registry.c; sourceTree = "<group>"; };
		111A5E8D191F703D005C3166 /* registry.h */ = {isa = PBXFileReference; fileEncoding = 4; lastKnownFileType = sourcecode.c.h; path = registry.h; sourceTree = "<group>"; };
		111A5E8E191F703D005C3166 /* res0.c */ = {isa = PBXFileReference; fileEncoding = 4; lastKnownFileType = sourcecode.c.c; path = res0.c; sourceTree = "<group>"; };
		111A5E8F191F703D005C3166 /* scales.h */ = {isa = PBXFileReference; fileEncoding = 4; lastKnownFileType = sourcecode.c.h; path = scales.h; sourceTree = "<group>"; };
		111A5E90191F703D005C3166 /* sharedbook.c */ = {isa = PBXFileReference; fileEncoding = 4; lastKnownFileType = sourcecode.c.c; path = sharedbook.c; sourceTree = "<group>"; };
		111A5E91191F703D005C3166 /* smallft.c */ = {isa = PBXFileReference; fileEncoding = 4; lastKnownFileType = sourcecode.c.c; path = smallft.c; sourceTree = "<group>"; };
		111A5E92191F703D005C3166 /* smallft.h */ = {isa = PBXFileReference; fileEncoding = 4; lastKnownFileType = sourcecode.c.h; path = smallft.h; sourceTree = "<group>"; };
		111A5E93191F703D005C3166 /* synthesis.c */ = {isa = PBXFileReference; fileEncoding = 4; lastKnownFileType = sourcecode.c.c; path = synthesis.c; sourceTree = "<group>"; };
		111A5E94191F703D005C3166 /* vorbisenc.c */ = {isa = PBXFileReference; fileEncoding = 4; lastKnownFileType = sourcecode.c.c; path = vorbisenc.c; sourceTree = "<group>"; };
		111A5E95191F703D005C3166 /* vorbisfile.c */ = {isa = PBXFileReference; fileEncoding = 4; lastKnownFileType = sourcecode.c.c; path = vorbisfile.c; sourceTree = "<group>"; };
		111A5E96191F703D005C3166 /* window.c */ = {isa = PBXFileReference; fileEncoding = 4; lastKnownFileType = sourcecode.c.c; path = window.c; sourceTree = "<group>"; };
		111A5E97191F703D005C3166 /* window.h */ = {isa = PBXFileReference; fileEncoding = 4; lastKnownFileType = sourcecode.c.h; path = window.h; sourceTree = "<group>"; };
		111A5E99191F703D005C3166 /* CDSPBlockConvolver.h */ = {isa = PBXFileReference; fileEncoding = 4; lastKnownFileType = sourcecode.c.h; path = CDSPBlockConvolver.h; sourceTree = "<group>"; };
		111A5E9A191F703D005C3166 /* CDSPFIRFilter.h */ = {isa = PBXFileReference; fileEncoding = 4; lastKnownFileType = sourcecode.c.h; path = CDSPFIRFilter.h; sourceTree = "<group>"; };
		111A5E9B191F703D005C3166 /* CDSPFracInterpolator.h */ = {isa = PBXFileReference; fileEncoding = 4; lastKnownFileType = sourcecode.c.h; path = CDSPFracInterpolator.h; sourceTree = "<group>"; };
		111A5E9C191F703D005C3166 /* CDSPRealFFT.h */ = {isa = PBXFileReference; fileEncoding = 4; lastKnownFileType = sourcecode.c.h; path = CDSPRealFFT.h; sourceTree = "<group>"; };
		111A5E9D191F703D005C3166 /* CDSPResampler.h */ = {isa = PBXFileReference; fileEncoding = 4; lastKnownFileType = sourcecode.c.h; path = CDSPResampler.h; sourceTree = "<group>"; };
		111A5E9E191F703D005C3166 /* CDSPSincFilterGen.h */ = {isa = PBXFileReference; fileEncoding = 4; lastKnownFileType = sourcecode.c.h; path = CDSPSincFilterGen.h; sourceTree = "<group>"; };
		111A5E9F191F703D005C3166 /* fft4g.h */ = {isa = PBXFileReference; fileEncoding = 4; lastKnownFileType = sourcecode.c.h; path = fft4g.h; sourceTree = "<group>"; };
		111A5EA1191F703D005C3166 /* r8bbase.cpp */ = {isa = PBXFileReference; fileEncoding = 4; lastKnownFileType = sourcecode.cpp.cpp; path = r8bbase.cpp; sourceTree = "<group>"; };
		111A5EA2191F703D005C3166 /* r8bbase.h */ = {isa = PBXFileReference; fileEncoding = 4; lastKnownFileType = sourcecode.c.h; path = r8bbase.h; sourceTree = "<group>"; };
		111A5EA3191F703D005C3166 /* r8bconf.h */ = {isa = PBXFileReference; fileEncoding = 4; lastKnownFileType = sourcecode.c.h; path = r8bconf.h; sourceTree = "<group>"; };
		111A5EF0191F722E005C3166 /* CinderAssert.cpp */ = {isa = PBXFileReference; fileEncoding = 4; lastKnownFileType = sourcecode.cpp.cpp; path = CinderAssert.cpp; sourceTree = "<group>"; };
		111A5EF2191F7251005C3166 /* CinderAssert.h */ = {isa = PBXFileReference; fileEncoding = 4; lastKnownFileType = sourcecode.c.h; path = CinderAssert.h; sourceTree = "<group>"; };
		111A5EF4191F726A005C3166 /* Buffer.h */ = {isa = PBXFileReference; lastKnownFileType = sourcecode.c.h; path = Buffer.h; sourceTree = "<group>"; };
		111A5EF5191F726A005C3166 /* ChannelRouterNode.h */ = {isa = PBXFileReference; lastKnownFileType = sourcecode.c.h; path = ChannelRouterNode.h; sourceTree = "<group>"; };
		111A5EF7191F726A005C3166 /* CinderCoreAudio.h */ = {isa = PBXFileReference; lastKnownFileType = sourcecode.c.h; path = CinderCoreAudio.h; sourceTree = "<group>"; };
		111A5EF8191F726A005C3166 /* ContextAudioUnit.h */ = {isa = PBXFileReference; lastKnownFileType = sourcecode.c.h; path = ContextAudioUnit.h; sourceTree = "<group>"; };
		111A5EF9191F726A005C3166 /* DeviceManagerAudioSession.h */ = {isa = PBXFileReference; lastKnownFileType = sourcecode.c.h; path = DeviceManagerAudioSession.h; sourceTree = "<group>"; };
		111A5EFA191F726A005C3166 /* DeviceManagerCoreAudio.h */ = {isa = PBXFileReference; lastKnownFileType = sourcecode.c.h; path = DeviceManagerCoreAudio.h; sourceTree = "<group>"; };
		111A5EFB191F726A005C3166 /* FileCoreAudio.h */ = {isa = PBXFileReference; lastKnownFileType = sourcecode.c.h; path = FileCoreAudio.h; sourceTree = "<group>"; };
		111A5EFC191F726A005C3166 /* Context.h */ = {isa = PBXFileReference; lastKnownFileType = sourcecode.c.h; path = Context.h; sourceTree = "<group>"; };
		111A5EFE191F726A005C3166 /* DelayNode.h */ = {isa = PBXFileReference; lastKnownFileType = sourcecode.c.h; path = DelayNode.h; sourceTree = "<group>"; };
		111A5EFF191F726A005C3166 /* Device.h */ = {isa = PBXFileReference; lastKnownFileType = sourcecode.c.h; path = Device.h; sourceTree = "<group>"; };
		111A5F01191F726A005C3166 /* Biquad.h */ = {isa = PBXFileReference; lastKnownFileType = sourcecode.c.h; path = Biquad.h; sourceTree = "<group>"; };
		111A5F02191F726A005C3166 /* Converter.h */ = {isa = PBXFileReference; lastKnownFileType = sourcecode.c.h; path = Converter.h; sourceTree = "<group>"; };
		111A5F03191F726A005C3166 /* ConverterR8brain.h */ = {isa = PBXFileReference; lastKnownFileType = sourcecode.c.h; path = ConverterR8brain.h; sourceTree = "<group>"; };
		111A5F04191F726A005C3166 /* Dsp.h */ = {isa = PBXFileReference; lastKnownFileType = sourcecode.c.h; path = Dsp.h; sourceTree = "<group>"; };
		111A5F05191F726A005C3166 /* Fft.h */ = {isa = PBXFileReference; lastKnownFileType = sourcecode.c.h; path = Fft.h; sourceTree = "<group>"; };
		111A5F07191F726A005C3166 /* fftsg.h */ = {isa = PBXFileReference; lastKnownFileType = sourcecode.c.h; path = fftsg.h; sourceTree = "<group>"; };
		111A5F08191F726A005C3166 /* RingBuffer.h */ = {isa = PBXFileReference; lastKnownFileType = sourcecode.c.h; path = RingBuffer.h; sourceTree = "<group>"; };
		111A5F09191F726A005C3166 /* Exception.h */ = {isa = PBXFileReference; lastKnownFileType = sourcecode.c.h; path = Exception.h; sourceTree = "<group>"; };
		111A5F0A191F726A005C3166 /* FileOggVorbis.h */ = {isa = PBXFileReference; lastKnownFileType = sourcecode.c.h; path = FileOggVorbis.h; sourceTree = "<group>"; };
		111A5F0B191F726A005C3166 /* FilterNode.h */ = {isa = PBXFileReference; lastKnownFileType = sourcecode.c.h; path = FilterNode.h; sourceTree = "<group>"; };
		111A5F0C191F726A005C3166 /* GainNode.h */ = {isa = PBXFileReference; lastKnownFileType = sourcecode.c.h; path = GainNode.h; sourceTree = "<group>"; };
		111A5F0D191F726A005C3166 /* GenNode.h */ = {isa = PBXFileReference; lastKnownFileType = sourcecode.c.h; path = GenNode.h; sourceTree = "<group>"; };
		111A5F0E191F726A005C3166 /* InputNode.h */ = {isa = PBXFileReference; lastKnownFileType = sourcecode.c.h; path = InputNode.h; sourceTree = "<group>"; };
		111A5F10191F726A005C3166 /* ContextWasapi.h */ = {isa = PBXFileReference; lastKnownFileType = sourcecode.c.h; path = ContextWasapi.h; sourceTree = "<group>"; };
		111A5F11191F726A005C3166 /* ContextXAudio.h */ = {isa = PBXFileReference; lastKnownFileType = sourcecode.c.h; path = ContextXAudio.h; sourceTree = "<group>"; };
		111A5F12191F726A005C3166 /* DeviceManagerWasapi.h */ = {isa = PBXFileReference; lastKnownFileType = sourcecode.c.h; path = DeviceManagerWasapi.h; sourceTree = "<group>"; };
		111A5F13191F726A005C3166 /* FileMediaFoundation.h */ = {isa = PBXFileReference; lastKnownFileType = sourcecode.c.h; path = FileMediaFoundation.h; sourceTree = "<group>"; };
		111A5F14191F726A005C3166 /* MswUtil.h */ = {isa = PBXFileReference; lastKnownFileType = sourcecode.c.h; path = MswUtil.h; sourceTree = "<group>"; };
		111A5F15191F726A005C3166 /* Node.h */ = {isa = PBXFileReference; lastKnownFileType = sourcecode.c.h; path = Node.h; sourceTree = "<group>"; };
		111A5F16191F726A005C3166 /* NodeEffects.h */ = {isa = PBXFileReference; lastKnownFileType = sourcecode.c.h; path = NodeEffects.h; sourceTree = "<group>"; };
		111A5F17191F726A005C3166 /* NodeMath.h */ = {isa = PBXFileReference; lastKnownFileType = sourcecode.c.h; path = NodeMath.h; sourceTree = "<group>"; };
		111A5F18191F726A005C3166 /* OutputNode.h */ = {isa = PBXFileReference; lastKnownFileType = sourcecode.c.h; path = OutputNode.h; sourceTree = "<group>"; };
		111A5F19191F726A005C3166 /* PanNode.h */ = {isa = PBXFileReference; lastKnownFileType = sourcecode.c.h; path = PanNode.h; sourceTree = "<group>"; };
		111A5F1A191F726A005C3166 /* Param.h */ = {isa = PBXFileReference; lastKnownFileType = sourcecode.c.h; path = Param.h; sourceTree = "<group>"; };
		111A5F1B191F726A005C3166 /* SamplePlayerNode.h */ = {isa = PBXFileReference; lastKnownFileType = sourcecode.c.h; path = SamplePlayerNode.h; sourceTree = "<group>"; };
		111A5F1C191F726A005C3166 /* SampleRecorderNode.h */ = {isa = PBXFileReference; lastKnownFileType = sourcecode.c.h; path = SampleRecorderNode.h; sourceTree = "<group>"; };
		111A5F1D191F726A005C3166 /* SampleType.h */ = {isa = PBXFileReference; lastKnownFileType = sourcecode.c.h; path = SampleType.h; sourceTree = "<group>"; };
		111A5F1F191F726A005C3166 /* Source.h */ = {isa = PBXFileReference; lastKnownFileType = sourcecode.c.h; path = Source.h; sourceTree = "<group>"; };
		111A5F20191F726A005C3166 /* Target.h */ = {isa = PBXFileReference; lastKnownFileType = sourcecode.c.h; path = Target.h; sourceTree = "<group>"; };
		111A5F21191F726A005C3166 /* Utilities.h */ = {isa = PBXFileReference; lastKnownFileType = sourcecode.c.h; path = Utilities.h; sourceTree = "<group>"; };
		111A5F22191F726A005C3166 /* Voice.h */ = {isa = PBXFileReference; lastKnownFileType = sourcecode.c.h; path = Voice.h; sourceTree = "<group>"; };
		111A5F23191F726A005C3166 /* WaveformType.h */ = {isa = PBXFileReference; lastKnownFileType = sourcecode.c.h; path = WaveformType.h; sourceTree = "<group>"; };
		111A5F24191F726A005C3166 /* WaveTable.h */ = {isa = PBXFileReference; lastKnownFileType = sourcecode.c.h; path = WaveTable.h; sourceTree = "<group>"; };
		111A5F7E191F72AE005C3166 /* ChannelRouterNode.cpp */ = {isa = PBXFileReference; fileEncoding = 4; lastKnownFileType = sourcecode.cpp.cpp; path = ChannelRouterNode.cpp; sourceTree = "<group>"; };
		111A5F80191F72AE005C3166 /* CinderCoreAudio.cpp */ = {isa = PBXFileReference; fileEncoding = 4; lastKnownFileType = sourcecode.cpp.cpp; path = CinderCoreAudio.cpp; sourceTree = "<group>"; };
		111A5F81191F72AE005C3166 /* ContextAudioUnit.cpp */ = {isa = PBXFileReference; fileEncoding = 4; lastKnownFileType = sourcecode.cpp.cpp; path = ContextAudioUnit.cpp; sourceTree = "<group>"; };
		111A5F82191F72AE005C3166 /* DeviceManagerAudioSession.mm */ = {isa = PBXFileReference; fileEncoding = 4; lastKnownFileType = sourcecode.cpp.objcpp; path = DeviceManagerAudioSession.mm; sourceTree = "<group>"; };
		111A5F83191F72AE005C3166 /* DeviceManagerCoreAudio.cpp */ = {isa = PBXFileReference; fileEncoding = 4; lastKnownFileType = sourcecode.cpp.cpp; path = DeviceManagerCoreAudio.cpp; sourceTree = "<group>"; };
		111A5F84191F72AE005C3166 /* FileCoreAudio.cpp */ = {isa = PBXFileReference; fileEncoding = 4; lastKnownFileType = sourcecode.cpp.cpp; path = FileCoreAudio.cpp; sourceTree = "<group>"; };
		111A5F85191F72AE005C3166 /* Context.cpp */ = {isa = PBXFileReference; fileEncoding = 4; lastKnownFileType = sourcecode.cpp.cpp; path = Context.cpp; sourceTree = "<group>"; };
		111A5F86191F72AE005C3166 /* DelayNode.cpp */ = {isa = PBXFileReference; fileEncoding = 4; lastKnownFileType = sourcecode.cpp.cpp; path = DelayNode.cpp; sourceTree = "<group>"; };
		111A5F87191F72AE005C3166 /* Device.cpp */ = {isa = PBXFileReference; fileEncoding = 4; lastKnownFileType = sourcecode.cpp.cpp; path = Device.cpp; sourceTree = "<group>"; };
		111A5F89191F72AE005C3166 /* Biquad.cpp */ = {isa = PBXFileReference; fileEncoding = 4; lastKnownFileType = sourcecode.cpp.cpp; path = Biquad.cpp; sourceTree = "<group>"; };
		111A5F8A191F72AE005C3166 /* Converter.cpp */ = {isa = PBXFileReference; fileEncoding = 4; lastKnownFileType = sourcecode.cpp.cpp; path = Converter.cpp; sourceTree = "<group>"; };
		111A5F8B191F72AE005C3166 /* ConverterR8brain.cpp */ = {isa = PBXFileReference; fileEncoding = 4; lastKnownFileType = sourcecode.cpp.cpp; path = ConverterR8brain.cpp; sourceTree = "<group>"; };
		111A5F8C191F72AE005C3166 /* Dsp.cpp */ = {isa = PBXFileReference; fileEncoding = 4; lastKnownFileType = sourcecode.cpp.cpp; path = Dsp.cpp; sourceTree = "<group>"; };
		111A5F8D191F72AE005C3166 /* Fft.cpp */ = {isa = PBXFileReference; fileEncoding = 4; lastKnownFileType = sourcecode.cpp.cpp; path = Fft.cpp; sourceTree = "<group>"; };
		111A5F8F191F72AE005C3166 /* fftsg.cpp */ = {isa = PBXFileReference; fileEncoding = 4; lastKnownFileType = sourcecode.cpp.cpp; path = fftsg.cpp; sourceTree = "<group>"; };
		111A5F90191F72AE005C3166 /* FileOggVorbis.cpp */ = {isa = PBXFileReference; fileEncoding = 4; lastKnownFileType = sourcecode.cpp.cpp; path = FileOggVorbis.cpp; sourceTree = "<group>"; };
		111A5F91191F72AE005C3166 /* FilterNode.cpp */ = {isa = PBXFileReference; fileEncoding = 4; lastKnownFileType = sourcecode.cpp.cpp; path = FilterNode.cpp; sourceTree = "<group>"; };
		111A5F92191F72AE005C3166 /* GenNode.cpp */ = {isa = PBXFileReference; fileEncoding = 4; lastKnownFileType = sourcecode.cpp.cpp; path = GenNode.cpp; sourceTree = "<group>"; };
		111A5F93191F72AE005C3166 /* InputNode.cpp */ = {isa = PBXFileReference; fileEncoding = 4; lastKnownFileType = sourcecode.cpp.cpp; path = InputNode.cpp; sourceTree = "<group>"; };
		111A5F95191F72AE005C3166 /* ContextWasapi.cpp */ = {isa = PBXFileReference; fileEncoding = 4; lastKnownFileType = sourcecode.cpp.cpp; path = ContextWasapi.cpp; sourceTree = "<group>"; };
		111A5F96191F72AE005C3166 /* ContextXAudio.cpp */ = {isa = PBXFileReference; fileEncoding = 4; lastKnownFileType = sourcecode.cpp.cpp; path = ContextXAudio.cpp; sourceTree = "<group>"; };
		111A5F97191F72AE005C3166 /* DeviceManagerWasapi.cpp */ = {isa = PBXFileReference; fileEncoding = 4; lastKnownFileType = sourcecode.cpp.cpp; path = DeviceManagerWasapi.cpp; sourceTree = "<group>"; };
		111A5F98191F72AE005C3166 /* FileMediaFoundation.cpp */ = {isa = PBXFileReference; fileEncoding = 4; lastKnownFileType = sourcecode.cpp.cpp; path = FileMediaFoundation.cpp; sourceTree = "<group>"; };
		111A5F99191F72AE005C3166 /* MswUtil.cpp */ = {isa = PBXFileReference; fileEncoding = 4; lastKnownFileType = sourcecode.cpp.cpp; path = MswUtil.cpp; sourceTree = "<group>"; };
		111A5F9A191F72AE005C3166 /* Node.cpp */ = {isa = PBXFileReference; fileEncoding = 4; lastKnownFileType = sourcecode.cpp.cpp; path = Node.cpp; sourceTree = "<group>"; };
		111A5F9B191F72AE005C3166 /* NodeMath.cpp */ = {isa = PBXFileReference; fileEncoding = 4; lastKnownFileType = sourcecode.cpp.cpp; path = NodeMath.cpp; sourceTree = "<group>"; };
		111A5F9C191F72AE005C3166 /* OutputNode.cpp */ = {isa = PBXFileReference; fileEncoding = 4; lastKnownFileType = sourcecode.cpp.cpp; path = OutputNode.cpp; sourceTree = "<group>"; };
		111A5F9D191F72AE005C3166 /* PanNode.cpp */ = {isa = PBXFileReference; fileEncoding = 4; lastKnownFileType = sourcecode.cpp.cpp; path = PanNode.cpp; sourceTree = "<group>"; };
		111A5F9E191F72AE005C3166 /* Param.cpp */ = {isa = PBXFileReference; fileEncoding = 4; lastKnownFileType = sourcecode.cpp.cpp; path = Param.cpp; sourceTree = "<group>"; };
		111A5F9F191F72AE005C3166 /* SamplePlayerNode.cpp */ = {isa = PBXFileReference; fileEncoding = 4; lastKnownFileType = sourcecode.cpp.cpp; path = SamplePlayerNode.cpp; sourceTree = "<group>"; };
		111A5FA0191F72AE005C3166 /* SampleRecorderNode.cpp */ = {isa = PBXFileReference; fileEncoding = 4; lastKnownFileType = sourcecode.cpp.cpp; path = SampleRecorderNode.cpp; sourceTree = "<group>"; };
		111A5FA2191F72AE005C3166 /* Source.cpp */ = {isa = PBXFileReference; fileEncoding = 4; lastKnownFileType = sourcecode.cpp.cpp; path = Source.cpp; sourceTree = "<group>"; };
		111A5FA3191F72AE005C3166 /* Target.cpp */ = {isa = PBXFileReference; fileEncoding = 4; lastKnownFileType = sourcecode.cpp.cpp; path = Target.cpp; sourceTree = "<group>"; };
		111A5FA4191F72AE005C3166 /* Utilities.cpp */ = {isa = PBXFileReference; fileEncoding = 4; lastKnownFileType = sourcecode.cpp.cpp; path = Utilities.cpp; sourceTree = "<group>"; };
		111A5FA5191F72AE005C3166 /* Voice.cpp */ = {isa = PBXFileReference; fileEncoding = 4; lastKnownFileType = sourcecode.cpp.cpp; path = Voice.cpp; sourceTree = "<group>"; };
		111A5FA6191F72AE005C3166 /* WaveTable.cpp */ = {isa = PBXFileReference; fileEncoding = 4; lastKnownFileType = sourcecode.cpp.cpp; path = WaveTable.cpp; sourceTree = "<group>"; };
		114B7552192B2F9800E30153 /* MonitorNode.cpp */ = {isa = PBXFileReference; fileEncoding = 4; lastKnownFileType = sourcecode.cpp.cpp; path = MonitorNode.cpp; sourceTree = "<group>"; };
		114B7556192B2FB400E30153 /* MonitorNode.h */ = {isa = PBXFileReference; fileEncoding = 4; lastKnownFileType = sourcecode.c.h; path = MonitorNode.h; sourceTree = "<group>"; };
		1168DB441A8D90C900660ED3 /* Signals.h */ = {isa = PBXFileReference; lastKnownFileType = sourcecode.c.h; path = Signals.h; sourceTree = "<group>"; };
		116C061D1ABD2BE8004D8297 /* draw.h */ = {isa = PBXFileReference; lastKnownFileType = sourcecode.c.h; name = draw.h; path = gl/draw.h; sourceTree = "<group>"; };
		116C061E1ABD2BE8004D8297 /* platform.h */ = {isa = PBXFileReference; lastKnownFileType = sourcecode.c.h; name = platform.h; path = gl/platform.h; sourceTree = "<group>"; };
		116C061F1ABD2BE8004D8297 /* scoped.h */ = {isa = PBXFileReference; lastKnownFileType = sourcecode.c.h; name = scoped.h; path = gl/scoped.h; sourceTree = "<group>"; };
		116C06201ABD2BE8004D8297 /* wrapper.h */ = {isa = PBXFileReference; lastKnownFileType = sourcecode.c.h; name = wrapper.h; path = gl/wrapper.h; sourceTree = "<group>"; };
		116C06211ABD2C06004D8297 /* draw.cpp */ = {isa = PBXFileReference; fileEncoding = 4; lastKnownFileType = sourcecode.cpp.cpp; name = draw.cpp; path = gl/draw.cpp; sourceTree = "<group>"; };
		116C06221ABD2C06004D8297 /* scoped.cpp */ = {isa = PBXFileReference; fileEncoding = 4; lastKnownFileType = sourcecode.cpp.cpp; name = scoped.cpp; path = gl/scoped.cpp; sourceTree = "<group>"; };
		116C06231ABD2C06004D8297 /* wrapper.cpp */ = {isa = PBXFileReference; fileEncoding = 4; lastKnownFileType = sourcecode.cpp.cpp; name = wrapper.cpp; path = gl/wrapper.cpp; sourceTree = "<group>"; };
		117C98081AC534C300957DC6 /* Breakpoint.h */ = {isa = PBXFileReference; lastKnownFileType = sourcecode.c.h; path = Breakpoint.h; sourceTree = "<group>"; };
		117C98151AC6815400957DC6 /* audio.h */ = {isa = PBXFileReference; lastKnownFileType = sourcecode.c.h; path = audio.h; sourceTree = "<group>"; };
		1181F7C31A7F8760001BBFA2 /* AppBase.h */ = {isa = PBXFileReference; lastKnownFileType = sourcecode.c.h; name = AppBase.h; path = app/AppBase.h; sourceTree = "<group>"; };
		1181F7C71A7F8792001BBFA2 /* AppBase.cpp */ = {isa = PBXFileReference; fileEncoding = 4; lastKnownFileType = sourcecode.cpp.cpp; name = AppBase.cpp; path = app/AppBase.cpp; sourceTree = "<group>"; };
		118CA4081A9427F700841458 /* AppMac.cpp */ = {isa = PBXFileReference; explicitFileType = sourcecode.cpp.objcpp; fileEncoding = 4; path = AppMac.cpp; sourceTree = "<group>"; };
		118CA4091A9427F700841458 /* AppCocoaTouch.cpp */ = {isa = PBXFileReference; explicitFileType = sourcecode.cpp.objcpp; fileEncoding = 4; path = AppCocoaTouch.cpp; sourceTree = "<group>"; };
		118CA40A1A9427F700841458 /* AppCocoaView.mm */ = {isa = PBXFileReference; fileEncoding = 4; lastKnownFileType = sourcecode.cpp.objcpp; path = AppCocoaView.mm; sourceTree = "<group>"; };
		118CA40B1A9427F700841458 /* AppImplMac.mm */ = {isa = PBXFileReference; fileEncoding = 4; lastKnownFileType = sourcecode.cpp.objcpp; path = AppImplMac.mm; sourceTree = "<group>"; };
		118CA40C1A9427F700841458 /* RendererImplGlMac.mm */ = {isa = PBXFileReference; fileEncoding = 4; lastKnownFileType = sourcecode.cpp.objcpp; path = RendererImplGlMac.mm; sourceTree = "<group>"; };
		118CA40D1A9427F700841458 /* RendererImpl2dMacQuartz.mm */ = {isa = PBXFileReference; fileEncoding = 4; lastKnownFileType = sourcecode.cpp.objcpp; path = RendererImpl2dMacQuartz.mm; sourceTree = "<group>"; };
		118CA40E1A9427F700841458 /* AppImplMacScreenSaver.mm */ = {isa = PBXFileReference; fileEncoding = 4; lastKnownFileType = sourcecode.cpp.objcpp; path = AppImplMacScreenSaver.mm; sourceTree = "<group>"; };
		118CA40F1A9427F700841458 /* AppImplCocoaTouch.mm */ = {isa = PBXFileReference; fileEncoding = 4; lastKnownFileType = sourcecode.cpp.objcpp; path = AppImplCocoaTouch.mm; sourceTree = "<group>"; };
		118CA4101A9427F700841458 /* RendererImplGlCocoaTouch.mm */ = {isa = PBXFileReference; fileEncoding = 4; lastKnownFileType = sourcecode.cpp.objcpp; path = RendererImplGlCocoaTouch.mm; sourceTree = "<group>"; };
		118CA4111A9427F700841458 /* RendererImpl2dCocoaTouchQuartz.mm */ = {isa = PBXFileReference; fileEncoding = 4; lastKnownFileType = sourcecode.cpp.objcpp; path = RendererImpl2dCocoaTouchQuartz.mm; sourceTree = "<group>"; };
		118CA4121A9427F700841458 /* CinderViewMac.mm */ = {isa = PBXFileReference; fileEncoding = 4; lastKnownFileType = sourcecode.cpp.objcpp; path = CinderViewMac.mm; sourceTree = "<group>"; };
		118CA4131A9427F700841458 /* CinderViewCocoaTouch.mm */ = {isa = PBXFileReference; fileEncoding = 4; lastKnownFileType = sourcecode.cpp.objcpp; path = CinderViewCocoaTouch.mm; sourceTree = "<group>"; };
		118CA4141A9427F700841458 /* PlatformCocoa.cpp */ = {isa = PBXFileReference; explicitFileType = sourcecode.cpp.objcpp; fileEncoding = 4; path = PlatformCocoa.cpp; sourceTree = "<group>"; };
		118CA43D1A94280600841458 /* AppMsw.cpp */ = {isa = PBXFileReference; lastKnownFileType = sourcecode.cpp.cpp; path = AppMsw.cpp; sourceTree = "<group>"; };
		118CA43E1A94280600841458 /* AppImplMsw.cpp */ = {isa = PBXFileReference; lastKnownFileType = sourcecode.cpp.cpp; path = AppImplMsw.cpp; sourceTree = "<group>"; };
		118CA43F1A94280600841458 /* AppImplMswBasic.cpp */ = {isa = PBXFileReference; lastKnownFileType = sourcecode.cpp.cpp; path = AppImplMswBasic.cpp; sourceTree = "<group>"; };
		118CA4401A94280600841458 /* RendererImplGlAngle.cpp */ = {isa = PBXFileReference; lastKnownFileType = sourcecode.cpp.cpp; path = RendererImplGlAngle.cpp; sourceTree = "<group>"; };
		118CA4411A94280600841458 /* RendererImplDx.cpp */ = {isa = PBXFileReference; lastKnownFileType = sourcecode.cpp.cpp; path = RendererImplDx.cpp; sourceTree = "<group>"; };
		118CA4421A94280600841458 /* RendererImpl2dGdi.cpp */ = {isa = PBXFileReference; lastKnownFileType = sourcecode.cpp.cpp; path = RendererImpl2dGdi.cpp; sourceTree = "<group>"; };
		118CA4431A94280600841458 /* RendererImplGlMsw.cpp */ = {isa = PBXFileReference; lastKnownFileType = sourcecode.cpp.cpp; path = RendererImplGlMsw.cpp; sourceTree = "<group>"; };
		118CA4441A94280600841458 /* AppImplMswScreenSaver.cpp */ = {isa = PBXFileReference; lastKnownFileType = sourcecode.cpp.cpp; path = AppImplMswScreenSaver.cpp; sourceTree = "<group>"; };
		118CA4471A94280600841458 /* PlatformMsw.cpp */ = {isa = PBXFileReference; lastKnownFileType = sourcecode.cpp.cpp; path = PlatformMsw.cpp; sourceTree = "<group>"; };
		118CA4501A9428BE00841458 /* AppMac.h */ = {isa = PBXFileReference; lastKnownFileType = sourcecode.c.h; path = AppMac.h; sourceTree = "<group>"; };
		118CA4511A9428BE00841458 /* AppCocoaTouch.h */ = {isa = PBXFileReference; lastKnownFileType = sourcecode.c.h; path = AppCocoaTouch.h; sourceTree = "<group>"; };
		118CA4521A9428BE00841458 /* AppCocoaView.h */ = {isa = PBXFileReference; lastKnownFileType = sourcecode.c.h; path = AppCocoaView.h; sourceTree = "<group>"; };
		118CA4531A9428BE00841458 /* AppImplMac.h */ = {isa = PBXFileReference; lastKnownFileType = sourcecode.c.h; path = AppImplMac.h; sourceTree = "<group>"; };
		118CA4541A9428BE00841458 /* RendererImplGlMac.h */ = {isa = PBXFileReference; lastKnownFileType = sourcecode.c.h; path = RendererImplGlMac.h; sourceTree = "<group>"; };
		118CA4551A9428BE00841458 /* RendererImpl2dMacQuartz.h */ = {isa = PBXFileReference; lastKnownFileType = sourcecode.c.h; path = RendererImpl2dMacQuartz.h; sourceTree = "<group>"; };
		118CA4561A9428BE00841458 /* AppImplMacScreenSaver.h */ = {isa = PBXFileReference; lastKnownFileType = sourcecode.c.h; path = AppImplMacScreenSaver.h; sourceTree = "<group>"; };
		118CA4571A9428BE00841458 /* AppImplCocoaTouch.h */ = {isa = PBXFileReference; lastKnownFileType = sourcecode.c.h; path = AppImplCocoaTouch.h; sourceTree = "<group>"; };
		118CA4581A9428BE00841458 /* RendererImplGlCocoaTouch.h */ = {isa = PBXFileReference; lastKnownFileType = sourcecode.c.h; path = RendererImplGlCocoaTouch.h; sourceTree = "<group>"; };
		118CA4591A9428BE00841458 /* RendererImpl2dCocoaTouchQuartz.h */ = {isa = PBXFileReference; lastKnownFileType = sourcecode.c.h; path = RendererImpl2dCocoaTouchQuartz.h; sourceTree = "<group>"; };
		118CA45A1A9428BE00841458 /* CinderViewCocoaTouch.h */ = {isa = PBXFileReference; lastKnownFileType = sourcecode.c.h; path = CinderViewCocoaTouch.h; sourceTree = "<group>"; };
		118CA45B1A9428BE00841458 /* PlatformCocoa.h */ = {isa = PBXFileReference; lastKnownFileType = sourcecode.c.h; path = PlatformCocoa.h; sourceTree = "<group>"; };
		118CA45D1A9428BE00841458 /* AppMsw.h */ = {isa = PBXFileReference; lastKnownFileType = sourcecode.c.h; path = AppMsw.h; sourceTree = "<group>"; };
		118CA45E1A9428BE00841458 /* AppImplMsw.h */ = {isa = PBXFileReference; lastKnownFileType = sourcecode.c.h; path = AppImplMsw.h; sourceTree = "<group>"; };
		118CA45F1A9428BE00841458 /* AppImplMswBasic.h */ = {isa = PBXFileReference; lastKnownFileType = sourcecode.c.h; path = AppImplMswBasic.h; sourceTree = "<group>"; };
		118CA4601A9428BE00841458 /* RendererImplMsw.h */ = {isa = PBXFileReference; lastKnownFileType = sourcecode.c.h; path = RendererImplMsw.h; sourceTree = "<group>"; };
		118CA4611A9428BE00841458 /* RendererImplGlAngle.h */ = {isa = PBXFileReference; lastKnownFileType = sourcecode.c.h; path = RendererImplGlAngle.h; sourceTree = "<group>"; };
		118CA4621A9428BE00841458 /* RendererImplDx.h */ = {isa = PBXFileReference; lastKnownFileType = sourcecode.c.h; path = RendererImplDx.h; sourceTree = "<group>"; };
		118CA4631A9428BE00841458 /* RendererImpl2dGdi.h */ = {isa = PBXFileReference; lastKnownFileType = sourcecode.c.h; path = RendererImpl2dGdi.h; sourceTree = "<group>"; };
		118CA4641A9428BE00841458 /* RendererImplGlMsw.h */ = {isa = PBXFileReference; lastKnownFileType = sourcecode.c.h; path = RendererImplGlMsw.h; sourceTree = "<group>"; };
		118CA4651A9428BE00841458 /* AppImplMswScreenSaver.h */ = {isa = PBXFileReference; lastKnownFileType = sourcecode.c.h; path = AppImplMswScreenSaver.h; sourceTree = "<group>"; };
		118CA4681A9428BE00841458 /* PlatformMsw.h */ = {isa = PBXFileReference; lastKnownFileType = sourcecode.c.h; path = PlatformMsw.h; sourceTree = "<group>"; };
		118CA46A1A94296900841458 /* CinderViewMac.h */ = {isa = PBXFileReference; lastKnownFileType = sourcecode.c.h; path = CinderViewMac.h; sourceTree = "<group>"; };
		11C6F7591AA391E50001FA5C /* ShaderPreprocessor.cpp */ = {isa = PBXFileReference; fileEncoding = 4; lastKnownFileType = sourcecode.cpp.cpp; name = ShaderPreprocessor.cpp; path = gl/ShaderPreprocessor.cpp; sourceTree = "<group>"; };
		11C6F75D1AA391FE0001FA5C /* ShaderPreprocessor.h */ = {isa = PBXFileReference; lastKnownFileType = sourcecode.c.h; name = ShaderPreprocessor.h; path = gl/ShaderPreprocessor.h; sourceTree = "<group>"; };
		11C97C89192F0BD700A510B5 /* CurrentFunction.h */ = {isa = PBXFileReference; lastKnownFileType = sourcecode.c.h; path = CurrentFunction.h; sourceTree = "<group>"; };
		11FD37E31A8EDB9E002B6EA9 /* Signals.cpp */ = {isa = PBXFileReference; fileEncoding = 4; lastKnownFileType = sourcecode.cpp.cpp; path = Signals.cpp; sourceTree = "<group>"; };
		277C2CEC1366632B00178A29 /* Matrix22.h */ = {isa = PBXFileReference; fileEncoding = 4; lastKnownFileType = sourcecode.c.h; path = Matrix22.h; sourceTree = "<group>"; };
		277C2CED1366632B00178A29 /* Matrix33.h */ = {isa = PBXFileReference; fileEncoding = 4; lastKnownFileType = sourcecode.c.h; path = Matrix33.h; sourceTree = "<group>"; };
		277C2CEE1366632B00178A29 /* Matrix44.h */ = {isa = PBXFileReference; fileEncoding = 4; lastKnownFileType = sourcecode.c.h; lineEnding = 0; path = Matrix44.h; sourceTree = "<group>"; xcLanguageSpecificationIdentifier = xcode.lang.objcpp; };
		32DBCF5E0370ADEE00C91783 /* cinder_Prefix.pch */ = {isa = PBXFileReference; fileEncoding = 4; lastKnownFileType = sourcecode.c.h; path = cinder_Prefix.pch; sourceTree = "<group>"; };
		434708D81267EE4300AA7349 /* Blend.cpp */ = {isa = PBXFileReference; fileEncoding = 4; lastKnownFileType = sourcecode.cpp.cpp; name = Blend.cpp; path = ip/Blend.cpp; sourceTree = "<group>"; };
		43C4323F1450A8DA0095B260 /* CinderMath.cpp */ = {isa = PBXFileReference; fileEncoding = 4; lastKnownFileType = sourcecode.cpp.cpp; path = CinderMath.cpp; sourceTree = "<group>"; };
		43D8B2EF11B0C87800B61EB6 /* TouchEvent.h */ = {isa = PBXFileReference; fileEncoding = 4; lastKnownFileType = sourcecode.c.h; name = TouchEvent.h; path = app/TouchEvent.h; sourceTree = "<group>"; };
		43ED0FDD12209488003AEB0B /* UrlImplCocoa.mm */ = {isa = PBXFileReference; fileEncoding = 4; lastKnownFileType = sourcecode.cpp.objcpp; path = UrlImplCocoa.mm; sourceTree = "<group>"; };
		43ED0FE11220949A003AEB0B /* UrlImplCocoa.h */ = {isa = PBXFileReference; fileEncoding = 4; lastKnownFileType = sourcecode.c.h; path = UrlImplCocoa.h; sourceTree = "<group>"; };
		43F78EF11516DAB700EB63B5 /* Json.cpp */ = {isa = PBXFileReference; fileEncoding = 4; lastKnownFileType = sourcecode.cpp.cpp; path = Json.cpp; sourceTree = "<group>"; };
		43F78EF51516DAE200EB63B5 /* Json.h */ = {isa = PBXFileReference; fileEncoding = 4; lastKnownFileType = sourcecode.c.h; path = Json.h; sourceTree = "<group>"; };
		5391FD670E957646002A13D5 /* KeyEvent.h */ = {isa = PBXFileReference; fileEncoding = 4; lastKnownFileType = sourcecode.c.h; name = KeyEvent.h; path = app/KeyEvent.h; sourceTree = "<group>"; };
		B0245F5819BEDF3200BC878D /* Query.h */ = {isa = PBXFileReference; fileEncoding = 4; lastKnownFileType = sourcecode.c.h; name = Query.h; path = gl/Query.h; sourceTree = "<group>"; };
		B06DE70219C74935008B9E1B /* Query.cpp */ = {isa = PBXFileReference; fileEncoding = 4; lastKnownFileType = sourcecode.cpp.cpp; name = Query.cpp; path = gl/Query.cpp; sourceTree = "<group>"; };
		C70E19FE106AA38700E63577 /* Buffer.h */ = {isa = PBXFileReference; fileEncoding = 4; lastKnownFileType = sourcecode.c.h; path = Buffer.h; sourceTree = "<group>"; };
		C70E1A01106AA39D00E63577 /* Buffer.cpp */ = {isa = PBXFileReference; fileEncoding = 4; lastKnownFileType = sourcecode.cpp.cpp; path = Buffer.cpp; sourceTree = "<group>"; };
		C7B92EF5121C828400093AFE /* CoreMedia.framework */ = {isa = PBXFileReference; lastKnownFileType = wrapper.framework; name = CoreMedia.framework; path = System/Library/Frameworks/CoreMedia.framework; sourceTree = SDKROOT; };
		C7B9305B121C94E900093AFE /* AVFoundation.framework */ = {isa = PBXFileReference; lastKnownFileType = wrapper.framework; name = AVFoundation.framework; path = System/Library/Frameworks/AVFoundation.framework; sourceTree = SDKROOT; };
		C7BA40880FA8C13A00AADC07 /* AudioToolbox.framework */ = {isa = PBXFileReference; lastKnownFileType = wrapper.framework; name = AudioToolbox.framework; path = System/Library/Frameworks/AudioToolbox.framework; sourceTree = SDKROOT; };
		C7BA408A0FA8C13A00AADC07 /* AudioUnit.framework */ = {isa = PBXFileReference; lastKnownFileType = wrapper.framework; name = AudioUnit.framework; path = System/Library/Frameworks/AudioUnit.framework; sourceTree = SDKROOT; };
		C7BA408C0FA8C13A00AADC07 /* CoreAudio.framework */ = {isa = PBXFileReference; lastKnownFileType = wrapper.framework; name = CoreAudio.framework; path = System/Library/Frameworks/CoreAudio.framework; sourceTree = SDKROOT; };
		C7FA5FC112124A790065683B /* CaptureImplAvFoundation.mm */ = {isa = PBXFileReference; fileEncoding = 4; lastKnownFileType = sourcecode.cpp.objcpp; path = CaptureImplAvFoundation.mm; sourceTree = "<group>"; };
		C7FA5FC512124B1C0065683B /* CaptureImplAvFoundation.h */ = {isa = PBXFileReference; fileEncoding = 4; lastKnownFileType = sourcecode.c.h; path = CaptureImplAvFoundation.h; sourceTree = "<group>"; };
		D2AAC07E0554694100DB518D /* libcinder_d.a */ = {isa = PBXFileReference; explicitFileType = archive.ar; includeInIndex = 0; path = libcinder_d.a; sourceTree = BUILT_PRODUCTS_DIR; };
		D2F7E8BE07B2D77200F64583 /* CoreData.framework */ = {isa = PBXFileReference; lastKnownFileType = wrapper.framework; name = CoreData.framework; path = /System/Library/Frameworks/CoreData.framework; sourceTree = "<absolute>"; };
		EAC3D1A81011F2E700FFBC9E /* Serial.h */ = {isa = PBXFileReference; fileEncoding = 4; lastKnownFileType = sourcecode.c.h; path = Serial.h; sourceTree = "<group>"; };
		EAC3D1AB1011F3AC00FFBC9E /* Serial.cpp */ = {isa = PBXFileReference; fileEncoding = 4; lastKnownFileType = sourcecode.cpp.cpp; path = Serial.cpp; sourceTree = "<group>"; };
/* End PBXFileReference section */

/* Begin PBXFrameworksBuildPhase section */
		007050AE1114F93F003FCAE4 /* Frameworks */ = {
			isa = PBXFrameworksBuildPhase;
			buildActionMask = 2147483647;
			files = (
				C7B9305F121C951400093AFE /* CoreMedia.framework in Frameworks */,
				007050AF1114F93F003FCAE4 /* AppKit.framework in Frameworks */,
				007050B01114F93F003FCAE4 /* Cocoa.framework in Frameworks */,
				007050B51114F93F003FCAE4 /* CoreGraphics.framework in Frameworks */,
				007050B81114F93F003FCAE4 /* AudioToolbox.framework in Frameworks */,
				007050B91114F93F003FCAE4 /* AudioUnit.framework in Frameworks */,
				007050BA1114F93F003FCAE4 /* CoreAudio.framework in Frameworks */,
				C7B9305C121C94E900093AFE /* AVFoundation.framework in Frameworks */,
			);
			runOnlyForDeploymentPostprocessing = 0;
		};
		00CFD9D51135C3520091E310 /* Frameworks */ = {
			isa = PBXFrameworksBuildPhase;
			buildActionMask = 2147483647;
			files = (
				C7B93061121C952800093AFE /* CoreVideo.framework in Frameworks */,
				C7B9305E121C950800093AFE /* AVFoundation.framework in Frameworks */,
				C7B9303F121C946800093AFE /* CoreMedia.framework in Frameworks */,
				00CFD9D61135C3520091E310 /* AppKit.framework in Frameworks */,
				00CFD9D71135C3520091E310 /* Cocoa.framework in Frameworks */,
				00CFD9D81135C3520091E310 /* QTKit.framework in Frameworks */,
				00CFD9DA1135C3520091E310 /* CoreGraphics.framework in Frameworks */,
				00CFD9DB1135C3520091E310 /* AudioToolbox.framework in Frameworks */,
				00CFD9DC1135C3520091E310 /* AudioUnit.framework in Frameworks */,
				00CFD9DD1135C3520091E310 /* CoreAudio.framework in Frameworks */,
			);
			runOnlyForDeploymentPostprocessing = 0;
		};
		D2AAC07C0554694100DB518D /* Frameworks */ = {
			isa = PBXFrameworksBuildPhase;
			buildActionMask = 2147483647;
			files = (
				5391FE660E95CB01002A13D5 /* AppKit.framework in Frameworks */,
				D2AAC088055469A000DB518D /* Cocoa.framework in Frameworks */,
				0091D8F10E81B9110029341E /* OpenGL.framework in Frameworks */,
				007439930EA7BB47005DD3E6 /* QTKit.framework in Frameworks */,
				0074399E0EA7BB7D005DD3E6 /* CoreVideo.framework in Frameworks */,
				00E0B4B20F605D64002C8FBD /* CoreGraphics.framework in Frameworks */,
				00E0B60D0F60DE8B002C8FBD /* ApplicationServices.framework in Frameworks */,
				0094F3460F6A120800EBED1B /* ScreenSaver.framework in Frameworks */,
				C7BA40890FA8C13A00AADC07 /* AudioToolbox.framework in Frameworks */,
				C7BA408B0FA8C13A00AADC07 /* AudioUnit.framework in Frameworks */,
				C7BA408D0FA8C13A00AADC07 /* CoreAudio.framework in Frameworks */,
			);
			runOnlyForDeploymentPostprocessing = 0;
		};
/* End PBXFrameworksBuildPhase section */

/* Begin PBXGroup section */
		0003F4861992EA4C00647C8B /* glload */ = {
			isa = PBXGroup;
			children = (
				0003F4871992EA5900647C8B /* gl_load_cpp.cpp */,
				0003F4881992EA5900647C8B /* gl_load.c */,
			);
			name = glload;
			sourceTree = "<group>";
		};
		002419CC0E8035CA004D34EB /* app */ = {
			isa = PBXGroup;
			children = (
				118CA44F1A9428BE00841458 /* cocoa */,
				118CA45C1A9428BE00841458 /* msw */,
				00BFB0501A99175000DDC921 /* winrt */,
				002419CD0E8035D3004D34EB /* App.h */,
				1181F7C31A7F8760001BBFA2 /* AppBase.h */,
				00AA5C860F64851C009CD67F /* AppScreenSaver.h */,
				0053819915A8CDF90019BA91 /* Event.h */,
				0088773B0F96671600FD55C5 /* FileDropEvent.h */,
				5391FD670E957646002A13D5 /* KeyEvent.h */,
				00241ABA0E830DC7004D34EB /* MouseEvent.h */,
				1116CC441A5F150200023856 /* Platform.h */,
				0049C1B31010E5A40015B4B9 /* Renderer.h */,
				0003F4821992DB0500647C8B /* RendererGl.h */,
				43D8B2EF11B0C87800B61EB6 /* TouchEvent.h */,
				007A7B16158D09A600BEAD18 /* Window.h */,
			);
			name = app;
			sourceTree = "<group>";
		};
		00241A0A0E803708004D34EB /* app */ = {
			isa = PBXGroup;
			children = (
				118CA4071A9427F700841458 /* cocoa */,
				118CA43C1A94280600841458 /* msw */,
				00BFB04B1A9916F500DDC921 /* winrt */,
				1181F7C71A7F8792001BBFA2 /* AppBase.cpp */,
				00A3A9070F681391008DE5DC /* AppScreenSaver.cpp */,
				007B09830E957B9A0052257E /* KeyEvent.cpp */,
				1116CC4A1A5F154000023856 /* Platform.cpp */,
				0049C1B61010E5B10015B4B9 /* Renderer.cpp */,
				006D703F19940F25008149E2 /* RendererGl.cpp */,
				007A7B12158D098D00BEAD18 /* Window.cpp */,
			);
			name = app;
			sourceTree = "<group>";
		};
		0034C31B151A5B9F003F2E30 /* linebreak */ = {
			isa = PBXGroup;
			children = (
				0034C31C151A5B9F003F2E30 /* linebreak.c */,
				0034C31D151A5B9F003F2E30 /* linebreak.h */,
				0034C31E151A5B9F003F2E30 /* linebreakdata.c */,
				0034C31F151A5B9F003F2E30 /* linebreakdef.c */,
				0034C320151A5B9F003F2E30 /* linebreakdef.h */,
			);
			name = linebreak;
			path = ../src/linebreak;
			sourceTree = "<group>";
		};
		003ADB5E1038843100ACF6F2 /* params */ = {
			isa = PBXGroup;
			children = (
				003ADB63103884C800ACF6F2 /* Params.cpp */,
			);
			name = params;
			sourceTree = "<group>";
		};
		003ADB5F1038844300ACF6F2 /* params */ = {
			isa = PBXGroup;
			children = (
				003ADB601038846A00ACF6F2 /* Params.h */,
			);
			name = params;
			sourceTree = "<group>";
		};
		003ADB661038970C00ACF6F2 /* AntTweakBar */ = {
			isa = PBXGroup;
			children = (
				003ADB671038971C00ACF6F2 /* include */,
				003ADB681038972200ACF6F2 /* src */,
			);
			name = AntTweakBar;
			sourceTree = "<group>";
		};
		003ADB671038971C00ACF6F2 /* include */ = {
			isa = PBXGroup;
			children = (
				003ADB9E1038996800ACF6F2 /* AntTweakBar.h */,
				003ADB6B1038973700ACF6F2 /* TwBar.h */,
				003ADB6C1038973700ACF6F2 /* AntPerfTimer.h */,
				003ADB6D1038973700ACF6F2 /* TwGraph.h */,
				003ADB6E1038973700ACF6F2 /* TwFonts.h */,
				0003F4901995D9F500647C8B /* TwOpenGLCore.h */,
				0003F4981995DEAF00647C8B /* TwOpenGL.h */,
				0003F4941995DABA00647C8B /* LoadOGLCore.h */,
				0003F49C1995DEF000647C8B /* LoadOGL.h */,
				003ADB711038973700ACF6F2 /* TwColors.h */,
				003ADB721038973700ACF6F2 /* resource.h */,
				003ADB731038973700ACF6F2 /* TwPrecomp.h */,
				003ADB741038973700ACF6F2 /* TwMgr.h */,
			);
			name = include;
			sourceTree = "<group>";
		};
		003ADB681038972200ACF6F2 /* src */ = {
			isa = PBXGroup;
			children = (
				0003F4971995DEAF00647C8B /* TwOpenGL.cpp */,
				0003F48F1995D9F500647C8B /* TwOpenGLCore.cpp */,
				0003F4931995DABA00647C8B /* LoadOGLCore.cpp */,
				0003F49B1995DEF000647C8B /* LoadOGL.cpp */,
				003ADB891038974A00ACF6F2 /* TwMgr.cpp */,
				003ADB8A1038974A00ACF6F2 /* TwPrecomp.cpp */,
				003ADB8C1038974A00ACF6F2 /* TwFonts.cpp */,
				003ADB8D1038974A00ACF6F2 /* TwColors.cpp */,
				003ADB8F1038974A00ACF6F2 /* TwBar.cpp */,
			);
			name = src;
			sourceTree = "<group>";
		};
		005B02F4152CD13C00F2C237 /* jsoncpp */ = {
			isa = PBXGroup;
			children = (
				008FCFF61A7497DA00A86EC4 /* json-forwards.h */,
				008FCFF71A7497DA00A86EC4 /* json.h */,
				008FCFF21A7497C600A86EC4 /* jsoncpp.cpp */,
			);
			name = jsoncpp;
			sourceTree = "<group>";
		};
		006D705F19942C1E008149E2 /* qtime */ = {
			isa = PBXGroup;
			children = (
				007364D51AC0B8EC00A3C155 /* AvfWriter.h */,
				006D706019942C31008149E2 /* AvfUtils.h */,
				006D706119942C31008149E2 /* MovieWriter.h */,
				006D706219942C31008149E2 /* QuickTime.h */,
				006D706319942C31008149E2 /* QuickTimeGl.h */,
				006D706419942C31008149E2 /* QuickTimeGlImplAvf.h */,
				006D706519942C31008149E2 /* QuickTimeGlImplLegacy.h */,
				006D706619942C31008149E2 /* QuickTimeImplAvf.h */,
				006D706719942C31008149E2 /* QuickTimeImplLegacy.h */,
				006D706819942C31008149E2 /* QuickTimeUtils.h */,
			);
			name = qtime;
			sourceTree = "<group>";
		};
		007CE1F1127BB11200799071 /* rapidxml */ = {
			isa = PBXGroup;
			children = (
				007CE1F5127BB13B00799071 /* rapidxml_print.hpp */,
				007CE1F6127BB13B00799071 /* rapidxml.hpp */,
			);
			name = rapidxml;
			sourceTree = "<group>";
		};
		008B439914F5F37200B55B07 /* svg */ = {
			isa = PBXGroup;
			children = (
				008B439A14F5F39100B55B07 /* Svg.h */,
				008B439C14F5F39100B55B07 /* SvgGl.h */,
			);
			name = svg;
			sourceTree = "<group>";
		};
		008B43A614F5F39B00B55B07 /* svg */ = {
			isa = PBXGroup;
			children = (
				008B43A714F5F8F800B55B07 /* Svg.cpp */,
			);
			name = svg;
			sourceTree = "<group>";
		};
		00954472167CF92E008ECA02 /* qtime */ = {
			isa = PBXGroup;
			children = (
				007364D11AC0B8D500A3C155 /* AvfWriter.mm */,
				006D704319942BF5008149E2 /* AvfUtils.mm */,
				006D704419942BF5008149E2 /* MovieWriter.cpp */,
				006D704519942BF5008149E2 /* QuickTimeGlImplAvf.cpp */,
				006D704619942BF5008149E2 /* QuickTimeGlImplLegacy.cpp */,
				006D704719942BF5008149E2 /* QuickTimeImplAvf.mm */,
				006D704819942BF5008149E2 /* QuickTimeImplLegacy.cpp */,
				006D704919942BF5008149E2 /* QuickTimeUtils.cpp */,
			);
			name = qtime;
			sourceTree = "<group>";
		};
		009987140F79CFC20042F211 /* cocoa */ = {
			isa = PBXGroup;
			children = (
				009987150F79CFE20042F211 /* CinderCocoa.h */,
				0039FD24115B125400BA0BAD /* CinderCocoaTouch.h */,
			);
			name = cocoa;
			sourceTree = "<group>";
		};
		009987180F79D04D0042F211 /* cocoa */ = {
			isa = PBXGroup;
			children = (
				009987190F79D0750042F211 /* CinderCocoa.mm */,
				0039FD21115B123B00BA0BAD /* CinderCocoaTouch.mm */,
			);
			name = cocoa;
			sourceTree = "<group>";
		};
		00A113F51355369A00081873 /* libtess2 */ = {
			isa = PBXGroup;
			children = (
				00A113F61355369A00081873 /* bucketalloc.c */,
				00A113F71355369A00081873 /* bucketalloc.h */,
				00A113F81355369A00081873 /* dict.c */,
				00A113F91355369A00081873 /* dict.h */,
				00A113FA1355369A00081873 /* geom.c */,
				00A113FB1355369A00081873 /* geom.h */,
				00A113FC1355369A00081873 /* mesh.c */,
				00A113FD1355369A00081873 /* mesh.h */,
				00A113FE1355369A00081873 /* priorityq.c */,
				00A113FF1355369A00081873 /* priorityq.h */,
				00A114001355369A00081873 /* sweep.c */,
				00A114011355369A00081873 /* sweep.h */,
				00A114021355369A00081873 /* tess.c */,
				00A114031355369A00081873 /* tess.h */,
				00A114041355369A00081873 /* tesselator.h */,
			);
			name = libtess2;
			path = ../src/libtess2;
			sourceTree = SOURCE_ROOT;
		};
		00BAE5D70E7ED4510018A608 /* Include */ = {
			isa = PBXGroup;
			children = (
				00BAE6C50E7EDD7F0018A608 /* cinder */,
				11166BE019A387FE00EAA5C7 /* glm */,
			);
			name = Include;
			sourceTree = "<group>";
		};
		00BAE6C50E7EDD7F0018A608 /* cinder */ = {
			isa = PBXGroup;
			children = (
				002419CC0E8035CA004D34EB /* app */,
				C7BA405B0FA8BEFD00AADC07 /* audio */,
				009987140F79CFC20042F211 /* cocoa */,
				00CE73910E92DBD60059E09B /* gl */,
				00C07D8D0FFF1E43004801EA /* ip */,
				006D705F19942C1E008149E2 /* qtime */,
				003ADB5F1038844300ACF6F2 /* params */,
				008B439914F5F37200B55B07 /* svg */,
				008876550F957E7300FD55C5 /* Arcball.h */,
				008CE8530E94693900644A05 /* Area.h */,
				0049A34C116EE675007DDFB0 /* AxisAlignedBox.h */,
				009EE5760F803F7A00F17CB1 /* BandedMatrix.h */,
				005C0CE814CBB3DB00A12CD2 /* Base64.h */,
				117C98081AC534C300957DC6 /* Breakpoint.h */,
				009EE5750F803F7A00F17CB1 /* BSpline.h */,
				009EE5740F803F7A00F17CB1 /* BSplineFit.h */,
				C70E19FE106AA38700E63577 /* Buffer.h */,
				00241AAE0E830DBA004D34EB /* Camera.h */,
				007438DE0EA7975A005DD3E6 /* Capture.h */,
				C7FA5FC512124B1C0065683B /* CaptureImplAvFoundation.h */,
				00E5A41B163F5A2B00AACB3A /* CaptureImplCocoaDummy.h */,
				008CE8360E9466F300644A05 /* Channel.h */,
				008CE84A0E9467C200644A05 /* ChanTraits.h */,
				00241A0C0E80375A004D34EB /* Cinder.h */,
				002991B619B92C080002BC2D /* CinderGlm.h */,
				111A5EF2191F7251005C3166 /* CinderAssert.h */,
				00241AAF0E830DBA004D34EB /* CinderMath.h */,
				0076581B11226084005547DF /* CinderResources.h */,
				003FAAA21290CCB1002D6860 /* Clipboard.h */,
				00D23A550EAEB4DE0002BF91 /* Color.h */,
				0059BD32151CF5540063F095 /* ConcurrentCircularBuffer.h */,
				00782613171CD91400B47F9C /* ConvexHull.h */,
				11C97C89192F0BD700A510B5 /* CurrentFunction.h */,
				006228E110C8248800A8191C /* DataSource.h */,
				00BC898C10D2BEA200D6DC59 /* DataTarget.h */,
				0071BD040FB9F4AD0092E7D6 /* Display.h */,
				00A115381357F42400081873 /* Easing.h */,
				0032FD2810BB46F500C63A9D /* Exception.h */,
				0062484D122F607500039A7A /* Filesystem.h */,
				009EEF0D0EB79A91003AB86B /* Filter.h */,
				00C071B20FF16261004801EA /* Font.h */,
				004172F914C9BE520070C0D1 /* Frustum.h */,
				0062484E122F607500039A7A /* Function.h */,
				0003F4761992D6C100647C8B /* GeomIo.h */,
				009C864910F3D5CB006B6861 /* ImageIo.h */,
				00FFAED419DB5D330002CA8E /* ImageSourceFileRadiance.h */,
				009FD55410C9DB0600D63B1B /* ImageSourceFileQuartz.h */,
				00BC89F110D2EA2200D6DC59 /* ImageTargetFileQuartz.h */,
				43F78EF51516DAE200EB63B5 /* Json.h */,
				0003F47A1992DA7C00647C8B /* Log.h */,
				00241AB00E830DBA004D34EB /* Matrix.h */,
				277C2CEC1366632B00178A29 /* Matrix22.h */,
				277C2CED1366632B00178A29 /* Matrix33.h */,
				277C2CEE1366632B00178A29 /* Matrix44.h */,
				00FF554C1AEADF9C0085071E /* CameraUi.h */,
				002DFD530FA5602900E45AE0 /* ObjLoader.h */,
				00CFE37B113B85F60091E310 /* Path2d.h */,
				00D2F1150F8D825C00A7189A /* Perlin.h */,
				0014407E14CDB8D900D99000 /* Plane.h */,
				009EE46D0F7A9F6700F17CB1 /* PolyLine.h */,
				00241AB10E830DBA004D34EB /* Quaternion.h */,
				00241AB20E830DBA004D34EB /* Rand.h */,
				00D2F3EF0F90394000A7189A /* Ray.h */,
				009EEF160EB79C45003AB86B /* Rect.h */,
				EAC3D1A81011F2E700FFBC9E /* Serial.h */,
				00B1337610FBBB8900AC7369 /* Shape2d.h */,
				1168DB441A8D90C900660ED3 /* Signals.h */,
				00D2F6F30F9188FD00A7189A /* Sphere.h */,
				003832DE0E9C03CB00ACB120 /* Stream.h */,
				008CE8370E9466F300644A05 /* Surface.h */,
				002F8F71103AFD9A0077CB91 /* System.h */,
				000529000FFBE14900F19492 /* Text.h */,
				00CFE37C113B85F60091E310 /* Thread.h */,
				00A121DA1362774F00081873 /* Timeline.h */,
				00A121DB1362774F00081873 /* TimelineItem.h */,
				00B729E7115DAC2B00CD71B9 /* Timer.h */,
				00A113D81355363B00081873 /* Triangulate.h */,
				002DFC050FA50D0200E45AE0 /* TriMesh.h */,
				00A121DC1362774F00081873 /* Tween.h */,
				0034C310151A5752003F2E30 /* Unicode.h */,
				00D92FE00EB8CC7200EE9D75 /* Url.h */,
				43ED0FE11220949A003AEB0B /* UrlImplCocoa.h */,
				00F3BD1F0EBF89B700382AC1 /* Utilities.h */,
				00241AB30E830DBA004D34EB /* Vector.h */,
				001E3562115D5F14000C228C /* Xml.h */,
			);
			name = cinder;
			path = ../include/cinder;
			sourceTree = SOURCE_ROOT;
		};
		00BAE6CC0E7EDD8C0018A608 /* cinder */ = {
			isa = PBXGroup;
			children = (
				00241A0A0E803708004D34EB /* app */,
				C7BA40600FA8BF0F00AADC07 /* audio */,
				009987180F79D04D0042F211 /* cocoa */,
				00CE73960E92DBEB0059E09B /* gl */,
				00C07D8F0FFF1E99004801EA /* ip */,
				111A5E4D191F703D005C3166 /* oggvorbis */,
				003ADB5E1038843100ACF6F2 /* params */,
				00954472167CF92E008ECA02 /* qtime */,
				111A5E98191F703D005C3166 /* r8brain */,
				008B43A614F5F39B00B55B07 /* svg */,
				008CE8410E94679D00644A05 /* Area.cpp */,
				0049A348116EE655007DDFB0 /* AxisAlignedBox.cpp */,
				009EE56A0F803F5600F17CB1 /* BandedMatrix.cpp */,
				005C0CEC14CBB47500A12CD2 /* Base64.cpp */,
				009EE56C0F803F5600F17CB1 /* BSpline.cpp */,
				009EE56B0F803F5600F17CB1 /* BSplineFit.cpp */,
				C70E1A01106AA39D00E63577 /* Buffer.cpp */,
				00241ABC0E830DD5004D34EB /* Camera.cpp */,
				00B8C3971AEB4F240007ADAA /* CameraUi.cpp */,
				007438400EA7924F005DD3E6 /* Capture.cpp */,
				C7FA5FC112124A790065683B /* CaptureImplAvFoundation.mm */,
				00E5A41D163F5AC500AACB3A /* CaptureImplCocoaDummy.mm */,
				008CE83C0E94672E00644A05 /* Channel.cpp */,
				111A5EF0191F722E005C3166 /* CinderAssert.cpp */,
				43C4323F1450A8DA0095B260 /* CinderMath.cpp */,
				003FAA9E1290CC90002D6860 /* Clipboard.cpp */,
				00D23A530EAEB4C00002BF91 /* Color.cpp */,
				00782617171CD9D800B47F9C /* ConvexHull.cpp */,
				006228E310C8273C00A8191C /* DataSource.cpp */,
				00BC898A10D2BE9400D6DC59 /* DataTarget.cpp */,
				0071BD080FB9FA2C0092E7D6 /* Display.cpp */,
				0032FD2A10BB472E00C63A9D /* Exception.cpp */,
				00C071AF0FF16244004801EA /* Font.cpp */,
				004172FE14C9BE760070C0D1 /* Frustum.cpp */,
				0003F4721992D6A000647C8B /* GeomIo.cpp */,
				009FD54B10C9AEA100D63B1B /* ImageIo.cpp */,
				009FD55610CAB8B700D63B1B /* ImageSourceFileQuartz.cpp */,
				00BC8A0810D2EE2000D6DC59 /* ImageTargetFileQuartz.cpp */,
				00FFAED019DB5CFD0002CA8E /* ImageSourceFileRadiance.cpp */,
				43F78EF11516DAB700EB63B5 /* Json.cpp */,
				0003F47E1992DA9A00647C8B /* Log.cpp */,
				00241ABD0E830DD5004D34EB /* Matrix.cpp */,
				002DFD500FA5600900E45AE0 /* ObjLoader.cpp */,
				001F52090FCF99A10021731E /* Path2d.cpp */,
				00D2F1850F8D8ACD00A7189A /* Perlin.cpp */,
				0041730214C9BE8E0070C0D1 /* Plane.cpp */,
				009EE4710F7A9FAC00F17CB1 /* PolyLine.cpp */,
				007B09730E9559960052257E /* Rand.cpp */,
				0012529212344FAA00080A0D /* Ray.cpp */,
				009EEF190EB79C89003AB86B /* Rect.cpp */,
				EAC3D1AB1011F3AC00FFBC9E /* Serial.cpp */,
				00B1337810FBBBCC00AC7369 /* Shape2d.cpp */,
				11FD37E31A8EDB9E002B6EA9 /* Signals.cpp */,
				00D2F6F60F9189C000A7189A /* Sphere.cpp */,
				003832E30E9C04AD00ACB120 /* Stream.cpp */,
				008CE83B0E94672E00644A05 /* Surface.cpp */,
				002F8F74103AFEBF0077CB91 /* System.cpp */,
				0005291F0FFBF4C200F19492 /* Text.cpp */,
				00A121E61362778200081873 /* Timeline.cpp */,
				00A121E71362778200081873 /* TimelineItem.cpp */,
				00B729E2115DABD800CD71B9 /* Timer.cpp */,
				00A113D4135535C500081873 /* Triangulate.cpp */,
				002DFC070FA50D1600E45AE0 /* TriMesh.cpp */,
				00A121E81362778200081873 /* Tween.cpp */,
				0034C317151A5B7F003F2E30 /* Unicode.cpp */,
				00D92FB70EB8AE5200EE9D75 /* Url.cpp */,
				43ED0FDD12209488003AEB0B /* UrlImplCocoa.mm */,
				00F3BD1C0EBF88AA00382AC1 /* Utilities.cpp */,
				001E355E115D5EFA000C228C /* Xml.cpp */,
			);
			name = cinder;
			path = ../src/cinder;
			sourceTree = SOURCE_ROOT;
		};
		00BFB04B1A9916F500DDC921 /* winrt */ = {
			isa = PBXGroup;
			children = (
				00BFB04C1A99170B00DDC921 /* AppImplWinRT.cpp */,
				00BFB04D1A99170B00DDC921 /* AppImplWinRTBasic.cpp */,
				00BFB04F1A99170B00DDC921 /* WinRTApp.cpp */,
				00BFB04E1A99170B00DDC921 /* PlatformWinRt.cpp */,
			);
			name = winrt;
			sourceTree = "<group>";
		};
		00BFB0501A99175000DDC921 /* winrt */ = {
			isa = PBXGroup;
			children = (
				00BFB0511A99175F00DDC921 /* AppImplWinRT.h */,
				00BFB0521A99175F00DDC921 /* AppImplWinRTBasic.h */,
				00BFB0541A99175F00DDC921 /* WinRTApp.h */,
				00BFB0531A99175F00DDC921 /* PlatformWinRt.h */,
			);
			name = winrt;
			sourceTree = "<group>";
		};
		00C07D8D0FFF1E43004801EA /* ip */ = {
			isa = PBXGroup;
			children = (
				003133A3129EB85D009DC098 /* Blend.h */,
				00419C7711057CDB007EC9AD /* EdgeDetect.h */,
				00419C7811057CDB007EC9AD /* Fill.h */,
				00419C7911057CDB007EC9AD /* Flip.h */,
				00419C7A11057CDB007EC9AD /* Grayscale.h */,
				00419C7B11057CDB007EC9AD /* Hdr.h */,
				00419C7C11057CDB007EC9AD /* Premultiply.h */,
				00419C7D11057CDB007EC9AD /* Resize.h */,
				00419C7E11057CDB007EC9AD /* Threshold.h */,
				00419C7F11057CDB007EC9AD /* Trim.h */,
				0055BEC51AD09A4F00813C09 /* Checkerboard.h */,
				00B8C3961AD582DE0007ADAA /* Blur.h */,
			);
			name = ip;
			sourceTree = "<group>";
		};
		00C07D8F0FFF1E99004801EA /* ip */ = {
			isa = PBXGroup;
			children = (
				434708D81267EE4300AA7349 /* Blend.cpp */,
				00419C6511057CC6007EC9AD /* EdgeDetect.cpp */,
				00419C6611057CC6007EC9AD /* Fill.cpp */,
				0055BE981AD099DE00813C09 /* Checkerboard.cpp */,
				00B8C3921AD582400007ADAA /* Blur.cpp */,
				00419C6711057CC6007EC9AD /* Flip.cpp */,
				00419C6811057CC6007EC9AD /* Grayscale.cpp */,
				00419C6911057CC6007EC9AD /* Hdr.cpp */,
				00419C6A11057CC6007EC9AD /* Premultiply.cpp */,
				00419C6B11057CC6007EC9AD /* Resize.cpp */,
				00419C6C11057CC6007EC9AD /* Threshold.cpp */,
				00419C6D11057CC6007EC9AD /* Trim.cpp */,
			);
			name = ip;
			sourceTree = "<group>";
		};
		00CE73910E92DBD60059E09B /* gl */ = {
			isa = PBXGroup;
			children = (
				0003F4261992D67300647C8B /* Batch.h */,
				0003F4271992D67300647C8B /* BufferObj.h */,
				0003F4281992D67300647C8B /* BufferTexture.h */,
				0003F4291992D67300647C8B /* ConstantStrings.h */,
				0003F42A1992D67300647C8B /* Context.h */,
				116C061D1ABD2BE8004D8297 /* draw.h */,
				0003F42B1992D67300647C8B /* Environment.h */,
				0003F42C1992D67300647C8B /* Fbo.h */,
				0003F42D1992D67300647C8B /* gl.h */,
				0003F42E1992D67300647C8B /* GlslProg.h */,
				0003F42F1992D67300647C8B /* Pbo.h */,
				116C061E1ABD2BE8004D8297 /* platform.h */,
				B0245F5819BEDF3200BC878D /* Query.h */,
				116C061F1ABD2BE8004D8297 /* scoped.h */,
				0003F4301992D67300647C8B /* Shader.h */,
				11C6F75D1AA391FE0001FA5C /* ShaderPreprocessor.h */,
				0003F4311992D67300647C8B /* Sync.h */,
				0003F4321992D67300647C8B /* Texture.h */,
				0003F4331992D67300647C8B /* TextureFont.h */,
				0003F4341992D67300647C8B /* TextureFormatParsers.h */,
				0003F4351992D67300647C8B /* TransformFeedbackObj.h */,
				00F601CB19F6CA2D00C83781 /* Ubo.h */,
				0003F4361992D67300647C8B /* Vao.h */,
				0003F4371992D67300647C8B /* Vbo.h */,
				0003F4381992D67300647C8B /* VboMesh.h */,
				116C06201ABD2BE8004D8297 /* wrapper.h */,
			);
			name = gl;
			sourceTree = "<group>";
		};
		00CE73960E92DBEB0059E09B /* gl */ = {
			isa = PBXGroup;
			children = (
				0003F3BE1992D64100647C8B /* Batch.cpp */,
				0003F3BF1992D64100647C8B /* BufferObj.cpp */,
				0003F3C01992D64100647C8B /* BufferTexture.cpp */,
				0003F3C11992D64100647C8B /* ConstantStrings.cpp */,
				0003F3C21992D64100647C8B /* Context.cpp */,
				116C06211ABD2C06004D8297 /* draw.cpp */,
				0003F3C31992D64100647C8B /* Environment.cpp */,
				0003F3C41992D64100647C8B /* EnvironmentCore.cpp */,
				00AD0D2D19F051B100022D9F /* EnvironmentEs.cpp */,
				0003F3C61992D64100647C8B /* Fbo.cpp */,
				0003F3C81992D64100647C8B /* GlslProg.cpp */,
				0003F3C91992D64100647C8B /* Pbo.cpp */,
				B06DE70219C74935008B9E1B /* Query.cpp */,
				116C06221ABD2C06004D8297 /* scoped.cpp */,
				0003F3CA1992D64100647C8B /* Shader.cpp */,
				11C6F7591AA391E50001FA5C /* ShaderPreprocessor.cpp */,
				0003F3CB1992D64100647C8B /* Sync.cpp */,
				0003F3CC1992D64100647C8B /* Texture.cpp */,
				0003F3CD1992D64100647C8B /* TextureFont.cpp */,
				0003F3CE1992D64100647C8B /* TextureFormatParsers.cpp */,
				0003F3CF1992D64100647C8B /* TransformFeedbackObj.cpp */,
				0003F3D01992D64100647C8B /* TransformFeedbackObjImplHardware.cpp */,
				0003F3D11992D64100647C8B /* TransformFeedbackObjImplSoftware.cpp */,
				00F601C719F6C9DD00C83781 /* Ubo.cpp */,
				0003F3D21992D64100647C8B /* Vao.cpp */,
				0003F3D31992D64100647C8B /* VaoImplCore.cpp */,
				0003F3D41992D64100647C8B /* VaoImplEs.cpp */,
				0003F3D51992D64100647C8B /* VaoImplSoftware.cpp */,
				0003F3D61992D64100647C8B /* Vbo.cpp */,
				0003F3D71992D64100647C8B /* VboMesh.cpp */,
				116C06231ABD2C06004D8297 /* wrapper.cpp */,
			);
			name = gl;
			sourceTree = "<group>";
		};
		034768DFFF38A50411DB9C8B /* Products */ = {
			isa = PBXGroup;
			children = (
				D2AAC07E0554694100DB518D /* libcinder_d.a */,
				007050BE1114F93F003FCAE4 /* libcinder-iphone_d.a */,
				00CFD9E11135C3520091E310 /* libcinder-iphone-sim_d.a */,
			);
			name = Products;
			sourceTree = "<group>";
		};
		0867D691FE84028FC02AAC07 /* libcinder */ = {
			isa = PBXGroup;
			children = (
				00BAE5D70E7ED4510018A608 /* Include */,
				08FB77AEFE84172EC02AAC07 /* Source */,
				32C88DFF0371C24200C91783 /* Other Sources */,
				0867D69AFE84028FC02AAC07 /* External Frameworks and Libraries */,
				034768DFFF38A50411DB9C8B /* Products */,
			);
			indentWidth = 4;
			name = libcinder;
			sourceTree = "<group>";
			tabWidth = 4;
			usesTabs = 1;
		};
		0867D69AFE84028FC02AAC07 /* External Frameworks and Libraries */ = {
			isa = PBXGroup;
			children = (
				1058C7B0FEA5585E11CA2CBB /* Linked Frameworks */,
				1058C7B2FEA5585E11CA2CBB /* Other Frameworks */,
			);
			name = "External Frameworks and Libraries";
			sourceTree = "<group>";
		};
		08FB77AEFE84172EC02AAC07 /* Source */ = {
			isa = PBXGroup;
			children = (
				00BAE6CC0E7EDD8C0018A608 /* cinder */,
			);
			name = Source;
			sourceTree = "<group>";
		};
		1058C7B0FEA5585E11CA2CBB /* Linked Frameworks */ = {
			isa = PBXGroup;
			children = (
				C7BA40880FA8C13A00AADC07 /* AudioToolbox.framework */,
				C7BA408A0FA8C13A00AADC07 /* AudioUnit.framework */,
				C7BA408C0FA8C13A00AADC07 /* CoreAudio.framework */,
				0094F3450F6A120800EBED1B /* ScreenSaver.framework */,
				00E0B60C0F60DE8B002C8FBD /* ApplicationServices.framework */,
				00E0B4B10F605D64002C8FBD /* CoreGraphics.framework */,
				0074399D0EA7BB7D005DD3E6 /* CoreVideo.framework */,
				007439920EA7BB47005DD3E6 /* QTKit.framework */,
				0091D8F00E81B9110029341E /* OpenGL.framework */,
				1058C7B1FEA5585E11CA2CBB /* Cocoa.framework */,
				C7B92EF5121C828400093AFE /* CoreMedia.framework */,
				C7B9305B121C94E900093AFE /* AVFoundation.framework */,
			);
			name = "Linked Frameworks";
			sourceTree = "<group>";
		};
		1058C7B2FEA5585E11CA2CBB /* Other Frameworks */ = {
			isa = PBXGroup;
			children = (
				0867D6A5FE840307C02AAC07 /* AppKit.framework */,
				D2F7E8BE07B2D77200F64583 /* CoreData.framework */,
				0867D69BFE84028FC02AAC07 /* Foundation.framework */,
			);
			name = "Other Frameworks";
			sourceTree = "<group>";
		};
		111A5E4D191F703D005C3166 /* oggvorbis */ = {
			isa = PBXGroup;
			children = (
				111A5E4E191F703D005C3166 /* ogg */,
				111A5E52191F703D005C3166 /* vorbis */,
			);
			name = oggvorbis;
			path = ../oggvorbis;
			sourceTree = "<group>";
		};
		111A5E4E191F703D005C3166 /* ogg */ = {
			isa = PBXGroup;
			children = (
				111A5E4F191F703D005C3166 /* bitwise.c */,
				111A5E50191F703D005C3166 /* framing.c */,
			);
			path = ogg;
			sourceTree = "<group>";
		};
		111A5E52191F703D005C3166 /* vorbis */ = {
			isa = PBXGroup;
			children = (
				111A5E58191F703D005C3166 /* books */,
				111A5E75191F703D005C3166 /* modes */,
				111A5E53191F703D005C3166 /* analysis.c */,
				111A5E54191F703D005C3166 /* backends.h */,
				111A5E55191F703D005C3166 /* bitrate.c */,
				111A5E56191F703D005C3166 /* bitrate.h */,
				111A5E57191F703D005C3166 /* block.c */,
				111A5E60191F703D005C3166 /* codebook.c */,
				111A5E61191F703D005C3166 /* codebook.h */,
				111A5E62191F703D005C3166 /* codec_internal.h */,
				111A5E63191F703D005C3166 /* envelope.c */,
				111A5E64191F703D005C3166 /* envelope.h */,
				111A5E65191F703D005C3166 /* floor0.c */,
				111A5E66191F703D005C3166 /* floor1.c */,
				111A5E67191F703D005C3166 /* highlevel.h */,
				111A5E68191F703D005C3166 /* info.c */,
				111A5E69191F703D005C3166 /* lookup.c */,
				111A5E6A191F703D005C3166 /* lookup.h */,
				111A5E6B191F703D005C3166 /* lookup_data.h */,
				111A5E6C191F703D005C3166 /* lpc.c */,
				111A5E6D191F703D005C3166 /* lpc.h */,
				111A5E6E191F703D005C3166 /* lsp.c */,
				111A5E6F191F703D005C3166 /* lsp.h */,
				111A5E70191F703D005C3166 /* mapping0.c */,
				111A5E71191F703D005C3166 /* masking.h */,
				111A5E72191F703D005C3166 /* mdct.c */,
				111A5E73191F703D005C3166 /* mdct.h */,
				111A5E74191F703D005C3166 /* misc.h */,
				111A5E89191F703D005C3166 /* os.h */,
				111A5E8A191F703D005C3166 /* psy.c */,
				111A5E8B191F703D005C3166 /* psy.h */,
				111A5E8C191F703D005C3166 /* registry.c */,
				111A5E8D191F703D005C3166 /* registry.h */,
				111A5E8E191F703D005C3166 /* res0.c */,
				111A5E8F191F703D005C3166 /* scales.h */,
				111A5E90191F703D005C3166 /* sharedbook.c */,
				111A5E91191F703D005C3166 /* smallft.c */,
				111A5E92191F703D005C3166 /* smallft.h */,
				111A5E93191F703D005C3166 /* synthesis.c */,
				111A5E94191F703D005C3166 /* vorbisenc.c */,
				111A5E95191F703D005C3166 /* vorbisfile.c */,
				111A5E96191F703D005C3166 /* window.c */,
				111A5E97191F703D005C3166 /* window.h */,
			);
			path = vorbis;
			sourceTree = "<group>";
		};
		111A5E58191F703D005C3166 /* books */ = {
			isa = PBXGroup;
			children = (
				111A5E59191F703D005C3166 /* coupled */,
				111A5E5C191F703D005C3166 /* floor */,
				111A5E5E191F703D005C3166 /* uncoupled */,
			);
			path = books;
			sourceTree = "<group>";
		};
		111A5E59191F703D005C3166 /* coupled */ = {
			isa = PBXGroup;
			children = (
				111A5E5A191F703D005C3166 /* res_books_51.h */,
				111A5E5B191F703D005C3166 /* res_books_stereo.h */,
			);
			path = coupled;
			sourceTree = "<group>";
		};
		111A5E5C191F703D005C3166 /* floor */ = {
			isa = PBXGroup;
			children = (
				111A5E5D191F703D005C3166 /* floor_books.h */,
			);
			path = floor;
			sourceTree = "<group>";
		};
		111A5E5E191F703D005C3166 /* uncoupled */ = {
			isa = PBXGroup;
			children = (
				111A5E5F191F703D005C3166 /* res_books_uncoupled.h */,
			);
			path = uncoupled;
			sourceTree = "<group>";
		};
		111A5E75191F703D005C3166 /* modes */ = {
			isa = PBXGroup;
			children = (
				111A5E76191F703D005C3166 /* floor_all.h */,
				111A5E77191F703D005C3166 /* psych_11.h */,
				111A5E78191F703D005C3166 /* psych_16.h */,
				111A5E79191F703D005C3166 /* psych_44.h */,
				111A5E7A191F703D005C3166 /* psych_8.h */,
				111A5E7B191F703D005C3166 /* residue_16.h */,
				111A5E7C191F703D005C3166 /* residue_44.h */,
				111A5E7D191F703D005C3166 /* residue_44p51.h */,
				111A5E7E191F703D005C3166 /* residue_44u.h */,
				111A5E7F191F703D005C3166 /* residue_8.h */,
				111A5E80191F703D005C3166 /* setup_11.h */,
				111A5E81191F703D005C3166 /* setup_16.h */,
				111A5E82191F703D005C3166 /* setup_22.h */,
				111A5E83191F703D005C3166 /* setup_32.h */,
				111A5E84191F703D005C3166 /* setup_44.h */,
				111A5E85191F703D005C3166 /* setup_44p51.h */,
				111A5E86191F703D005C3166 /* setup_44u.h */,
				111A5E87191F703D005C3166 /* setup_8.h */,
				111A5E88191F703D005C3166 /* setup_X.h */,
			);
			path = modes;
			sourceTree = "<group>";
		};
		111A5E98191F703D005C3166 /* r8brain */ = {
			isa = PBXGroup;
			children = (
				111A5E99191F703D005C3166 /* CDSPBlockConvolver.h */,
				111A5E9A191F703D005C3166 /* CDSPFIRFilter.h */,
				111A5E9B191F703D005C3166 /* CDSPFracInterpolator.h */,
				111A5E9C191F703D005C3166 /* CDSPRealFFT.h */,
				111A5E9D191F703D005C3166 /* CDSPResampler.h */,
				111A5E9E191F703D005C3166 /* CDSPSincFilterGen.h */,
				111A5E9F191F703D005C3166 /* fft4g.h */,
				111A5EA1191F703D005C3166 /* r8bbase.cpp */,
				111A5EA2191F703D005C3166 /* r8bbase.h */,
				111A5EA3191F703D005C3166 /* r8bconf.h */,
			);
			name = r8brain;
			path = ../r8brain;
			sourceTree = "<group>";
		};
		111A5EF6191F726A005C3166 /* cocoa */ = {
			isa = PBXGroup;
			children = (
				111A5EF7191F726A005C3166 /* CinderCoreAudio.h */,
				111A5EF8191F726A005C3166 /* ContextAudioUnit.h */,
				111A5EF9191F726A005C3166 /* DeviceManagerAudioSession.h */,
				111A5EFA191F726A005C3166 /* DeviceManagerCoreAudio.h */,
				111A5EFB191F726A005C3166 /* FileCoreAudio.h */,
			);
			path = cocoa;
			sourceTree = "<group>";
		};
		111A5F00191F726A005C3166 /* dsp */ = {
			isa = PBXGroup;
			children = (
				111A5F06191F726A005C3166 /* ooura */,
				111A5F01191F726A005C3166 /* Biquad.h */,
				111A5F02191F726A005C3166 /* Converter.h */,
				111A5F03191F726A005C3166 /* ConverterR8brain.h */,
				111A5F04191F726A005C3166 /* Dsp.h */,
				111A5F05191F726A005C3166 /* Fft.h */,
				111A5F08191F726A005C3166 /* RingBuffer.h */,
			);
			path = dsp;
			sourceTree = "<group>";
		};
		111A5F06191F726A005C3166 /* ooura */ = {
			isa = PBXGroup;
			children = (
				111A5F07191F726A005C3166 /* fftsg.h */,
			);
			path = ooura;
			sourceTree = "<group>";
		};
		111A5F0F191F726A005C3166 /* msw */ = {
			isa = PBXGroup;
			children = (
				111A5F10191F726A005C3166 /* ContextWasapi.h */,
				111A5F11191F726A005C3166 /* ContextXAudio.h */,
				111A5F12191F726A005C3166 /* DeviceManagerWasapi.h */,
				111A5F13191F726A005C3166 /* FileMediaFoundation.h */,
				111A5F14191F726A005C3166 /* MswUtil.h */,
			);
			path = msw;
			sourceTree = "<group>";
		};
		111A5F7F191F72AE005C3166 /* cocoa */ = {
			isa = PBXGroup;
			children = (
				111A5F80191F72AE005C3166 /* CinderCoreAudio.cpp */,
				111A5F81191F72AE005C3166 /* ContextAudioUnit.cpp */,
				111A5F82191F72AE005C3166 /* DeviceManagerAudioSession.mm */,
				111A5F83191F72AE005C3166 /* DeviceManagerCoreAudio.cpp */,
				111A5F84191F72AE005C3166 /* FileCoreAudio.cpp */,
			);
			path = cocoa;
			sourceTree = "<group>";
		};
		111A5F88191F72AE005C3166 /* dsp */ = {
			isa = PBXGroup;
			children = (
				111A5F8E191F72AE005C3166 /* ooura */,
				111A5F89191F72AE005C3166 /* Biquad.cpp */,
				111A5F8A191F72AE005C3166 /* Converter.cpp */,
				111A5F8B191F72AE005C3166 /* ConverterR8brain.cpp */,
				111A5F8C191F72AE005C3166 /* Dsp.cpp */,
				111A5F8D191F72AE005C3166 /* Fft.cpp */,
			);
			path = dsp;
			sourceTree = "<group>";
		};
		111A5F8E191F72AE005C3166 /* ooura */ = {
			isa = PBXGroup;
			children = (
				111A5F8F191F72AE005C3166 /* fftsg.cpp */,
			);
			path = ooura;
			sourceTree = "<group>";
		};
		111A5F94191F72AE005C3166 /* msw */ = {
			isa = PBXGroup;
			children = (
				111A5F95191F72AE005C3166 /* ContextWasapi.cpp */,
				111A5F96191F72AE005C3166 /* ContextXAudio.cpp */,
				111A5F97191F72AE005C3166 /* DeviceManagerWasapi.cpp */,
				111A5F98191F72AE005C3166 /* FileMediaFoundation.cpp */,
				111A5F99191F72AE005C3166 /* MswUtil.cpp */,
			);
			path = msw;
			sourceTree = "<group>";
		};
		118CA4071A9427F700841458 /* cocoa */ = {
			isa = PBXGroup;
			children = (
				118CA4081A9427F700841458 /* AppMac.cpp */,
				118CA4091A9427F700841458 /* AppCocoaTouch.cpp */,
				118CA40A1A9427F700841458 /* AppCocoaView.mm */,
				118CA40F1A9427F700841458 /* AppImplCocoaTouch.mm */,
				118CA40B1A9427F700841458 /* AppImplMac.mm */,
				118CA40E1A9427F700841458 /* AppImplMacScreenSaver.mm */,
				118CA4131A9427F700841458 /* CinderViewCocoaTouch.mm */,
				118CA4121A9427F700841458 /* CinderViewMac.mm */,
				118CA4141A9427F700841458 /* PlatformCocoa.cpp */,
				118CA4111A9427F700841458 /* RendererImpl2dCocoaTouchQuartz.mm */,
				118CA40D1A9427F700841458 /* RendererImpl2dMacQuartz.mm */,
				118CA4101A9427F700841458 /* RendererImplGlCocoaTouch.mm */,
				118CA40C1A9427F700841458 /* RendererImplGlMac.mm */,
			);
			name = cocoa;
			path = app/cocoa;
			sourceTree = "<group>";
		};
		118CA43C1A94280600841458 /* msw */ = {
			isa = PBXGroup;
			children = (
				118CA43D1A94280600841458 /* AppMsw.cpp */,
				118CA43E1A94280600841458 /* AppImplMsw.cpp */,
				118CA43F1A94280600841458 /* AppImplMswBasic.cpp */,
				118CA4441A94280600841458 /* AppImplMswScreenSaver.cpp */,
				118CA4471A94280600841458 /* PlatformMsw.cpp */,
				118CA4421A94280600841458 /* RendererImpl2dGdi.cpp */,
				118CA4411A94280600841458 /* RendererImplDx.cpp */,
				118CA4401A94280600841458 /* RendererImplGlAngle.cpp */,
				118CA4431A94280600841458 /* RendererImplGlMsw.cpp */,
			);
			name = msw;
			path = app/msw;
			sourceTree = "<group>";
		};
		118CA44F1A9428BE00841458 /* cocoa */ = {
			isa = PBXGroup;
			children = (
				118CA4511A9428BE00841458 /* AppCocoaTouch.h */,
				118CA4521A9428BE00841458 /* AppCocoaView.h */,
				118CA4571A9428BE00841458 /* AppImplCocoaTouch.h */,
				118CA4531A9428BE00841458 /* AppImplMac.h */,
				118CA4561A9428BE00841458 /* AppImplMacScreenSaver.h */,
				118CA4501A9428BE00841458 /* AppMac.h */,
				118CA45A1A9428BE00841458 /* CinderViewCocoaTouch.h */,
				118CA46A1A94296900841458 /* CinderViewMac.h */,
				118CA4591A9428BE00841458 /* RendererImpl2dCocoaTouchQuartz.h */,
				118CA4551A9428BE00841458 /* RendererImpl2dMacQuartz.h */,
				118CA4581A9428BE00841458 /* RendererImplGlCocoaTouch.h */,
				118CA4541A9428BE00841458 /* RendererImplGlMac.h */,
				118CA45B1A9428BE00841458 /* PlatformCocoa.h */,
			);
			name = cocoa;
			path = app/cocoa;
			sourceTree = "<group>";
		};
		118CA45C1A9428BE00841458 /* msw */ = {
			isa = PBXGroup;
			children = (
				118CA45D1A9428BE00841458 /* AppMsw.h */,
				118CA45E1A9428BE00841458 /* AppImplMsw.h */,
				118CA45F1A9428BE00841458 /* AppImplMswBasic.h */,
				118CA4651A9428BE00841458 /* AppImplMswScreenSaver.h */,
				118CA4631A9428BE00841458 /* RendererImpl2dGdi.h */,
				118CA4621A9428BE00841458 /* RendererImplDx.h */,
				118CA4611A9428BE00841458 /* RendererImplGlAngle.h */,
				118CA4641A9428BE00841458 /* RendererImplGlMsw.h */,
				118CA4601A9428BE00841458 /* RendererImplMsw.h */,
				118CA4681A9428BE00841458 /* PlatformMsw.h */,
			);
			name = msw;
			path = app/msw;
			sourceTree = "<group>";
		};
		32C88DFF0371C24200C91783 /* Other Sources */ = {
			isa = PBXGroup;
			children = (
				0003F4861992EA4C00647C8B /* glload */,
				003ADB661038970C00ACF6F2 /* AntTweakBar */,
				005B02F4152CD13C00F2C237 /* jsoncpp */,
				0034C31B151A5B9F003F2E30 /* linebreak */,
				00A113F51355369A00081873 /* libtess2 */,
				007CE1F1127BB11200799071 /* rapidxml */,
				32DBCF5E0370ADEE00C91783 /* cinder_Prefix.pch */,
			);
			name = "Other Sources";
			sourceTree = "<group>";
		};
		C7BA405B0FA8BEFD00AADC07 /* audio */ = {
			isa = PBXGroup;
			children = (
				111A5EF6191F726A005C3166 /* cocoa */,
				111A5F00191F726A005C3166 /* dsp */,
				111A5F0F191F726A005C3166 /* msw */,
				117C98151AC6815400957DC6 /* audio.h */,
				111A5EF4191F726A005C3166 /* Buffer.h */,
				111A5EF5191F726A005C3166 /* ChannelRouterNode.h */,
				111A5EFC191F726A005C3166 /* Context.h */,
				111A5EFE191F726A005C3166 /* DelayNode.h */,
				111A5EFF191F726A005C3166 /* Device.h */,
				111A5F09191F726A005C3166 /* Exception.h */,
				111A5F0A191F726A005C3166 /* FileOggVorbis.h */,
				111A5F0B191F726A005C3166 /* FilterNode.h */,
				111A5F0C191F726A005C3166 /* GainNode.h */,
				111A5F0D191F726A005C3166 /* GenNode.h */,
				111A5F0E191F726A005C3166 /* InputNode.h */,
				114B7556192B2FB400E30153 /* MonitorNode.h */,
				111A5F15191F726A005C3166 /* Node.h */,
				111A5F16191F726A005C3166 /* NodeEffects.h */,
				111A5F17191F726A005C3166 /* NodeMath.h */,
				111A5F18191F726A005C3166 /* OutputNode.h */,
				111A5F19191F726A005C3166 /* PanNode.h */,
				111A5F1A191F726A005C3166 /* Param.h */,
				111A5F1B191F726A005C3166 /* SamplePlayerNode.h */,
				111A5F1C191F726A005C3166 /* SampleRecorderNode.h */,
				111A5F1D191F726A005C3166 /* SampleType.h */,
				111A5F1F191F726A005C3166 /* Source.h */,
				111A5F20191F726A005C3166 /* Target.h */,
				111A5F21191F726A005C3166 /* Utilities.h */,
				111A5F22191F726A005C3166 /* Voice.h */,
				111A5F23191F726A005C3166 /* WaveformType.h */,
				111A5F24191F726A005C3166 /* WaveTable.h */,
			);
			path = audio;
			sourceTree = "<group>";
		};
		C7BA40600FA8BF0F00AADC07 /* audio */ = {
			isa = PBXGroup;
			children = (
				111A5F7F191F72AE005C3166 /* cocoa */,
				111A5F88191F72AE005C3166 /* dsp */,
				111A5F94191F72AE005C3166 /* msw */,
				111A5F7E191F72AE005C3166 /* ChannelRouterNode.cpp */,
				111A5F85191F72AE005C3166 /* Context.cpp */,
				111A5F86191F72AE005C3166 /* DelayNode.cpp */,
				111A5F87191F72AE005C3166 /* Device.cpp */,
				111A5F90191F72AE005C3166 /* FileOggVorbis.cpp */,
				111A5F91191F72AE005C3166 /* FilterNode.cpp */,
				111A5F92191F72AE005C3166 /* GenNode.cpp */,
				111A5F93191F72AE005C3166 /* InputNode.cpp */,
				111A5F9A191F72AE005C3166 /* Node.cpp */,
				111A5F9B191F72AE005C3166 /* NodeMath.cpp */,
				114B7552192B2F9800E30153 /* MonitorNode.cpp */,
				111A5F9C191F72AE005C3166 /* OutputNode.cpp */,
				111A5F9D191F72AE005C3166 /* PanNode.cpp */,
				111A5F9E191F72AE005C3166 /* Param.cpp */,
				111A5F9F191F72AE005C3166 /* SamplePlayerNode.cpp */,
				111A5FA0191F72AE005C3166 /* SampleRecorderNode.cpp */,
				111A5FA2191F72AE005C3166 /* Source.cpp */,
				111A5FA3191F72AE005C3166 /* Target.cpp */,
				111A5FA4191F72AE005C3166 /* Utilities.cpp */,
				111A5FA5191F72AE005C3166 /* Voice.cpp */,
				111A5FA6191F72AE005C3166 /* WaveTable.cpp */,
			);
			path = audio;
			sourceTree = "<group>";
		};
/* End PBXGroup section */

/* Begin PBXHeadersBuildPhase section */
		00704FCC1114F93F003FCAE4 /* Headers */ = {
			isa = PBXHeadersBuildPhase;
			buildActionMask = 2147483647;
			files = (
				008FCFFC1A7497DA00A86EC4 /* json.h in Headers */,
				B0245F5A19BEDF3200BC878D /* Query.h in Headers */,
				0003F4641992D67300647C8B /* TextureFormatParsers.h in Headers */,
				00704FD01114F93F003FCAE4 /* Cinder.h in Headers */,
				00704FD11114F93F003FCAE4 /* Camera.h in Headers */,
				111A5F5B191F7286005C3166 /* envelope.h in Headers */,
				111A5F66191F7286005C3166 /* lsp.h in Headers */,
				00704FD21114F93F003FCAE4 /* CinderMath.h in Headers */,
				00704FD31114F93F003FCAE4 /* Matrix.h in Headers */,
				111A5F70191F7286005C3166 /* registry.h in Headers */,
				00704FD41114F93F003FCAE4 /* Quaternion.h in Headers */,
				00704FD51114F93F003FCAE4 /* Rand.h in Headers */,
				00704FD61114F93F003FCAE4 /* Vector.h in Headers */,
				114B7558192B2FB400E30153 /* MonitorNode.h in Headers */,
				0003F43D1992D67300647C8B /* BufferObj.h in Headers */,
				111A5F6C191F7286005C3166 /* os.h in Headers */,
				00704FDA1114F93F003FCAE4 /* Channel.h in Headers */,
				00704FDB1114F93F003FCAE4 /* Surface.h in Headers */,
				0003F43A1992D67300647C8B /* Batch.h in Headers */,
				111A5F6B191F7286005C3166 /* misc.h in Headers */,
				00704FDC1114F93F003FCAE4 /* ChanTraits.h in Headers */,
				00704FDD1114F93F003FCAE4 /* Area.h in Headers */,
				111A5F5E191F7286005C3166 /* highlevel.h in Headers */,
				00704FE01114F93F003FCAE4 /* Stream.h in Headers */,
				00704FE21114F93F003FCAE4 /* Capture.h in Headers */,
				00704FE41114F93F003FCAE4 /* Color.h in Headers */,
				00704FE51114F93F003FCAE4 /* Filter.h in Headers */,
				00704FE61114F93F003FCAE4 /* Rect.h in Headers */,
				00704FE71114F93F003FCAE4 /* Url.h in Headers */,
				0003F47C1992DA7C00647C8B /* Log.h in Headers */,
				00704FF81114F93F003FCAE4 /* Utilities.h in Headers */,
				111A5F59191F7286005C3166 /* codec_internal.h in Headers */,
				0003F4401992D67300647C8B /* BufferTexture.h in Headers */,
				0003F46A1992D67300647C8B /* Vao.h in Headers */,
				006D707319942C31008149E2 /* QuickTimeGl.h in Headers */,
				007050091114F93F003FCAE4 /* CinderCocoa.h in Headers */,
				0070500A1114F93F003FCAE4 /* PolyLine.h in Headers */,
				0070500B1114F93F003FCAE4 /* BSplineFit.h in Headers */,
				0070500C1114F93F003FCAE4 /* BSpline.h in Headers */,
				0003F4611992D67300647C8B /* TextureFont.h in Headers */,
				0003F4461992D67300647C8B /* Context.h in Headers */,
				111A5F64191F7286005C3166 /* lpc.h in Headers */,
				006D707619942C31008149E2 /* QuickTimeGlImplAvf.h in Headers */,
				0070500D1114F93F003FCAE4 /* BandedMatrix.h in Headers */,
				0070500E1114F93F003FCAE4 /* Perlin.h in Headers */,
				0070500F1114F93F003FCAE4 /* Ray.h in Headers */,
				111A5F61191F7286005C3166 /* lookup.h in Headers */,
				007050101114F93F003FCAE4 /* Sphere.h in Headers */,
				007050121114F93F003FCAE4 /* Arcball.h in Headers */,
				0003F4701992D67300647C8B /* VboMesh.h in Headers */,
				007050151114F93F003FCAE4 /* TriMesh.h in Headers */,
				007050161114F93F003FCAE4 /* ObjLoader.h in Headers */,
				0003F45B1992D67300647C8B /* Sync.h in Headers */,
				0070501B1114F93F003FCAE4 /* Display.h in Headers */,
				111A5F62191F7286005C3166 /* lookup_data.h in Headers */,
				007050211114F93F003FCAE4 /* Font.h in Headers */,
				007050231114F93F003FCAE4 /* Text.h in Headers */,
				0003F44C1992D67300647C8B /* Fbo.h in Headers */,
				007050251114F93F003FCAE4 /* Serial.h in Headers */,
				007050271114F93F003FCAE4 /* Params.h in Headers */,
				007050331114F93F003FCAE4 /* System.h in Headers */,
				00F601CD19F6CA2D00C83781 /* Ubo.h in Headers */,
				007050341114F93F003FCAE4 /* Buffer.h in Headers */,
				0003F4491992D67300647C8B /* Environment.h in Headers */,
				111A5F7A191F7286005C3166 /* window.h in Headers */,
				111A5F6E191F7286005C3166 /* psy.h in Headers */,
				007050351114F93F003FCAE4 /* Exception.h in Headers */,
				007050361114F93F003FCAE4 /* DataSource.h in Headers */,
				006D707019942C31008149E2 /* QuickTime.h in Headers */,
				111A5F72191F7286005C3166 /* scales.h in Headers */,
				007050371114F93F003FCAE4 /* ImageSourceFileQuartz.h in Headers */,
				0003F4551992D67300647C8B /* Pbo.h in Headers */,
				007050381114F93F003FCAE4 /* DataTarget.h in Headers */,
				007050391114F93F003FCAE4 /* ImageTargetFileQuartz.h in Headers */,
				0070503B1114F93F003FCAE4 /* ImageIo.h in Headers */,
				006D708219942C31008149E2 /* QuickTimeUtils.h in Headers */,
				0070503C1114F93F003FCAE4 /* Shape2d.h in Headers */,
				0070503D1114F93F003FCAE4 /* EdgeDetect.h in Headers */,
				0003F4581992D67300647C8B /* Shader.h in Headers */,
				0070503E1114F93F003FCAE4 /* Fill.h in Headers */,
				0070503F1114F93F003FCAE4 /* Flip.h in Headers */,
				007050401114F93F003FCAE4 /* Grayscale.h in Headers */,
				007050411114F93F003FCAE4 /* Hdr.h in Headers */,
				007050421114F93F003FCAE4 /* Premultiply.h in Headers */,
				007050431114F93F003FCAE4 /* Resize.h in Headers */,
				006D707F19942C31008149E2 /* QuickTimeImplLegacy.h in Headers */,
				00FF554E1AEADF9C0085071E /* CameraUi.h in Headers */,
				007050441114F93F003FCAE4 /* Threshold.h in Headers */,
				0003F46D1992D67300647C8B /* Vbo.h in Headers */,
				0003F4781992D6C100647C8B /* GeomIo.h in Headers */,
				007050451114F93F003FCAE4 /* Trim.h in Headers */,
				0003F4431992D67300647C8B /* ConstantStrings.h in Headers */,
				111A5F75191F7286005C3166 /* smallft.h in Headers */,
				111A5F6A191F7286005C3166 /* mdct.h in Headers */,
				0003F45E1992D67300647C8B /* Texture.h in Headers */,
				0039FD26115B125400BA0BAD /* CinderCocoaTouch.h in Headers */,
				001E3563115D5F14000C228C /* Xml.h in Headers */,
				00B729E9115DAC2B00CD71B9 /* Timer.h in Headers */,
				0049A34E116EE675007DDFB0 /* AxisAlignedBox.h in Headers */,
				C7FA5FC712124B230065683B /* CaptureImplAvFoundation.h in Headers */,
				0003F4671992D67300647C8B /* TransformFeedbackObj.h in Headers */,
				43ED0FE21220949A003AEB0B /* UrlImplCocoa.h in Headers */,
				006D707C19942C31008149E2 /* QuickTimeImplAvf.h in Headers */,
				0003F4521992D67300647C8B /* GlslProg.h in Headers */,
				00624851122F607500039A7A /* Filesystem.h in Headers */,
				00624852122F607500039A7A /* Function.h in Headers */,
				111A5F53191F7286005C3166 /* backends.h in Headers */,
				007CE1F9127BB13B00799071 /* rapidxml_print.hpp in Headers */,
				007CE1FA127BB13B00799071 /* rapidxml.hpp in Headers */,
				003133A5129EB85D009DC098 /* Blend.h in Headers */,
				111A5F55191F7286005C3166 /* bitrate.h in Headers */,
				111A5F68191F7286005C3166 /* masking.h in Headers */,
				00A113DA1355363B00081873 /* Triangulate.h in Headers */,
				00A114151355369A00081873 /* bucketalloc.h in Headers */,
				006D707919942C31008149E2 /* QuickTimeGlImplLegacy.h in Headers */,
				00A114171355369A00081873 /* dict.h in Headers */,
				0003F44F1992D67300647C8B /* gl.h in Headers */,
				00A114191355369A00081873 /* geom.h in Headers */,
				00A1141B1355369A00081873 /* mesh.h in Headers */,
				00A1141D1355369A00081873 /* priorityq.h in Headers */,
				00A1141F1355369A00081873 /* sweep.h in Headers */,
				00A114211355369A00081873 /* tess.h in Headers */,
				00A114221355369A00081873 /* tesselator.h in Headers */,
				007364D71AC0B8EC00A3C155 /* AvfWriter.h in Headers */,
				00A1153A1357F42400081873 /* Easing.h in Headers */,
				006D706A19942C31008149E2 /* AvfUtils.h in Headers */,
				008FCFF91A7497DA00A86EC4 /* json-forwards.h in Headers */,
				00A121E01362774F00081873 /* Timeline.h in Headers */,
				00FFAED619DB5D330002CA8E /* ImageSourceFileRadiance.h in Headers */,
				00A121E11362774F00081873 /* TimelineItem.h in Headers */,
				00A121E21362774F00081873 /* Tween.h in Headers */,
				005C0CEA14CBB3DB00A12CD2 /* Base64.h in Headers */,
				004172FC14C9BE580070C0D1 /* Frustum.h in Headers */,
				0014408014CDB8D900D99000 /* Plane.h in Headers */,
				43F78EF71516DAE200EB63B5 /* Json.h in Headers */,
				0059BD34151CF5540063F095 /* ConcurrentCircularBuffer.h in Headers */,
				008B439E14F5F39100B55B07 /* Svg.h in Headers */,
				008B43A414F5F39100B55B07 /* SvgGl.h in Headers */,
				0034C325151A5B9F003F2E30 /* linebreak.h in Headers */,
				006D706D19942C31008149E2 /* MovieWriter.h in Headers */,
				0034C32E151A5B9F003F2E30 /* linebreakdef.h in Headers */,
				00782615171CD91400B47F9C /* ConvexHull.h in Headers */,
				111A5F58191F7286005C3166 /* codebook.h in Headers */,
			);
			runOnlyForDeploymentPostprocessing = 0;
		};
		00CFD92D1135C3520091E310 /* Headers */ = {
			isa = PBXHeadersBuildPhase;
			buildActionMask = 2147483647;
			files = (
				006D707719942C31008149E2 /* QuickTimeGlImplAvf.h in Headers */,
				0003F4561992D67300647C8B /* Pbo.h in Headers */,
				00CFD9311135C3520091E310 /* Cinder.h in Headers */,
				00CFD9321135C3520091E310 /* Camera.h in Headers */,
				00CFD9331135C3520091E310 /* CinderMath.h in Headers */,
				00CFD9341135C3520091E310 /* Matrix.h in Headers */,
				00CFD9351135C3520091E310 /* Quaternion.h in Headers */,
				0003F4621992D67300647C8B /* TextureFont.h in Headers */,
				008FCFFD1A7497DA00A86EC4 /* json.h in Headers */,
				0003F4591992D67300647C8B /* Shader.h in Headers */,
				00CFD9361135C3520091E310 /* Rand.h in Headers */,
				111A5F47191F7285005C3166 /* registry.h in Headers */,
				00CFD9371135C3520091E310 /* Vector.h in Headers */,
				111A5F3F191F7285005C3166 /* masking.h in Headers */,
				00CFD93B1135C3520091E310 /* Channel.h in Headers */,
				00CFD93C1135C3520091E310 /* Surface.h in Headers */,
				00CFD93D1135C3520091E310 /* ChanTraits.h in Headers */,
				00FFAED719DB5D330002CA8E /* ImageSourceFileRadiance.h in Headers */,
				00CFD93E1135C3520091E310 /* Area.h in Headers */,
				006D707D19942C31008149E2 /* QuickTimeImplAvf.h in Headers */,
				0003F43B1992D67300647C8B /* Batch.h in Headers */,
				00CFD9411135C3520091E310 /* Stream.h in Headers */,
				00CFD9451135C3520091E310 /* Color.h in Headers */,
				00CFD9461135C3520091E310 /* Filter.h in Headers */,
				00CFD9471135C3520091E310 /* Rect.h in Headers */,
				00CFD9481135C3520091E310 /* Url.h in Headers */,
				0003F46E1992D67300647C8B /* Vbo.h in Headers */,
				00CFD9591135C3520091E310 /* Utilities.h in Headers */,
				111A5F3B191F7285005C3166 /* lpc.h in Headers */,
				0003F44D1992D67300647C8B /* Fbo.h in Headers */,
				008FCFFA1A7497DA00A86EC4 /* json-forwards.h in Headers */,
				111A5F38191F7285005C3166 /* lookup.h in Headers */,
				00CFD96A1135C3520091E310 /* CinderCocoa.h in Headers */,
				00CFD96B1135C3520091E310 /* PolyLine.h in Headers */,
				0003F4651992D67300647C8B /* TextureFormatParsers.h in Headers */,
				006D707419942C31008149E2 /* QuickTimeGl.h in Headers */,
				111A5F45191F7285005C3166 /* psy.h in Headers */,
				00CFD96C1135C3520091E310 /* BSplineFit.h in Headers */,
				00CFD96D1135C3520091E310 /* BSpline.h in Headers */,
				00CFD96E1135C3520091E310 /* BandedMatrix.h in Headers */,
				00CFD96F1135C3520091E310 /* Perlin.h in Headers */,
				00CFD9701135C3520091E310 /* Ray.h in Headers */,
				00CFD9711135C3520091E310 /* Sphere.h in Headers */,
				111A5F30191F7285005C3166 /* codec_internal.h in Headers */,
				0003F4441992D67300647C8B /* ConstantStrings.h in Headers */,
				0003F43E1992D67300647C8B /* BufferObj.h in Headers */,
				111A5F41191F7285005C3166 /* mdct.h in Headers */,
				0003F47D1992DA7C00647C8B /* Log.h in Headers */,
				00CFD9731135C3520091E310 /* Arcball.h in Headers */,
				00CFD9761135C3520091E310 /* TriMesh.h in Headers */,
				00CFD9771135C3520091E310 /* ObjLoader.h in Headers */,
				00CFD97C1135C3520091E310 /* Display.h in Headers */,
				111A5F32191F7285005C3166 /* envelope.h in Headers */,
				00CFD9821135C3520091E310 /* Font.h in Headers */,
				00CFD9841135C3520091E310 /* Text.h in Headers */,
				00CFD9861135C3520091E310 /* Serial.h in Headers */,
				00CFD9881135C3520091E310 /* Params.h in Headers */,
				006D708319942C31008149E2 /* QuickTimeUtils.h in Headers */,
				111A5F2F191F7285005C3166 /* codebook.h in Headers */,
				0003F46B1992D67300647C8B /* Vao.h in Headers */,
				00CFD9891135C3520091E310 /* System.h in Headers */,
				00CFD98A1135C3520091E310 /* Buffer.h in Headers */,
				00CFD98B1135C3520091E310 /* Exception.h in Headers */,
				B0245F5B19BEDF3200BC878D /* Query.h in Headers */,
				00CFD98C1135C3520091E310 /* DataSource.h in Headers */,
				0003F4791992D6C100647C8B /* GeomIo.h in Headers */,
				0003F4471992D67300647C8B /* Context.h in Headers */,
				00CFD98D1135C3520091E310 /* ImageSourceFileQuartz.h in Headers */,
				111A5F4C191F7285005C3166 /* smallft.h in Headers */,
				111A5F2A191F7285005C3166 /* backends.h in Headers */,
				00CFD98E1135C3520091E310 /* DataTarget.h in Headers */,
				00CFD98F1135C3520091E310 /* ImageTargetFileQuartz.h in Headers */,
				00CFD9911135C3520091E310 /* ImageIo.h in Headers */,
				0003F4531992D67300647C8B /* GlslProg.h in Headers */,
				00CFD9921135C3520091E310 /* Shape2d.h in Headers */,
				00CFD9931135C3520091E310 /* EdgeDetect.h in Headers */,
				00CFD9941135C3520091E310 /* Fill.h in Headers */,
				0003F4501992D67300647C8B /* gl.h in Headers */,
				00CFD9951135C3520091E310 /* Flip.h in Headers */,
				00CFD9961135C3520091E310 /* Grayscale.h in Headers */,
				111A5F42191F7285005C3166 /* misc.h in Headers */,
				00CFD9971135C3520091E310 /* Hdr.h in Headers */,
				00CFD9981135C3520091E310 /* Premultiply.h in Headers */,
				00CFD9991135C3520091E310 /* Resize.h in Headers */,
				006D706E19942C31008149E2 /* MovieWriter.h in Headers */,
				007364D81AC0B8EC00A3C155 /* AvfWriter.h in Headers */,
				00CFD99A1135C3520091E310 /* Threshold.h in Headers */,
				00CFD99B1135C3520091E310 /* Trim.h in Headers */,
				0039FD25115B125400BA0BAD /* CinderCocoaTouch.h in Headers */,
				001E3564115D5F14000C228C /* Xml.h in Headers */,
				00B729EA115DAC2B00CD71B9 /* Timer.h in Headers */,
				0049A34F116EE675007DDFB0 /* AxisAlignedBox.h in Headers */,
				43ED0FE41220949A003AEB0B /* UrlImplCocoa.h in Headers */,
				006D708019942C31008149E2 /* QuickTimeImplLegacy.h in Headers */,
				0003F45C1992D67300647C8B /* Sync.h in Headers */,
				00624853122F607500039A7A /* Filesystem.h in Headers */,
				111A5F43191F7285005C3166 /* os.h in Headers */,
				00624854122F607500039A7A /* Function.h in Headers */,
				007CE1FB127BB13B00799071 /* rapidxml_print.hpp in Headers */,
				007CE1FC127BB13B00799071 /* rapidxml.hpp in Headers */,
				003133A6129EB85D009DC098 /* Blend.h in Headers */,
				00A113DB1355363B00081873 /* Triangulate.h in Headers */,
				00A114241355369A00081873 /* bucketalloc.h in Headers */,
				00A114261355369A00081873 /* dict.h in Headers */,
				0003F45F1992D67300647C8B /* Texture.h in Headers */,
				00A114281355369A00081873 /* geom.h in Headers */,
				111A5F49191F7285005C3166 /* scales.h in Headers */,
				00A1142A1355369A00081873 /* mesh.h in Headers */,
				00A1142C1355369A00081873 /* priorityq.h in Headers */,
				0003F4711992D67300647C8B /* VboMesh.h in Headers */,
				00A1142E1355369A00081873 /* sweep.h in Headers */,
				111A5F2C191F7285005C3166 /* bitrate.h in Headers */,
				00A114301355369A00081873 /* tess.h in Headers */,
				00A114311355369A00081873 /* tesselator.h in Headers */,
				114B7559192B2FB400E30153 /* MonitorNode.h in Headers */,
				00A1153B1357F42400081873 /* Easing.h in Headers */,
				00A121DD1362774F00081873 /* Timeline.h in Headers */,
				00A121DE1362774F00081873 /* TimelineItem.h in Headers */,
				00A121DF1362774F00081873 /* Tween.h in Headers */,
				00F601CE19F6CA2D00C83781 /* Ubo.h in Headers */,
				005C0CEB14CBB3DB00A12CD2 /* Base64.h in Headers */,
				004172FD14C9BE580070C0D1 /* Frustum.h in Headers */,
				00FF554F1AEADF9C0085071E /* CameraUi.h in Headers */,
				0014408114CDB8D900D99000 /* Plane.h in Headers */,
				006D707119942C31008149E2 /* QuickTime.h in Headers */,
				43F78EF81516DAE200EB63B5 /* Json.h in Headers */,
				111A5F3D191F7285005C3166 /* lsp.h in Headers */,
				0003F4411992D67300647C8B /* BufferTexture.h in Headers */,
				0059BD35151CF5540063F095 /* ConcurrentCircularBuffer.h in Headers */,
				111A5F51191F7285005C3166 /* window.h in Headers */,
				0003F44A1992D67300647C8B /* Environment.h in Headers */,
				0003F4681992D67300647C8B /* TransformFeedbackObj.h in Headers */,
				008B439F14F5F39100B55B07 /* Svg.h in Headers */,
				111A5F39191F7285005C3166 /* lookup_data.h in Headers */,
				111A5F35191F7285005C3166 /* highlevel.h in Headers */,
				008B43A514F5F39100B55B07 /* SvgGl.h in Headers */,
				006D707A19942C31008149E2 /* QuickTimeGlImplLegacy.h in Headers */,
				006D706B19942C31008149E2 /* AvfUtils.h in Headers */,
				0034C326151A5B9F003F2E30 /* linebreak.h in Headers */,
				0034C32F151A5B9F003F2E30 /* linebreakdef.h in Headers */,
				00E5A41C163F5A2B00AACB3A /* CaptureImplCocoaDummy.h in Headers */,
				00782616171CD91400B47F9C /* ConvexHull.h in Headers */,
			);
			runOnlyForDeploymentPostprocessing = 0;
		};
		D2AAC07A0554694100DB518D /* Headers */ = {
			isa = PBXHeadersBuildPhase;
			buildActionMask = 2147483647;
			files = (
				00241A0D0E80375A004D34EB /* Cinder.h in Headers */,
				00241AB40E830DBA004D34EB /* Camera.h in Headers */,
				00241AB50E830DBA004D34EB /* CinderMath.h in Headers */,
				006D707E19942C31008149E2 /* QuickTimeImplLegacy.h in Headers */,
				00241AB60E830DBA004D34EB /* Matrix.h in Headers */,
				00241AB70E830DBA004D34EB /* Quaternion.h in Headers */,
				111A5EEB191F703D005C3166 /* CDSPSincFilterGen.h in Headers */,
				00241AB80E830DBA004D34EB /* Rand.h in Headers */,
				111A5ECF191F703D005C3166 /* setup_16.h in Headers */,
				111A5ED7191F703D005C3166 /* os.h in Headers */,
				111A5ED9191F703D005C3166 /* psy.h in Headers */,
				00241AB90E830DBA004D34EB /* Vector.h in Headers */,
				008CE8380E9466F300644A05 /* Channel.h in Headers */,
				008CE8390E9466F300644A05 /* Surface.h in Headers */,
				0003F49A1995DEAF00647C8B /* TwOpenGL.h in Headers */,
				008CE84D0E9467C200644A05 /* ChanTraits.h in Headers */,
				111A5EDD191F703D005C3166 /* scales.h in Headers */,
				008CE8540E94693900644A05 /* Area.h in Headers */,
				111A5EE7191F703D005C3166 /* CDSPFIRFilter.h in Headers */,
				003832DF0E9C03CB00ACB120 /* Stream.h in Headers */,
				0003F43C1992D67300647C8B /* BufferObj.h in Headers */,
				007438E00EA7975A005DD3E6 /* Capture.h in Headers */,
				00D23A560EAEB4DE0002BF91 /* Color.h in Headers */,
				006D706919942C31008149E2 /* AvfUtils.h in Headers */,
				007364D61AC0B8EC00A3C155 /* AvfWriter.h in Headers */,
				009EEF0E0EB79A91003AB86B /* Filter.h in Headers */,
				009EEF170EB79C45003AB86B /* Rect.h in Headers */,
				00D92FE10EB8CC7200EE9D75 /* Url.h in Headers */,
				00F3BD200EBF89B700382AC1 /* Utilities.h in Headers */,
				111A5EC8191F703D005C3166 /* psych_8.h in Headers */,
				111A5EAB191F703D005C3166 /* res_books_51.h in Headers */,
				0003F44E1992D67300647C8B /* gl.h in Headers */,
				111A5EDB191F703D005C3166 /* registry.h in Headers */,
				0003F49E1995DEF000647C8B /* LoadOGL.h in Headers */,
				111A5ED6191F703D005C3166 /* setup_X.h in Headers */,
				009987160F79CFE20042F211 /* CinderCocoa.h in Headers */,
				B0245F5919BEDF3200BC878D /* Query.h in Headers */,
				111A5EE0191F703D005C3166 /* smallft.h in Headers */,
				006D707819942C31008149E2 /* QuickTimeGlImplLegacy.h in Headers */,
				009EE46E0F7A9F6700F17CB1 /* PolyLine.h in Headers */,
				009EE5770F803F7A00F17CB1 /* BSplineFit.h in Headers */,
				009EE5780F803F7A00F17CB1 /* BSpline.h in Headers */,
				111A5EE8191F703D005C3166 /* CDSPFracInterpolator.h in Headers */,
				009EE5790F803F7A00F17CB1 /* BandedMatrix.h in Headers */,
				00D2F1160F8D825C00A7189A /* Perlin.h in Headers */,
				111A5EBA191F703D005C3166 /* lookup_data.h in Headers */,
				00D2F3F00F90394000A7189A /* Ray.h in Headers */,
				00D2F6F40F9188FD00A7189A /* Sphere.h in Headers */,
				008876560F957E7300FD55C5 /* Arcball.h in Headers */,
				0003F4481992D67300647C8B /* Environment.h in Headers */,
				00F601CC19F6CA2D00C83781 /* Ubo.h in Headers */,
				006D708119942C31008149E2 /* QuickTimeUtils.h in Headers */,
				111A5EBE191F703D005C3166 /* lsp.h in Headers */,
				002DFC060FA50D0200E45AE0 /* TriMesh.h in Headers */,
				002DFD540FA5602900E45AE0 /* ObjLoader.h in Headers */,
				111A5ED1191F703D005C3166 /* setup_32.h in Headers */,
				111A5EE6191F703D005C3166 /* CDSPBlockConvolver.h in Headers */,
				0071BD050FB9F4AD0092E7D6 /* Display.h in Headers */,
				00C071B30FF16261004801EA /* Font.h in Headers */,
				000529010FFBE14900F19492 /* Text.h in Headers */,
				EAC3D1A91011F2E700FFBC9E /* Serial.h in Headers */,
				003ADB621038846A00ACF6F2 /* Params.h in Headers */,
				008FCFFB1A7497DA00A86EC4 /* json.h in Headers */,
				003ADB7F1038973700ACF6F2 /* TwBar.h in Headers */,
				111A5EEC191F703D005C3166 /* fft4g.h in Headers */,
				003ADB801038973700ACF6F2 /* AntPerfTimer.h in Headers */,
				003ADB811038973700ACF6F2 /* TwGraph.h in Headers */,
				003ADB821038973700ACF6F2 /* TwFonts.h in Headers */,
				111A5ED0191F703D005C3166 /* setup_22.h in Headers */,
				111A5ECB191F703D005C3166 /* residue_44p51.h in Headers */,
				003ADB851038973700ACF6F2 /* TwColors.h in Headers */,
				0003F46C1992D67300647C8B /* Vbo.h in Headers */,
				003ADB861038973700ACF6F2 /* resource.h in Headers */,
				111A5ED5191F703D005C3166 /* setup_8.h in Headers */,
				111A5EB6191F703D005C3166 /* highlevel.h in Headers */,
				003ADB871038973700ACF6F2 /* TwPrecomp.h in Headers */,
				006D707B19942C31008149E2 /* QuickTimeImplAvf.h in Headers */,
				0003F43F1992D67300647C8B /* BufferTexture.h in Headers */,
				003ADB881038973700ACF6F2 /* TwMgr.h in Headers */,
				003ADBA01038996800ACF6F2 /* AntTweakBar.h in Headers */,
				002F8F73103AFD9A0077CB91 /* System.h in Headers */,
				C70E19FF106AA38700E63577 /* Buffer.h in Headers */,
				0032FD2910BB46F500C63A9D /* Exception.h in Headers */,
				006228E210C8248800A8191C /* DataSource.h in Headers */,
				0003F45A1992D67300647C8B /* Sync.h in Headers */,
				009FD55510C9DB0600D63B1B /* ImageSourceFileQuartz.h in Headers */,
				111A5EC6191F703D005C3166 /* psych_16.h in Headers */,
				00BC898D10D2BEA200D6DC59 /* DataTarget.h in Headers */,
				00FFAED519DB5D330002CA8E /* ImageSourceFileRadiance.h in Headers */,
				111A5EB1191F703D005C3166 /* codec_internal.h in Headers */,
				0003F4631992D67300647C8B /* TextureFormatParsers.h in Headers */,
				00BC89F210D2EA2200D6DC59 /* ImageTargetFileQuartz.h in Headers */,
				009C864A10F3D5CB006B6861 /* ImageIo.h in Headers */,
				111A5EC5191F703D005C3166 /* psych_11.h in Headers */,
				0003F4451992D67300647C8B /* Context.h in Headers */,
				111A5ECA191F703D005C3166 /* residue_44.h in Headers */,
				00B1337710FBBB8900AC7369 /* Shape2d.h in Headers */,
				111A5EA9191F703D005C3166 /* bitrate.h in Headers */,
				0003F47B1992DA7C00647C8B /* Log.h in Headers */,
				00419C8011057CDB007EC9AD /* EdgeDetect.h in Headers */,
				00419C8111057CDB007EC9AD /* Fill.h in Headers */,
				111A5EEA191F703D005C3166 /* CDSPResampler.h in Headers */,
				002991B719B92C080002BC2D /* CinderGlm.h in Headers */,
				111A5ECD191F703D005C3166 /* residue_8.h in Headers */,
				00419C8211057CDB007EC9AD /* Flip.h in Headers */,
				00419C8311057CDB007EC9AD /* Grayscale.h in Headers */,
				00419C8411057CDB007EC9AD /* Hdr.h in Headers */,
				00419C8511057CDB007EC9AD /* Premultiply.h in Headers */,
				00419C8611057CDB007EC9AD /* Resize.h in Headers */,
				00419C8711057CDB007EC9AD /* Threshold.h in Headers */,
				111A5EB9191F703D005C3166 /* lookup.h in Headers */,
				00419C8811057CDB007EC9AD /* Trim.h in Headers */,
				0076581C11226084005547DF /* CinderResources.h in Headers */,
				00CFE37D113B85F60091E310 /* Path2d.h in Headers */,
				00CFE37E113B85F60091E310 /* Thread.h in Headers */,
				001E3565115D5F14000C228C /* Xml.h in Headers */,
				0003F4541992D67300647C8B /* Pbo.h in Headers */,
				00B729E8115DAC2B00CD71B9 /* Timer.h in Headers */,
				0003F4601992D67300647C8B /* TextureFont.h in Headers */,
				0049A34D116EE675007DDFB0 /* AxisAlignedBox.h in Headers */,
				111A5EC3191F703D005C3166 /* misc.h in Headers */,
				111A5ED3191F703D005C3166 /* setup_44p51.h in Headers */,
				111A5ED2191F703D005C3166 /* setup_44.h in Headers */,
				111A5EE9191F703D005C3166 /* CDSPRealFFT.h in Headers */,
				43ED0FE31220949A003AEB0B /* UrlImplCocoa.h in Headers */,
				0062484F122F607500039A7A /* Filesystem.h in Headers */,
				00624850122F607500039A7A /* Function.h in Headers */,
				0003F4921995D9F500647C8B /* TwOpenGLCore.h in Headers */,
				006D706F19942C31008149E2 /* QuickTime.h in Headers */,
				111A5EEE191F703D005C3166 /* r8bbase.h in Headers */,
				007CE1F7127BB13B00799071 /* rapidxml_print.hpp in Headers */,
				007CE1F8127BB13B00799071 /* rapidxml.hpp in Headers */,
				111A5EC9191F703D005C3166 /* residue_16.h in Headers */,
				003FAAA31290CCB1002D6860 /* Clipboard.h in Headers */,
				003133A4129EB85D009DC098 /* Blend.h in Headers */,
				0003F4661992D67300647C8B /* TransformFeedbackObj.h in Headers */,
				008FCFF81A7497DA00A86EC4 /* json-forwards.h in Headers */,
				0003F4691992D67300647C8B /* Vao.h in Headers */,
				00A113D91355363B00081873 /* Triangulate.h in Headers */,
				111A5EAE191F703D005C3166 /* res_books_uncoupled.h in Headers */,
				111A5EAC191F703D005C3166 /* res_books_stereo.h in Headers */,
				00A114061355369A00081873 /* bucketalloc.h in Headers */,
				00A114081355369A00081873 /* dict.h in Headers */,
				00A1140A1355369A00081873 /* geom.h in Headers */,
				00A1140C1355369A00081873 /* mesh.h in Headers */,
				006D707219942C31008149E2 /* QuickTimeGl.h in Headers */,
				111A5EC7191F703D005C3166 /* psych_44.h in Headers */,
				00A1140E1355369A00081873 /* priorityq.h in Headers */,
				111A5EA7191F703D005C3166 /* backends.h in Headers */,
				0003F45D1992D67300647C8B /* Texture.h in Headers */,
				111A5ED4191F703D005C3166 /* setup_44u.h in Headers */,
				00A114101355369A00081873 /* sweep.h in Headers */,
				00A114121355369A00081873 /* tess.h in Headers */,
				0003F4771992D6C100647C8B /* GeomIo.h in Headers */,
				0003F4421992D67300647C8B /* ConstantStrings.h in Headers */,
				00A114131355369A00081873 /* tesselator.h in Headers */,
				00A115391357F42400081873 /* Easing.h in Headers */,
				006D706C19942C31008149E2 /* MovieWriter.h in Headers */,
				0003F4571992D67300647C8B /* Shader.h in Headers */,
				111A5EAD191F703D005C3166 /* floor_books.h in Headers */,
				00A121E31362774F00081873 /* Timeline.h in Headers */,
				00A121E41362774F00081873 /* TimelineItem.h in Headers */,
				00A121E51362774F00081873 /* Tween.h in Headers */,
				277C2CF01366632B00178A29 /* Matrix22.h in Headers */,
				0003F4391992D67300647C8B /* Batch.h in Headers */,
				111A5EC4191F703D005C3166 /* floor_all.h in Headers */,
				111A5EB0191F703D005C3166 /* codebook.h in Headers */,
				277C2CF11366632B00178A29 /* Matrix33.h in Headers */,
				277C2CF21366632B00178A29 /* Matrix44.h in Headers */,
				00FF554D1AEADF9C0085071E /* CameraUi.h in Headers */,
				111A5EF3191F7251005C3166 /* CinderAssert.h in Headers */,
				005C0CE914CBB3DB00A12CD2 /* Base64.h in Headers */,
				004172FA14C9BE520070C0D1 /* Frustum.h in Headers */,
				111A5EBC191F703D005C3166 /* lpc.h in Headers */,
				111A5EEF191F703D005C3166 /* r8bconf.h in Headers */,
				0014407F14CDB8D900D99000 /* Plane.h in Headers */,
				43F78EF61516DAE200EB63B5 /* Json.h in Headers */,
				0059BD33151CF5540063F095 /* ConcurrentCircularBuffer.h in Headers */,
				111A5ECE191F703D005C3166 /* setup_11.h in Headers */,
				0003F44B1992D67300647C8B /* Fbo.h in Headers */,
				111A5EC2191F703D005C3166 /* mdct.h in Headers */,
				0003F4961995DABA00647C8B /* LoadOGLCore.h in Headers */,
				114B7557192B2FB400E30153 /* MonitorNode.h in Headers */,
				008B439D14F5F39100B55B07 /* Svg.h in Headers */,
				008B43A314F5F39100B55B07 /* SvgGl.h in Headers */,
				111A5ECC191F703D005C3166 /* residue_44u.h in Headers */,
				0034C311151A5752003F2E30 /* Unicode.h in Headers */,
				006D707519942C31008149E2 /* QuickTimeGlImplAvf.h in Headers */,
				0034C324151A5B9F003F2E30 /* linebreak.h in Headers */,
				0034C32D151A5B9F003F2E30 /* linebreakdef.h in Headers */,
				111A5EB3191F703D005C3166 /* envelope.h in Headers */,
				0003F46F1992D67300647C8B /* VboMesh.h in Headers */,
				0003F4511992D67300647C8B /* GlslProg.h in Headers */,
				111A5EE5191F703D005C3166 /* window.h in Headers */,
				111A5EC0191F703D005C3166 /* masking.h in Headers */,
				00782614171CD91400B47F9C /* ConvexHull.h in Headers */,
			);
			runOnlyForDeploymentPostprocessing = 0;
		};
/* End PBXHeadersBuildPhase section */

/* Begin PBXNativeTarget section */
		00704FCB1114F93F003FCAE4 /* cinder_iphone */ = {
			isa = PBXNativeTarget;
			buildConfigurationList = 007050BB1114F93F003FCAE4 /* Build configuration list for PBXNativeTarget "cinder_iphone" */;
			buildPhases = (
				00704FCC1114F93F003FCAE4 /* Headers */,
				007050461114F93F003FCAE4 /* Sources */,
				007050AE1114F93F003FCAE4 /* Frameworks */,
			);
			buildRules = (
			);
			dependencies = (
			);
			name = cinder_iphone;
			productName = cinder;
			productReference = 007050BE1114F93F003FCAE4 /* libcinder-iphone_d.a */;
			productType = "com.apple.product-type.library.static";
		};
		00CFD92C1135C3520091E310 /* cinder_iphone_sim */ = {
			isa = PBXNativeTarget;
			buildConfigurationList = 00CFD9DE1135C3520091E310 /* Build configuration list for PBXNativeTarget "cinder_iphone_sim" */;
			buildPhases = (
				00CFD92D1135C3520091E310 /* Headers */,
				00CFD99C1135C3520091E310 /* Sources */,
				00CFD9D51135C3520091E310 /* Frameworks */,
			);
			buildRules = (
			);
			dependencies = (
			);
			name = cinder_iphone_sim;
			productName = cinder;
			productReference = 00CFD9E11135C3520091E310 /* libcinder-iphone-sim_d.a */;
			productType = "com.apple.product-type.library.static";
		};
		D2AAC07D0554694100DB518D /* cinder */ = {
			isa = PBXNativeTarget;
			buildConfigurationList = 1DEB921E08733DC00010E9CD /* Build configuration list for PBXNativeTarget "cinder" */;
			buildPhases = (
				D2AAC07A0554694100DB518D /* Headers */,
				D2AAC07B0554694100DB518D /* Sources */,
				D2AAC07C0554694100DB518D /* Frameworks */,
			);
			buildRules = (
			);
			dependencies = (
			);
			name = cinder;
			productName = cinder;
			productReference = D2AAC07E0554694100DB518D /* libcinder_d.a */;
			productType = "com.apple.product-type.library.static";
		};
/* End PBXNativeTarget section */

/* Begin PBXProject section */
		0867D690FE84028FC02AAC07 /* Project object */ = {
			isa = PBXProject;
			attributes = {
				LastUpgradeCheck = 0450;
			};
			buildConfigurationList = 1DEB922208733DC00010E9CD /* Build configuration list for PBXProject "cinder" */;
			compatibilityVersion = "Xcode 3.2";
			developmentRegion = English;
			hasScannedForEncodings = 1;
			knownRegions = (
				English,
				Japanese,
				French,
				German,
			);
			mainGroup = 0867D691FE84028FC02AAC07 /* libcinder */;
			productRefGroup = 034768DFFF38A50411DB9C8B /* Products */;
			projectDirPath = "";
			projectRoot = "";
			targets = (
				D2AAC07D0554694100DB518D /* cinder */,
				00704FCB1114F93F003FCAE4 /* cinder_iphone */,
				00CFD92C1135C3520091E310 /* cinder_iphone_sim */,
			);
		};
/* End PBXProject section */

/* Begin PBXSourcesBuildPhase section */
		007050461114F93F003FCAE4 /* Sources */ = {
			isa = PBXSourcesBuildPhase;
			buildActionMask = 2147483647;
			files = (
				111A5FB1191F72AE005C3166 /* DeviceManagerAudioSession.mm in Sources */,
				111A5FBA191F72AE005C3166 /* Context.cpp in Sources */,
				007050491114F93F003FCAE4 /* Camera.cpp in Sources */,
				118CA42E1A9427F700841458 /* RendererImplGlCocoaTouch.mm in Sources */,
				0003F3DC1992D64100647C8B /* BufferObj.cpp in Sources */,
				0070504A1114F93F003FCAE4 /* Matrix.cpp in Sources */,
				0070504D1114F93F003FCAE4 /* Surface.cpp in Sources */,
				111A5FF6191F72AE005C3166 /* OutputNode.cpp in Sources */,
				1116CC501A5F155400023856 /* Platform.cpp in Sources */,
				111A5F5C191F7286005C3166 /* floor0.c in Sources */,
				0070504E1114F93F003FCAE4 /* Channel.cpp in Sources */,
				0003F3F11992D64100647C8B /* Fbo.cpp in Sources */,
				111A5F63191F7286005C3166 /* lpc.c in Sources */,
				0070504F1114F93F003FCAE4 /* Area.cpp in Sources */,
				0003F41B1992D64100647C8B /* VaoImplEs.cpp in Sources */,
				0003F4801992DA9A00647C8B /* Log.cpp in Sources */,
				111A5F76191F7286005C3166 /* synthesis.c in Sources */,
				111A5F54191F7286005C3166 /* bitrate.c in Sources */,
				111A5FDE191F72AE005C3166 /* InputNode.cpp in Sources */,
				00F601C919F6C9DD00C83781 /* Ubo.cpp in Sources */,
				007050511114F93F003FCAE4 /* Rand.cpp in Sources */,
				00B8C3991AEB4F240007ADAA /* CameraUi.cpp in Sources */,
				111A5FBD191F72AE005C3166 /* DelayNode.cpp in Sources */,
				007050521114F93F003FCAE4 /* KeyEvent.cpp in Sources */,
				007050531114F93F003FCAE4 /* Stream.cpp in Sources */,
				111A5FA8191F72AE005C3166 /* ChannelRouterNode.cpp in Sources */,
				111A5F26191F727A005C3166 /* framing.c in Sources */,
				1181F7C91A7F8792001BBFA2 /* AppBase.cpp in Sources */,
				007050571114F93F003FCAE4 /* Color.cpp in Sources */,
				0055BE9A1AD099DE00813C09 /* Checkerboard.cpp in Sources */,
				111A5FC0191F72AE005C3166 /* Device.cpp in Sources */,
				007050581114F93F003FCAE4 /* Rect.cpp in Sources */,
				007050691114F93F003FCAE4 /* Utilities.cpp in Sources */,
				111A5FF9191F72AE005C3166 /* PanNode.cpp in Sources */,
				111A5FCF191F72AE005C3166 /* Fft.cpp in Sources */,
				111A6014191F72AE005C3166 /* WaveTable.cpp in Sources */,
				111A6008191F72AE005C3166 /* Source.cpp in Sources */,
				007050781114F93F003FCAE4 /* CinderCocoa.mm in Sources */,
				007050791114F93F003FCAE4 /* PolyLine.cpp in Sources */,
				111A5F73191F7286005C3166 /* sharedbook.c in Sources */,
				0003F3FD1992D64100647C8B /* Shader.cpp in Sources */,
				00FFAED219DB5CFD0002CA8E /* ImageSourceFileRadiance.cpp in Sources */,
				116C06281ABD2C06004D8297 /* scoped.cpp in Sources */,
				0070507A1114F93F003FCAE4 /* BandedMatrix.cpp in Sources */,
				0070507B1114F93F003FCAE4 /* BSplineFit.cpp in Sources */,
				111A600E191F72AE005C3166 /* Utilities.cpp in Sources */,
				0070507C1114F93F003FCAE4 /* BSpline.cpp in Sources */,
				0070507F1114F93F003FCAE4 /* Perlin.cpp in Sources */,
				0003F3E21992D64100647C8B /* ConstantStrings.cpp in Sources */,
				00B8C3941AD582400007ADAA /* Blur.cpp in Sources */,
				007050801114F93F003FCAE4 /* Sphere.cpp in Sources */,
				111A5FDB191F72AE005C3166 /* GenNode.cpp in Sources */,
				007050821114F93F003FCAE4 /* TriMesh.cpp in Sources */,
				111A5FC3191F72AE005C3166 /* Biquad.cpp in Sources */,
				007050831114F93F003FCAE4 /* ObjLoader.cpp in Sources */,
				0070508A1114F93F003FCAE4 /* Path2d.cpp in Sources */,
				116C06251ABD2C06004D8297 /* draw.cpp in Sources */,
				0070509B1114F93F003FCAE4 /* System.cpp in Sources */,
				0070509C1114F93F003FCAE4 /* Buffer.cpp in Sources */,
				0070509D1114F93F003FCAE4 /* Exception.cpp in Sources */,
				0070509E1114F93F003FCAE4 /* DataSource.cpp in Sources */,
				0070509F1114F93F003FCAE4 /* ImageIo.cpp in Sources */,
				111A5F57191F7286005C3166 /* codebook.c in Sources */,
				006D705119942BF5008149E2 /* QuickTimeGlImplAvf.cpp in Sources */,
				007050A11114F93F003FCAE4 /* DataTarget.cpp in Sources */,
				0003F4241992D64100647C8B /* VboMesh.cpp in Sources */,
				111A5F60191F7286005C3166 /* lookup.c in Sources */,
				111A5FAB191F72AE005C3166 /* CinderCoreAudio.cpp in Sources */,
				007050A41114F93F003FCAE4 /* Shape2d.cpp in Sources */,
				0003F3DF1992D64100647C8B /* BufferTexture.cpp in Sources */,
				007364D31AC0B8D500A3C155 /* AvfWriter.mm in Sources */,
				111A5F71191F7286005C3166 /* res0.c in Sources */,
				0003F3F71992D64100647C8B /* GlslProg.cpp in Sources */,
				007050A51114F93F003FCAE4 /* EdgeDetect.cpp in Sources */,
				007050A61114F93F003FCAE4 /* Fill.cpp in Sources */,
				007050A71114F93F003FCAE4 /* Flip.cpp in Sources */,
				007050A81114F93F003FCAE4 /* Grayscale.cpp in Sources */,
				111A5FAE191F72AE005C3166 /* ContextAudioUnit.cpp in Sources */,
				0003F4211992D64100647C8B /* Vbo.cpp in Sources */,
				111A600B191F72AE005C3166 /* Target.cpp in Sources */,
				0003F4001992D64100647C8B /* Sync.cpp in Sources */,
				111A5F69191F7286005C3166 /* mdct.c in Sources */,
				007050A91114F93F003FCAE4 /* Hdr.cpp in Sources */,
				0003F40C1992D64100647C8B /* TransformFeedbackObj.cpp in Sources */,
				118CA43A1A9427F700841458 /* PlatformCocoa.cpp in Sources */,
				118CA4311A9427F700841458 /* RendererImpl2dCocoaTouchQuartz.mm in Sources */,
				007050AA1114F93F003FCAE4 /* Premultiply.cpp in Sources */,
				111A5FC6191F72AE005C3166 /* Converter.cpp in Sources */,
				0003F3D91992D64100647C8B /* Batch.cpp in Sources */,
				007050AB1114F93F003FCAE4 /* Resize.cpp in Sources */,
				118CA4191A9427F700841458 /* AppCocoaTouch.cpp in Sources */,
				111A5FD5191F72AE005C3166 /* FileOggVorbis.cpp in Sources */,
				111A5F74191F7286005C3166 /* smallft.c in Sources */,
				111A5F52191F7286005C3166 /* analysis.c in Sources */,
				007050AC1114F93F003FCAE4 /* Threshold.cpp in Sources */,
				0003F41E1992D64100647C8B /* VaoImplSoftware.cpp in Sources */,
				007050AD1114F93F003FCAE4 /* Trim.cpp in Sources */,
				0003F4061992D64100647C8B /* TextureFont.cpp in Sources */,
				008FCFF41A7497C600A86EC4 /* jsoncpp.cpp in Sources */,
				111A5F6F191F7286005C3166 /* registry.c in Sources */,
				000F468F114FE1CE00421982 /* Renderer.cpp in Sources */,
				111A5FD2191F72AE005C3166 /* fftsg.cpp in Sources */,
				111A5FB7191F72AE005C3166 /* FileCoreAudio.cpp in Sources */,
				006D704B19942BF5008149E2 /* AvfUtils.mm in Sources */,
				0039FD23115B123B00BA0BAD /* CinderCocoaTouch.mm in Sources */,
				001E355F115D5EFA000C228C /* Xml.cpp in Sources */,
				00B729E4115DABD800CD71B9 /* Timer.cpp in Sources */,
				0049A34A116EE65C007DDFB0 /* AxisAlignedBox.cpp in Sources */,
				005374F51194F584004D686E /* Text.cpp in Sources */,
				11C97CA3192F275300A510B5 /* CinderAssert.cpp in Sources */,
				005374F71194F588004D686E /* Font.cpp in Sources */,
				C7FA5FC312124A960065683B /* CaptureImplAvFoundation.mm in Sources */,
				C727BFE5121B3AE600192073 /* Capture.cpp in Sources */,
				43ED0FDE12209488003AEB0B /* UrlImplCocoa.mm in Sources */,
				118CA42B1A9427F700841458 /* AppImplCocoaTouch.mm in Sources */,
				111A5F56191F7286005C3166 /* block.c in Sources */,
				006D705719942BF5008149E2 /* QuickTimeImplAvf.mm in Sources */,
				B06DE70419C74935008B9E1B /* Query.cpp in Sources */,
				111A5F65191F7286005C3166 /* lsp.c in Sources */,
				111A5F77191F7286005C3166 /* vorbisenc.c in Sources */,
				43ED0FE5122094AB003AEB0B /* Url.cpp in Sources */,
				0012529412344FAA00080A0D /* Ray.cpp in Sources */,
				434708DA1267EE4300AA7349 /* Blend.cpp in Sources */,
				003FAAB81290E01D002D6860 /* Clipboard.cpp in Sources */,
				111A5FFC191F72AE005C3166 /* Param.cpp in Sources */,
				111A5F25191F727A005C3166 /* bitwise.c in Sources */,
				00A113D6135535C500081873 /* Triangulate.cpp in Sources */,
				00A114141355369A00081873 /* bucketalloc.c in Sources */,
				0003F4121992D64100647C8B /* TransformFeedbackObjImplSoftware.cpp in Sources */,
				111A5FD8191F72AE005C3166 /* FilterNode.cpp in Sources */,
				00A114161355369A00081873 /* dict.c in Sources */,
				00A114181355369A00081873 /* geom.c in Sources */,
				00A1141A1355369A00081873 /* mesh.c in Sources */,
				111A5F67191F7286005C3166 /* mapping0.c in Sources */,
				111A5FFF191F72AE005C3166 /* SamplePlayerNode.cpp in Sources */,
				116C062B1ABD2C06004D8297 /* wrapper.cpp in Sources */,
				111A5FC9191F72AE005C3166 /* ConverterR8brain.cpp in Sources */,
				111A5F79191F7286005C3166 /* window.c in Sources */,
				00A1141C1355369A00081873 /* priorityq.c in Sources */,
				00A1141E1355369A00081873 /* sweep.c in Sources */,
				111A6011191F72AE005C3166 /* Voice.cpp in Sources */,
				0003F3E81992D64100647C8B /* Environment.cpp in Sources */,
				00A114201355369A00081873 /* tess.c in Sources */,
				43C432411450A8DA0095B260 /* CinderMath.cpp in Sources */,
				00A121EC1362778200081873 /* Timeline.cpp in Sources */,
				00A121ED1362778200081873 /* TimelineItem.cpp in Sources */,
				00A121EE1362778200081873 /* Tween.cpp in Sources */,
				11C6F75B1AA391E50001FA5C /* ShaderPreprocessor.cpp in Sources */,
				0003F4151992D64100647C8B /* Vao.cpp in Sources */,
				111A5FF0191F72AE005C3166 /* Node.cpp in Sources */,
				00AD0D2E19F051B100022D9F /* EnvironmentEs.cpp in Sources */,
				005C0CEE14CBB47500A12CD2 /* Base64.cpp in Sources */,
				111A5F5F191F7286005C3166 /* info.c in Sources */,
				0041730014C9BE760070C0D1 /* Frustum.cpp in Sources */,
				111A5F6D191F7286005C3166 /* psy.c in Sources */,
				0003F3FA1992D64100647C8B /* Pbo.cpp in Sources */,
				0041730414C9BE8E0070C0D1 /* Plane.cpp in Sources */,
				114B7554192B2F9800E30153 /* MonitorNode.cpp in Sources */,
				111A5FCC191F72AE005C3166 /* Dsp.cpp in Sources */,
				43F78EF31516DAB700EB63B5 /* Json.cpp in Sources */,
				008B43A914F5F8F800B55B07 /* Svg.cpp in Sources */,
				006D704119940F25008149E2 /* RendererGl.cpp in Sources */,
				0003F4031992D64100647C8B /* Texture.cpp in Sources */,
				0003F4741992D6A000647C8B /* GeomIo.cpp in Sources */,
				118CA4371A9427F700841458 /* CinderViewCocoaTouch.mm in Sources */,
				0034C319151A5B7F003F2E30 /* Unicode.cpp in Sources */,
				111A5F7C191F729D005C3166 /* r8bbase.cpp in Sources */,
				00BDDB3719EA21440006CBCF /* VaoImplCore.cpp in Sources */,
				0034C322151A5B9F003F2E30 /* linebreak.c in Sources */,
				111A6002191F72AE005C3166 /* SampleRecorderNode.cpp in Sources */,
				0034C328151A5B9F003F2E30 /* linebreakdata.c in Sources */,
				0003F4091992D64100647C8B /* TextureFormatParsers.cpp in Sources */,
				111A5FF3191F72AE005C3166 /* NodeMath.cpp in Sources */,
				11FD37E51A8EDB9E002B6EA9 /* Signals.cpp in Sources */,
				111A5F5A191F7286005C3166 /* envelope.c in Sources */,
				0034C32B151A5B9F003F2E30 /* linebreakdef.c in Sources */,
				0003F3E51992D64100647C8B /* Context.cpp in Sources */,
				007A7B14158D098D00BEAD18 /* Window.cpp in Sources */,
				00131434159E330F00C8D927 /* Display.cpp in Sources */,
				111A5F5D191F7286005C3166 /* floor1.c in Sources */,
				1161C977165C7DFB00268A5E /* ImageTargetFileQuartz.cpp in Sources */,
				1161C979165C847200268A5E /* ImageSourceFileQuartz.cpp in Sources */,
				0078261A171CD9D800B47F9C /* ConvexHull.cpp in Sources */,
				111A5F78191F7286005C3166 /* vorbisfile.c in Sources */,
			);
			runOnlyForDeploymentPostprocessing = 0;
		};
		00CFD99C1135C3520091E310 /* Sources */ = {
			isa = PBXSourcesBuildPhase;
			buildActionMask = 2147483647;
			files = (
				111A5FB2191F72AE005C3166 /* DeviceManagerAudioSession.mm in Sources */,
				111A5FBB191F72AE005C3166 /* Context.cpp in Sources */,
				00CFD99D1135C3520091E310 /* Camera.cpp in Sources */,
				118CA42F1A9427F700841458 /* RendererImplGlCocoaTouch.mm in Sources */,
				0003F3DD1992D64100647C8B /* BufferObj.cpp in Sources */,
				00CFD99E1135C3520091E310 /* Matrix.cpp in Sources */,
				00CFD99F1135C3520091E310 /* Surface.cpp in Sources */,
				111A5FF7191F72AE005C3166 /* OutputNode.cpp in Sources */,
				1116CC511A5F155500023856 /* Platform.cpp in Sources */,
				111A5F33191F7285005C3166 /* floor0.c in Sources */,
				00CFD9A01135C3520091E310 /* Channel.cpp in Sources */,
				0003F3F21992D64100647C8B /* Fbo.cpp in Sources */,
				111A5F3A191F7285005C3166 /* lpc.c in Sources */,
				00CFD9A11135C3520091E310 /* Area.cpp in Sources */,
				0003F41C1992D64100647C8B /* VaoImplEs.cpp in Sources */,
				0003F4811992DA9A00647C8B /* Log.cpp in Sources */,
				111A5F4D191F7285005C3166 /* synthesis.c in Sources */,
				111A5F2B191F7285005C3166 /* bitrate.c in Sources */,
				111A5FDF191F72AE005C3166 /* InputNode.cpp in Sources */,
				00F601CA19F6C9DD00C83781 /* Ubo.cpp in Sources */,
				00CFD9A21135C3520091E310 /* Rand.cpp in Sources */,
				00B8C39A1AEB4F240007ADAA /* CameraUi.cpp in Sources */,
				111A5FBE191F72AE005C3166 /* DelayNode.cpp in Sources */,
				00CFD9A31135C3520091E310 /* KeyEvent.cpp in Sources */,
				00CFD9A41135C3520091E310 /* Stream.cpp in Sources */,
				111A5FA9191F72AE005C3166 /* ChannelRouterNode.cpp in Sources */,
				111A5F28191F727B005C3166 /* framing.c in Sources */,
				1181F7CA1A7F8792001BBFA2 /* AppBase.cpp in Sources */,
				00CFD9A51135C3520091E310 /* Color.cpp in Sources */,
				0055BE9B1AD099DE00813C09 /* Checkerboard.cpp in Sources */,
				111A5FC1191F72AE005C3166 /* Device.cpp in Sources */,
				00CFD9A61135C3520091E310 /* Rect.cpp in Sources */,
				00CFD9B61135C3520091E310 /* Utilities.cpp in Sources */,
				111A5FFA191F72AE005C3166 /* PanNode.cpp in Sources */,
				111A5FD0191F72AE005C3166 /* Fft.cpp in Sources */,
				111A6015191F72AE005C3166 /* WaveTable.cpp in Sources */,
				111A6009191F72AE005C3166 /* Source.cpp in Sources */,
				00CFD9B91135C3520091E310 /* CinderCocoa.mm in Sources */,
				00CFD9BA1135C3520091E310 /* PolyLine.cpp in Sources */,
				111A5F4A191F7285005C3166 /* sharedbook.c in Sources */,
				0003F3FE1992D64100647C8B /* Shader.cpp in Sources */,
				00FFAED319DB5CFD0002CA8E /* ImageSourceFileRadiance.cpp in Sources */,
				116C06291ABD2C06004D8297 /* scoped.cpp in Sources */,
				00CFD9BB1135C3520091E310 /* BandedMatrix.cpp in Sources */,
				00CFD9BC1135C3520091E310 /* BSplineFit.cpp in Sources */,
				111A600F191F72AE005C3166 /* Utilities.cpp in Sources */,
				00CFD9BD1135C3520091E310 /* BSpline.cpp in Sources */,
				00CFD9BE1135C3520091E310 /* Perlin.cpp in Sources */,
				0003F3E31992D64100647C8B /* ConstantStrings.cpp in Sources */,
				00B8C3951AD582400007ADAA /* Blur.cpp in Sources */,
				00CFD9BF1135C3520091E310 /* Sphere.cpp in Sources */,
				111A5FDC191F72AE005C3166 /* GenNode.cpp in Sources */,
				00CFD9C11135C3520091E310 /* TriMesh.cpp in Sources */,
				111A5FC4191F72AE005C3166 /* Biquad.cpp in Sources */,
				00CFD9C21135C3520091E310 /* ObjLoader.cpp in Sources */,
				00CFD9C31135C3520091E310 /* Path2d.cpp in Sources */,
				116C06261ABD2C06004D8297 /* draw.cpp in Sources */,
				00CFD9C51135C3520091E310 /* System.cpp in Sources */,
				00CFD9C61135C3520091E310 /* Buffer.cpp in Sources */,
				00CFD9C71135C3520091E310 /* Exception.cpp in Sources */,
				00CFD9C81135C3520091E310 /* DataSource.cpp in Sources */,
				00CFD9C91135C3520091E310 /* ImageIo.cpp in Sources */,
				111A5F2E191F7285005C3166 /* codebook.c in Sources */,
				006D705219942BF5008149E2 /* QuickTimeGlImplAvf.cpp in Sources */,
				00CFD9CA1135C3520091E310 /* DataTarget.cpp in Sources */,
				0003F4251992D64100647C8B /* VboMesh.cpp in Sources */,
				111A5F37191F7285005C3166 /* lookup.c in Sources */,
				111A5FAC191F72AE005C3166 /* CinderCoreAudio.cpp in Sources */,
				00CFD9CB1135C3520091E310 /* Shape2d.cpp in Sources */,
				0003F3E01992D64100647C8B /* BufferTexture.cpp in Sources */,
				007364D41AC0B8D500A3C155 /* AvfWriter.mm in Sources */,
				111A5F48191F7285005C3166 /* res0.c in Sources */,
				0003F3F81992D64100647C8B /* GlslProg.cpp in Sources */,
				00CFD9CC1135C3520091E310 /* EdgeDetect.cpp in Sources */,
				00CFD9CD1135C3520091E310 /* Fill.cpp in Sources */,
				00CFD9CE1135C3520091E310 /* Flip.cpp in Sources */,
				00CFD9CF1135C3520091E310 /* Grayscale.cpp in Sources */,
				111A5FAF191F72AE005C3166 /* ContextAudioUnit.cpp in Sources */,
				0003F4221992D64100647C8B /* Vbo.cpp in Sources */,
				111A600C191F72AE005C3166 /* Target.cpp in Sources */,
				0003F4011992D64100647C8B /* Sync.cpp in Sources */,
				111A5F40191F7285005C3166 /* mdct.c in Sources */,
				00CFD9D01135C3520091E310 /* Hdr.cpp in Sources */,
				0003F40D1992D64100647C8B /* TransformFeedbackObj.cpp in Sources */,
				118CA43B1A9427F700841458 /* PlatformCocoa.cpp in Sources */,
				118CA4321A9427F700841458 /* RendererImpl2dCocoaTouchQuartz.mm in Sources */,
				00CFD9D11135C3520091E310 /* Premultiply.cpp in Sources */,
				111A5FC7191F72AE005C3166 /* Converter.cpp in Sources */,
				0003F3DA1992D64100647C8B /* Batch.cpp in Sources */,
				00CFD9D21135C3520091E310 /* Resize.cpp in Sources */,
				118CA41A1A9427F700841458 /* AppCocoaTouch.cpp in Sources */,
				111A5FD6191F72AE005C3166 /* FileOggVorbis.cpp in Sources */,
				111A5F4B191F7285005C3166 /* smallft.c in Sources */,
				111A5F29191F7285005C3166 /* analysis.c in Sources */,
				00CFD9D31135C3520091E310 /* Threshold.cpp in Sources */,
				0003F41F1992D64100647C8B /* VaoImplSoftware.cpp in Sources */,
				00CFD9D41135C3520091E310 /* Trim.cpp in Sources */,
				0003F4071992D64100647C8B /* TextureFont.cpp in Sources */,
				008FCFF51A7497C600A86EC4 /* jsoncpp.cpp in Sources */,
				111A5F46191F7285005C3166 /* registry.c in Sources */,
				000F4690114FE1CF00421982 /* Renderer.cpp in Sources */,
				111A5FD3191F72AE005C3166 /* fftsg.cpp in Sources */,
				111A5FB8191F72AE005C3166 /* FileCoreAudio.cpp in Sources */,
				006D704C19942BF5008149E2 /* AvfUtils.mm in Sources */,
				0039FD22115B123B00BA0BAD /* CinderCocoaTouch.mm in Sources */,
				001E3560115D5EFA000C228C /* Xml.cpp in Sources */,
				00B729E5115DABD800CD71B9 /* Timer.cpp in Sources */,
				0049A34B116EE65D007DDFB0 /* AxisAlignedBox.cpp in Sources */,
				005374F61194F584004D686E /* Text.cpp in Sources */,
				11C97CA4192F275300A510B5 /* CinderAssert.cpp in Sources */,
				005374F81194F589004D686E /* Font.cpp in Sources */,
				43ED153C1221DF69003AEB0B /* Url.cpp in Sources */,
				43ED153D1221DF6C003AEB0B /* UrlImplCocoa.mm in Sources */,
				0012529512344FAA00080A0D /* Ray.cpp in Sources */,
				118CA42C1A9427F700841458 /* AppImplCocoaTouch.mm in Sources */,
				111A5F2D191F7285005C3166 /* block.c in Sources */,
				006D705819942BF5008149E2 /* QuickTimeImplAvf.mm in Sources */,
				B06DE70519C74935008B9E1B /* Query.cpp in Sources */,
				111A5F3C191F7285005C3166 /* lsp.c in Sources */,
				111A5F4E191F7285005C3166 /* vorbisenc.c in Sources */,
				434708DB1267EE4300AA7349 /* Blend.cpp in Sources */,
				003FAAB91290E01E002D6860 /* Clipboard.cpp in Sources */,
				00A113D7135535C500081873 /* Triangulate.cpp in Sources */,
				00A114231355369A00081873 /* bucketalloc.c in Sources */,
				111A5FFD191F72AE005C3166 /* Param.cpp in Sources */,
				111A5F27191F727B005C3166 /* bitwise.c in Sources */,
				00A114251355369A00081873 /* dict.c in Sources */,
				00A114271355369A00081873 /* geom.c in Sources */,
				0003F4131992D64100647C8B /* TransformFeedbackObjImplSoftware.cpp in Sources */,
				111A5FD9191F72AE005C3166 /* FilterNode.cpp in Sources */,
				00A114291355369A00081873 /* mesh.c in Sources */,
				00A1142B1355369A00081873 /* priorityq.c in Sources */,
				00A1142D1355369A00081873 /* sweep.c in Sources */,
				111A5F3E191F7285005C3166 /* mapping0.c in Sources */,
				111A6000191F72AE005C3166 /* SamplePlayerNode.cpp in Sources */,
				116C062C1ABD2C06004D8297 /* wrapper.cpp in Sources */,
				111A5FCA191F72AE005C3166 /* ConverterR8brain.cpp in Sources */,
				111A5F50191F7285005C3166 /* window.c in Sources */,
				00A1142F1355369A00081873 /* tess.c in Sources */,
				111A6012191F72AE005C3166 /* Voice.cpp in Sources */,
				43C432421450A8DA0095B260 /* CinderMath.cpp in Sources */,
				0003F3E91992D64100647C8B /* Environment.cpp in Sources */,
				00A121E91362778200081873 /* Timeline.cpp in Sources */,
				00A121EA1362778200081873 /* TimelineItem.cpp in Sources */,
				00A121EB1362778200081873 /* Tween.cpp in Sources */,
				005C0CEF14CBB47500A12CD2 /* Base64.cpp in Sources */,
				0041730114C9BE760070C0D1 /* Frustum.cpp in Sources */,
				11C6F75C1AA391E50001FA5C /* ShaderPreprocessor.cpp in Sources */,
				0003F4161992D64100647C8B /* Vao.cpp in Sources */,
				111A5FF1191F72AE005C3166 /* Node.cpp in Sources */,
				00AD0D2F19F051B100022D9F /* EnvironmentEs.cpp in Sources */,
				0041730514C9BE8E0070C0D1 /* Plane.cpp in Sources */,
				111A5F36191F7285005C3166 /* info.c in Sources */,
				43F78EF41516DAB700EB63B5 /* Json.cpp in Sources */,
				111A5F44191F7285005C3166 /* psy.c in Sources */,
				0003F3FB1992D64100647C8B /* Pbo.cpp in Sources */,
				008B43AA14F5F8F800B55B07 /* Svg.cpp in Sources */,
				114B7555192B2F9800E30153 /* MonitorNode.cpp in Sources */,
				111A5FCD191F72AE005C3166 /* Dsp.cpp in Sources */,
				0034C31A151A5B7F003F2E30 /* Unicode.cpp in Sources */,
				0034C323151A5B9F003F2E30 /* linebreak.c in Sources */,
				006D704219940F25008149E2 /* RendererGl.cpp in Sources */,
				0003F4041992D64100647C8B /* Texture.cpp in Sources */,
				0003F4751992D6A000647C8B /* GeomIo.cpp in Sources */,
				118CA4381A9427F700841458 /* CinderViewCocoaTouch.mm in Sources */,
				0034C329151A5B9F003F2E30 /* linebreakdata.c in Sources */,
				111A5F7D191F729D005C3166 /* r8bbase.cpp in Sources */,
				00BDDB3819EA21450006CBCF /* VaoImplCore.cpp in Sources */,
				0034C32C151A5B9F003F2E30 /* linebreakdef.c in Sources */,
				111A6003191F72AE005C3166 /* SampleRecorderNode.cpp in Sources */,
				0003F40A1992D64100647C8B /* TextureFormatParsers.cpp in Sources */,
				111A5FF4191F72AE005C3166 /* NodeMath.cpp in Sources */,
				111A5F31191F7285005C3166 /* envelope.c in Sources */,
				11FD37E61A8EDB9E002B6EA9 /* Signals.cpp in Sources */,
				007A7B15158D098D00BEAD18 /* Window.cpp in Sources */,
				0003F3E61992D64100647C8B /* Context.cpp in Sources */,
				00131436159E331000C8D927 /* Display.cpp in Sources */,
				00E5A41A163F45AF00AACB3A /* Capture.cpp in Sources */,
				00E5A41F163F5AC600AACB3A /* CaptureImplCocoaDummy.mm in Sources */,
				111A5F34191F7285005C3166 /* floor1.c in Sources */,
				1161C978165C7DFC00268A5E /* ImageTargetFileQuartz.cpp in Sources */,
				1161C97A165C847400268A5E /* ImageSourceFileQuartz.cpp in Sources */,
				0078261B171CD9D800B47F9C /* ConvexHull.cpp in Sources */,
				111A5F4F191F7285005C3166 /* vorbisfile.c in Sources */,
			);
			runOnlyForDeploymentPostprocessing = 0;
		};
		D2AAC07B0554694100DB518D /* Sources */ = {
			isa = PBXSourcesBuildPhase;
			buildActionMask = 2147483647;
			files = (
				D8A5A81A19BFDE8700811132 /* CaptureImplAvFoundation.mm in Sources */,
				118CA4241A9427F700841458 /* RendererImpl2dMacQuartz.mm in Sources */,
				111A5EBB191F703D005C3166 /* lpc.c in Sources */,
				00241ABF0E830DD5004D34EB /* Camera.cpp in Sources */,
				118CA4391A9427F700841458 /* PlatformCocoa.cpp in Sources */,
				00241AC00E830DD5004D34EB /* Matrix.cpp in Sources */,
				0003F4991995DEAF00647C8B /* TwOpenGL.cpp in Sources */,
				111A5EAF191F703D005C3166 /* codebook.c in Sources */,
				008CE83D0E94672E00644A05 /* Surface.cpp in Sources */,
				008CE83E0E94672E00644A05 /* Channel.cpp in Sources */,
				111A6013191F72AE005C3166 /* WaveTable.cpp in Sources */,
				008CE8430E94679D00644A05 /* Area.cpp in Sources */,
				007B09740E9559960052257E /* Rand.cpp in Sources */,
				007B09840E957B9A0052257E /* KeyEvent.cpp in Sources */,
				0003F3F91992D64100647C8B /* Pbo.cpp in Sources */,
				003832E40E9C04AD00ACB120 /* Stream.cpp in Sources */,
				111A5EE1191F703D005C3166 /* synthesis.c in Sources */,
				007438420EA7924F005DD3E6 /* Capture.cpp in Sources */,
				0003F3F01992D64100647C8B /* Fbo.cpp in Sources */,
				00D23A540EAEB4C00002BF91 /* Color.cpp in Sources */,
				111A5EBF191F703D005C3166 /* mapping0.c in Sources */,
				1181F7C81A7F8792001BBFA2 /* AppBase.cpp in Sources */,
				009EEF1A0EB79C89003AB86B /* Rect.cpp in Sources */,
				00D92FB80EB8AE5200EE9D75 /* Url.cpp in Sources */,
				111A5FD4191F72AE005C3166 /* FileOggVorbis.cpp in Sources */,
				00F3BD1D0EBF88AA00382AC1 /* Utilities.cpp in Sources */,
				006D705019942BF5008149E2 /* QuickTimeGlImplAvf.cpp in Sources */,
				111A5FA7191F72AE005C3166 /* ChannelRouterNode.cpp in Sources */,
				111A5EBD191F703D005C3166 /* lsp.c in Sources */,
				006D705919942BF5008149E2 /* QuickTimeImplLegacy.cpp in Sources */,
				0003F49D1995DEF000647C8B /* LoadOGL.cpp in Sources */,
				118CA41E1A9427F700841458 /* AppImplMac.mm in Sources */,
				0003F3EA1992D64100647C8B /* EnvironmentCore.cpp in Sources */,
				0003F40E1992D64100647C8B /* TransformFeedbackObjImplHardware.cpp in Sources */,
				111A5EA8191F703D005C3166 /* bitrate.c in Sources */,
				111A5EE4191F703D005C3166 /* window.c in Sources */,
				0099871A0F79D0750042F211 /* CinderCocoa.mm in Sources */,
				111A5EED191F703D005C3166 /* r8bbase.cpp in Sources */,
				111A5EC1191F703D005C3166 /* mdct.c in Sources */,
				009EE4720F7A9FAC00F17CB1 /* PolyLine.cpp in Sources */,
				0003F4891992EA5900647C8B /* gl_load_cpp.cpp in Sources */,
				111A5EE3191F703D005C3166 /* vorbisfile.c in Sources */,
				0003F41D1992D64100647C8B /* VaoImplSoftware.cpp in Sources */,
				0003F3E41992D64100647C8B /* Context.cpp in Sources */,
				009EE56D0F803F5600F17CB1 /* BandedMatrix.cpp in Sources */,
				009EE56E0F803F5600F17CB1 /* BSplineFit.cpp in Sources */,
				0003F4081992D64100647C8B /* TextureFormatParsers.cpp in Sources */,
				0003F4111992D64100647C8B /* TransformFeedbackObjImplSoftware.cpp in Sources */,
				0003F48A1992EA5900647C8B /* gl_load.c in Sources */,
				009EE56F0F803F5600F17CB1 /* BSpline.cpp in Sources */,
				B06DE70319C74935008B9E1B /* Query.cpp in Sources */,
				111A5EA6191F703D005C3166 /* analysis.c in Sources */,
				00D2F1860F8D8ACD00A7189A /* Perlin.cpp in Sources */,
				00D2F6F70F9189C000A7189A /* Sphere.cpp in Sources */,
				002DFC080FA50D1600E45AE0 /* TriMesh.cpp in Sources */,
				008FCFF31A7497C600A86EC4 /* jsoncpp.cpp in Sources */,
				002DFD510FA5600900E45AE0 /* ObjLoader.cpp in Sources */,
				111A5FB9191F72AE005C3166 /* Context.cpp in Sources */,
				0003F4231992D64100647C8B /* VboMesh.cpp in Sources */,
				111A5FD1191F72AE005C3166 /* fftsg.cpp in Sources */,
				0071BD090FB9FA2C0092E7D6 /* Display.cpp in Sources */,
				111A5EDC191F703D005C3166 /* res0.c in Sources */,
				0003F4951995DABA00647C8B /* LoadOGLCore.cpp in Sources */,
				0003F4731992D6A000647C8B /* GeomIo.cpp in Sources */,
				111A600D191F72AE005C3166 /* Utilities.cpp in Sources */,
				001F520A0FCF99A10021731E /* Path2d.cpp in Sources */,
				00C071B00FF16244004801EA /* Font.cpp in Sources */,
				000529200FFBF4C200F19492 /* Text.cpp in Sources */,
				111A5FBC191F72AE005C3166 /* DelayNode.cpp in Sources */,
				111A5EB8191F703D005C3166 /* lookup.c in Sources */,
				111A5FCE191F72AE005C3166 /* Fft.cpp in Sources */,
				111A5FDA191F72AE005C3166 /* GenNode.cpp in Sources */,
				111A5FD7191F72AE005C3166 /* FilterNode.cpp in Sources */,
				111A5FC5191F72AE005C3166 /* Converter.cpp in Sources */,
				118CA4331A9427F700841458 /* CinderViewMac.mm in Sources */,
				0049C1B71010E5B10015B4B9 /* Renderer.cpp in Sources */,
				006D705619942BF5008149E2 /* QuickTimeImplAvf.mm in Sources */,
				11C6F75A1AA391E50001FA5C /* ShaderPreprocessor.cpp in Sources */,
				EAC3D1AD1011F3AC00FFBC9E /* Serial.cpp in Sources */,
				003ADB65103884C800ACF6F2 /* Params.cpp in Sources */,
				003ADB971038974A00ACF6F2 /* TwMgr.cpp in Sources */,
				003ADB981038974A00ACF6F2 /* TwPrecomp.cpp in Sources */,
				111A5FC2191F72AE005C3166 /* Biquad.cpp in Sources */,
				0003F3E11992D64100647C8B /* ConstantStrings.cpp in Sources */,
				003ADB9A1038974A00ACF6F2 /* TwFonts.cpp in Sources */,
				003ADB9B1038974A00ACF6F2 /* TwColors.cpp in Sources */,
				003ADB9D1038974A00ACF6F2 /* TwBar.cpp in Sources */,
				111A5EB2191F703D005C3166 /* envelope.c in Sources */,
				111A6007191F72AE005C3166 /* Source.cpp in Sources */,
				002F8F76103AFEBF0077CB91 /* System.cpp in Sources */,
				0003F4021992D64100647C8B /* Texture.cpp in Sources */,
				111A6001191F72AE005C3166 /* SampleRecorderNode.cpp in Sources */,
				007364D21AC0B8D500A3C155 /* AvfWriter.mm in Sources */,
				111A5EDF191F703D005C3166 /* smallft.c in Sources */,
				C70E1A03106AA39D00E63577 /* Buffer.cpp in Sources */,
				0032FD2B10BB472E00C63A9D /* Exception.cpp in Sources */,
				111A5EDE191F703D005C3166 /* sharedbook.c in Sources */,
				006228E410C8273C00A8191C /* DataSource.cpp in Sources */,
				0003F4911995D9F500647C8B /* TwOpenGLCore.cpp in Sources */,
				009FD54C10C9AEA100D63B1B /* ImageIo.cpp in Sources */,
				009FD55710CAB8B700D63B1B /* ImageSourceFileQuartz.cpp in Sources */,
				00BC898B10D2BE9400D6DC59 /* DataTarget.cpp in Sources */,
				00BC8A0910D2EE2000D6DC59 /* ImageTargetFileQuartz.cpp in Sources */,
				00B1337910FBBBCC00AC7369 /* Shape2d.cpp in Sources */,
				00419C6E11057CC6007EC9AD /* EdgeDetect.cpp in Sources */,
				00419C6F11057CC6007EC9AD /* Fill.cpp in Sources */,
				00419C7011057CC6007EC9AD /* Flip.cpp in Sources */,
				00419C7111057CC6007EC9AD /* Grayscale.cpp in Sources */,
				00419C7211057CC6007EC9AD /* Hdr.cpp in Sources */,
				00419C7311057CC6007EC9AD /* Premultiply.cpp in Sources */,
				116C06241ABD2C06004D8297 /* draw.cpp in Sources */,
				00419C7411057CC6007EC9AD /* Resize.cpp in Sources */,
				0003F3E71992D64100647C8B /* Environment.cpp in Sources */,
				0003F3D81992D64100647C8B /* Batch.cpp in Sources */,
				111A5FF5191F72AE005C3166 /* OutputNode.cpp in Sources */,
				111A5FDD191F72AE005C3166 /* InputNode.cpp in Sources */,
				0003F4171992D64100647C8B /* VaoImplCore.cpp in Sources */,
				006D705319942BF5008149E2 /* QuickTimeGlImplLegacy.cpp in Sources */,
				0003F41A1992D64100647C8B /* VaoImplEs.cpp in Sources */,
				00419C7511057CC6007EC9AD /* Threshold.cpp in Sources */,
				006D704D19942BF5008149E2 /* MovieWriter.cpp in Sources */,
				00419C7611057CC6007EC9AD /* Trim.cpp in Sources */,
				001E3561115D5EFA000C228C /* Xml.cpp in Sources */,
				00B8C3931AD582400007ADAA /* Blur.cpp in Sources */,
				00B729E3115DABD800CD71B9 /* Timer.cpp in Sources */,
				111A5FBF191F72AE005C3166 /* Device.cpp in Sources */,
				111A5EA4191F703D005C3166 /* bitwise.c in Sources */,
				0049A349116EE655007DDFB0 /* AxisAlignedBox.cpp in Sources */,
				0003F47F1992DA9A00647C8B /* Log.cpp in Sources */,
				111A5EB4191F703D005C3166 /* floor0.c in Sources */,
				00F601C819F6C9DD00C83781 /* Ubo.cpp in Sources */,
				111A5FB3191F72AE005C3166 /* DeviceManagerCoreAudio.cpp in Sources */,
				43ED0FDF12209488003AEB0B /* UrlImplCocoa.mm in Sources */,
				006D705C19942BF5008149E2 /* QuickTimeUtils.cpp in Sources */,
				0012529312344FAA00080A0D /* Ray.cpp in Sources */,
				434708D91267EE4300AA7349 /* Blend.cpp in Sources */,
				003FAA9F1290CC90002D6860 /* Clipboard.cpp in Sources */,
				111A5EB7191F703D005C3166 /* info.c in Sources */,
				111A5FF2191F72AE005C3166 /* NodeMath.cpp in Sources */,
				111A6010191F72AE005C3166 /* Voice.cpp in Sources */,
				00A113D5135535C500081873 /* Triangulate.cpp in Sources */,
				0003F3DE1992D64100647C8B /* BufferTexture.cpp in Sources */,
				00A114051355369A00081873 /* bucketalloc.c in Sources */,
				1116CC4D1A5F154000023856 /* Platform.cpp in Sources */,
				00A114071355369A00081873 /* dict.c in Sources */,
				0003F40B1992D64100647C8B /* TransformFeedbackObj.cpp in Sources */,
				00A114091355369A00081873 /* geom.c in Sources */,
				00A1140B1355369A00081873 /* mesh.c in Sources */,
				00FFAED119DB5CFD0002CA8E /* ImageSourceFileRadiance.cpp in Sources */,
				0003F4141992D64100647C8B /* Vao.cpp in Sources */,
				11FD37E41A8EDB9E002B6EA9 /* Signals.cpp in Sources */,
				00B8C3981AEB4F240007ADAA /* CameraUi.cpp in Sources */,
				0055BE991AD099DE00813C09 /* Checkerboard.cpp in Sources */,
				00A1140D1355369A00081873 /* priorityq.c in Sources */,
				111A5FB6191F72AE005C3166 /* FileCoreAudio.cpp in Sources */,
				00A1140F1355369A00081873 /* sweep.c in Sources */,
				00A114111355369A00081873 /* tess.c in Sources */,
				116C062A1ABD2C06004D8297 /* wrapper.cpp in Sources */,
				006D704019940F25008149E2 /* RendererGl.cpp in Sources */,
				43C432401450A8DA0095B260 /* CinderMath.cpp in Sources */,
				00A121EF1362778200081873 /* Timeline.cpp in Sources */,
				00A121F01362778200081873 /* TimelineItem.cpp in Sources */,
				00A121F11362778200081873 /* Tween.cpp in Sources */,
				006D704A19942BF5008149E2 /* AvfUtils.mm in Sources */,
				0003F3FC1992D64100647C8B /* Shader.cpp in Sources */,
				118CA4151A9427F700841458 /* AppMac.cpp in Sources */,
				111A5FAA191F72AE005C3166 /* CinderCoreAudio.cpp in Sources */,
				111A5EB5191F703D005C3166 /* floor1.c in Sources */,
				0003F3F61992D64100647C8B /* GlslProg.cpp in Sources */,
				111A5FC8191F72AE005C3166 /* ConverterR8brain.cpp in Sources */,
				005C0CED14CBB47500A12CD2 /* Base64.cpp in Sources */,
				116C06271ABD2C06004D8297 /* scoped.cpp in Sources */,
				004172FF14C9BE760070C0D1 /* Frustum.cpp in Sources */,
				0041730314C9BE8E0070C0D1 /* Plane.cpp in Sources */,
				111A5ED8191F703D005C3166 /* psy.c in Sources */,
				43F78EF21516DAB700EB63B5 /* Json.cpp in Sources */,
				111A5EE2191F703D005C3166 /* vorbisenc.c in Sources */,
				118CA4211A9427F700841458 /* RendererImplGlMac.mm in Sources */,
				0003F3DB1992D64100647C8B /* BufferObj.cpp in Sources */,
				111A5FF8191F72AE005C3166 /* PanNode.cpp in Sources */,
				008B43A814F5F8F800B55B07 /* Svg.cpp in Sources */,
				0034C318151A5B7F003F2E30 /* Unicode.cpp in Sources */,
				111A5EAA191F703D005C3166 /* block.c in Sources */,
				0034C321151A5B9F003F2E30 /* linebreak.c in Sources */,
				114B7553192B2F9800E30153 /* MonitorNode.cpp in Sources */,
				111A5FAD191F72AE005C3166 /* ContextAudioUnit.cpp in Sources */,
				0034C327151A5B9F003F2E30 /* linebreakdata.c in Sources */,
				0003F4201992D64100647C8B /* Vbo.cpp in Sources */,
				111A5EF1191F722E005C3166 /* CinderAssert.cpp in Sources */,
				0034C32A151A5B9F003F2E30 /* linebreakdef.c in Sources */,
				111A5FCB191F72AE005C3166 /* Dsp.cpp in Sources */,
				111A5EA5191F703D005C3166 /* framing.c in Sources */,
				0003F3FF1992D64100647C8B /* Sync.cpp in Sources */,
				007A7B13158D098D00BEAD18 /* Window.cpp in Sources */,
				118CA41B1A9427F700841458 /* AppCocoaView.mm in Sources */,
				0003F4051992D64100647C8B /* TextureFont.cpp in Sources */,
				111A600A191F72AE005C3166 /* Target.cpp in Sources */,
				111A5EDA191F703D005C3166 /* registry.c in Sources */,
				111A5FFE191F72AE005C3166 /* SamplePlayerNode.cpp in Sources */,
				00782619171CD9D800B47F9C /* ConvexHull.cpp in Sources */,
				111A5FEF191F72AE005C3166 /* Node.cpp in Sources */,
				111A5FFB191F72AE005C3166 /* Param.cpp in Sources */,
			);
			runOnlyForDeploymentPostprocessing = 0;
		};
/* End PBXSourcesBuildPhase section */

/* Begin XCBuildConfiguration section */
		007050BC1114F93F003FCAE4 /* Debug */ = {
			isa = XCBuildConfiguration;
			buildSettings = {
				ALWAYS_SEARCH_USER_PATHS = NO;
				COPY_PHASE_STRIP = NO;
				GCC_DYNAMIC_NO_PIC = NO;
				GCC_OPTIMIZATION_LEVEL = 0;
				GCC_PRECOMPILE_PREFIX_HEADER = YES;
				GCC_PREFIX_HEADER = cinder_Prefix.pch;
				"GCC_PREPROCESSOR_DEFINITIONS[arch=*]" = "DEBUG=1";
				GENERATE_MASTER_OBJECT_FILE = YES;
				INSTALL_PATH = /usr/local/lib;
				IPHONEOS_DEPLOYMENT_TARGET = 6.0;
				OTHER_CPLUSPLUSFLAGS = "$(inherited)";
				OTHER_LDFLAGS = (
					../lib/ios/libboost_filesystem.a,
					../lib/ios/libboost_system.a,
				);
				PRELINK_LIBS = "../lib/ios/libboost_filesystem.a ../lib/ios/libboost_system.a";
				PRODUCT_NAME = "cinder-iphone_d";
				SDKROOT = iphoneos;
				TARGETED_DEVICE_FAMILY = "1,2";
				VALID_ARCHS = "arm64 armv7";
			};
			name = Debug;
		};
		007050BD1114F93F003FCAE4 /* Release */ = {
			isa = XCBuildConfiguration;
			buildSettings = {
				ALWAYS_SEARCH_USER_PATHS = NO;
				COPY_PHASE_STRIP = NO;
				DEAD_CODE_STRIPPING = YES;
				DEBUG_INFORMATION_FORMAT = "dwarf-with-dsym";
				GCC_DEBUGGING_SYMBOLS = full;
				GCC_FAST_MATH = YES;
				GCC_OPTIMIZATION_LEVEL = 3;
				GCC_PRECOMPILE_PREFIX_HEADER = YES;
				GCC_PREFIX_HEADER = cinder_Prefix.pch;
				GENERATE_MASTER_OBJECT_FILE = YES;
				INSTALL_PATH = /usr/local/lib;
				IPHONEOS_DEPLOYMENT_TARGET = 6.0;
				OTHER_CFLAGS = "";
				OTHER_CPLUSPLUSFLAGS = "$(inherited)";
				OTHER_LDFLAGS = (
					../lib/ios/libboost_filesystem.a,
					../lib/ios/libboost_system.a,
				);
				PRELINK_LIBS = "../lib/ios/libboost_filesystem.a ../lib/ios/libboost_system.a";
				PRODUCT_NAME = "cinder-iphone";
				SDKROOT = iphoneos;
				TARGETED_DEVICE_FAMILY = "1,2";
				VALID_ARCHS = "arm64 armv7";
			};
			name = Release;
		};
		00CFD9DF1135C3520091E310 /* Debug */ = {
			isa = XCBuildConfiguration;
			buildSettings = {
				ALTERNATE_PERMISSIONS_FILES = i386;
				ALWAYS_SEARCH_USER_PATHS = NO;
				COPY_PHASE_STRIP = NO;
				GCC_DYNAMIC_NO_PIC = NO;
				GCC_OPTIMIZATION_LEVEL = 0;
				GCC_PRECOMPILE_PREFIX_HEADER = YES;
				GCC_PREFIX_HEADER = cinder_Prefix.pch;
				GENERATE_MASTER_OBJECT_FILE = YES;
				INSTALL_PATH = /usr/local/lib;
				IPHONEOS_DEPLOYMENT_TARGET = 6.0;
				ONLY_ACTIVE_ARCH = NO;
				OTHER_CPLUSPLUSFLAGS = "$(inherited)";
				OTHER_LDFLAGS = (
					"../lib/ios-sim/libboost_system.a",
					"../lib/ios-sim/libboost_filesystem.a",
				);
				PRELINK_LIBS = "../lib/ios-sim/libboost_system.a ../lib/ios-sim/libboost_filesystem.a";
				PRODUCT_NAME = "cinder-iphone-sim_d";
				SDKROOT = iphoneos;
				SUPPORTED_PLATFORMS = iphonesimulator;
			};
			name = Debug;
		};
		00CFD9E01135C3520091E310 /* Release */ = {
			isa = XCBuildConfiguration;
			buildSettings = {
				ALTERNATE_PERMISSIONS_FILES = i386;
				ALWAYS_SEARCH_USER_PATHS = NO;
				COPY_PHASE_STRIP = NO;
				DEAD_CODE_STRIPPING = YES;
				DEBUG_INFORMATION_FORMAT = "dwarf-with-dsym";
				GCC_FAST_MATH = YES;
				GCC_OPTIMIZATION_LEVEL = 3;
				GCC_PRECOMPILE_PREFIX_HEADER = YES;
				GCC_PREFIX_HEADER = cinder_Prefix.pch;
				GENERATE_MASTER_OBJECT_FILE = YES;
				INSTALL_PATH = /usr/local/lib;
				IPHONEOS_DEPLOYMENT_TARGET = 6.0;
				ONLY_ACTIVE_ARCH = NO;
				OTHER_CFLAGS = "";
				OTHER_CPLUSPLUSFLAGS = "$(inherited)";
				OTHER_LDFLAGS = (
					"../lib/ios-sim/libboost_system.a",
					"../lib/ios-sim/libboost_filesystem.a",
				);
				PRELINK_LIBS = "../lib/ios-sim/libboost_system.a ../lib/ios-sim/libboost_filesystem.a";
				PRODUCT_NAME = "cinder-iphone-sim";
				SDKROOT = iphoneos;
				SUPPORTED_PLATFORMS = iphonesimulator;
			};
			name = Release;
		};
		1DEB921F08733DC00010E9CD /* Debug */ = {
			isa = XCBuildConfiguration;
			buildSettings = {
				ALWAYS_SEARCH_USER_PATHS = NO;
				ARCHS = "$(ARCHS_STANDARD)";
				CHECKED_STL = "-D_GLIBCXX_DEBUG -D_GLIBCXX_DEBUG_PEDANTIC";
				COMBINE_HIDPI_IMAGES = YES;
				COPY_PHASE_STRIP = NO;
				FRAMEWORK_SEARCH_PATHS = "$(inherited)";
				GCC_DYNAMIC_NO_PIC = NO;
				GCC_ENABLE_OBJC_GC = unsupported;
				GCC_OPTIMIZATION_LEVEL = 0;
				GCC_PRECOMPILE_PREFIX_HEADER = YES;
				GCC_PREFIX_HEADER = cinder_Prefix.pch;
				GENERATE_MASTER_OBJECT_FILE = YES;
				INSTALL_PATH = /usr/local/lib;
				LINK_WITH_STANDARD_LIBRARIES = NO;
				MACOSX_DEPLOYMENT_TARGET = 10.8;
				ONLY_ACTIVE_ARCH = YES;
				OTHER_LDFLAGS = (
					../lib/macosx/libboost_filesystem.a,
					../lib/macosx/libz.a,
					../lib/macosx/libboost_system.a,
				);
				PRELINK_LIBS = "../lib/macosx/libboost_filesystem.a ../lib/macosx/libz.a ../lib/macosx/libboost_system.a";
				PRODUCT_NAME = cinder_d;
			};
			name = Debug;
		};
		1DEB922008733DC00010E9CD /* Release */ = {
			isa = XCBuildConfiguration;
			buildSettings = {
				ALWAYS_SEARCH_USER_PATHS = NO;
				ARCHS = "$(ARCHS_STANDARD)";
				COMBINE_HIDPI_IMAGES = YES;
				COPY_PHASE_STRIP = NO;
				DEAD_CODE_STRIPPING = YES;
				DEBUG_INFORMATION_FORMAT = "dwarf-with-dsym";
				GCC_DEBUGGING_SYMBOLS = full;
				GCC_ENABLE_OBJC_GC = unsupported;
				GCC_FAST_MATH = YES;
				GCC_OPTIMIZATION_LEVEL = 3;
				GCC_PRECOMPILE_PREFIX_HEADER = YES;
				GCC_PREFIX_HEADER = cinder_Prefix.pch;
				GENERATE_MASTER_OBJECT_FILE = YES;
				INSTALL_PATH = /usr/local/lib;
				LINK_WITH_STANDARD_LIBRARIES = NO;
				MACOSX_DEPLOYMENT_TARGET = 10.8;
				ONLY_ACTIVE_ARCH = YES;
				OTHER_CFLAGS = "";
				OTHER_LDFLAGS = (
					../lib/macosx/libboost_filesystem.a,
					../lib/macosx/libz.a,
					../lib/macosx/libboost_system.a,
				);
				PRELINK_LIBS = "../lib/macosx/libboost_filesystem.a ../lib/macosx/libz.a ../lib/macosx/libboost_system.a";
				PRODUCT_NAME = cinder;
			};
			name = Release;
		};
		1DEB922308733DC00010E9CD /* Debug */ = {
			isa = XCBuildConfiguration;
			buildSettings = {
				ALWAYS_SEARCH_USER_PATHS = NO;
				CLANG_CXX_LANGUAGE_STANDARD = "c++0x";
				CLANG_CXX_LIBRARY = "libc++";
				CONFIGURATION_BUILD_DIR = "$(BUILD_DIR)";
				GCC_INLINES_ARE_PRIVATE_EXTERN = YES;
				GCC_OBJC_CALL_CXX_CDTORS = YES;
				"GCC_PREPROCESSOR_DEFINITIONS[arch=*]" = "DEBUG=1";
				GCC_VERSION = com.apple.compilers.llvm.clang.1_0;
				GCC_WARN_64_TO_32_BIT_CONVERSION = YES;
				GCC_WARN_ABOUT_RETURN_TYPE = YES;
				GCC_WARN_UNUSED_VARIABLE = YES;
				HEADER_SEARCH_PATHS = (
					../boost,
					../include/macosx/png,
					../include/macosx/cairo,
					../include/jsoncpp,
					../include/oggvorbis,
				);
				OBJROOT = build/;
				OTHER_CPLUSPLUSFLAGS = "$(OTHER_CFLAGS)";
				SYMROOT = ../lib;
				USER_HEADER_SEARCH_PATHS = "../include ../include/json ../src/oggvorbis/vorbis ../src/r8brain";
			};
			name = Debug;
		};
		1DEB922408733DC00010E9CD /* Release */ = {
			isa = XCBuildConfiguration;
			buildSettings = {
				ALWAYS_SEARCH_USER_PATHS = NO;
				CLANG_CXX_LANGUAGE_STANDARD = "c++0x";
				CLANG_CXX_LIBRARY = "libc++";
				CONFIGURATION_BUILD_DIR = "$(BUILD_DIR)";
				GCC_INLINES_ARE_PRIVATE_EXTERN = YES;
				GCC_OBJC_CALL_CXX_CDTORS = YES;
				"GCC_PREPROCESSOR_DEFINITIONS[arch=*]" = "NDEBUG=1";
				GCC_VERSION = com.apple.compilers.llvm.clang.1_0;
				GCC_WARN_64_TO_32_BIT_CONVERSION = YES;
				GCC_WARN_ABOUT_RETURN_TYPE = YES;
				GCC_WARN_UNUSED_VARIABLE = YES;
				HEADER_SEARCH_PATHS = (
					../boost,
					../include/macosx/png,
					../include/macosx/cairo,
					../include/jsoncpp,
					../include/oggvorbis,
				);
				OBJROOT = build/;
				OTHER_CPLUSPLUSFLAGS = "$(OTHER_CFLAGS)";
				SYMROOT = ../lib;
				USER_HEADER_SEARCH_PATHS = "../include ../src/oggvorbis/vorbis ../src/r8brain";
			};
			name = Release;
		};
/* End XCBuildConfiguration section */

/* Begin XCConfigurationList section */
		007050BB1114F93F003FCAE4 /* Build configuration list for PBXNativeTarget "cinder_iphone" */ = {
			isa = XCConfigurationList;
			buildConfigurations = (
				007050BC1114F93F003FCAE4 /* Debug */,
				007050BD1114F93F003FCAE4 /* Release */,
			);
			defaultConfigurationIsVisible = 0;
			defaultConfigurationName = Release;
		};
		00CFD9DE1135C3520091E310 /* Build configuration list for PBXNativeTarget "cinder_iphone_sim" */ = {
			isa = XCConfigurationList;
			buildConfigurations = (
				00CFD9DF1135C3520091E310 /* Debug */,
				00CFD9E01135C3520091E310 /* Release */,
			);
			defaultConfigurationIsVisible = 0;
			defaultConfigurationName = Release;
		};
		1DEB921E08733DC00010E9CD /* Build configuration list for PBXNativeTarget "cinder" */ = {
			isa = XCConfigurationList;
			buildConfigurations = (
				1DEB921F08733DC00010E9CD /* Debug */,
				1DEB922008733DC00010E9CD /* Release */,
			);
			defaultConfigurationIsVisible = 0;
			defaultConfigurationName = Release;
		};
		1DEB922208733DC00010E9CD /* Build configuration list for PBXProject "cinder" */ = {
			isa = XCConfigurationList;
			buildConfigurations = (
				1DEB922308733DC00010E9CD /* Debug */,
				1DEB922408733DC00010E9CD /* Release */,
			);
			defaultConfigurationIsVisible = 0;
			defaultConfigurationName = Release;
		};
/* End XCConfigurationList section */
	};
	rootObject = 0867D690FE84028FC02AAC07 /* Project object */;
}<|MERGE_RESOLUTION|>--- conflicted
+++ resolved
@@ -590,15 +590,12 @@
 		00B729E8115DAC2B00CD71B9 /* Timer.h in Headers */ = {isa = PBXBuildFile; fileRef = 00B729E7115DAC2B00CD71B9 /* Timer.h */; };
 		00B729E9115DAC2B00CD71B9 /* Timer.h in Headers */ = {isa = PBXBuildFile; fileRef = 00B729E7115DAC2B00CD71B9 /* Timer.h */; };
 		00B729EA115DAC2B00CD71B9 /* Timer.h in Headers */ = {isa = PBXBuildFile; fileRef = 00B729E7115DAC2B00CD71B9 /* Timer.h */; };
-<<<<<<< HEAD
 		00B8C3981AEB4F240007ADAA /* CameraUi.cpp in Sources */ = {isa = PBXBuildFile; fileRef = 00B8C3971AEB4F240007ADAA /* CameraUi.cpp */; };
 		00B8C3991AEB4F240007ADAA /* CameraUi.cpp in Sources */ = {isa = PBXBuildFile; fileRef = 00B8C3971AEB4F240007ADAA /* CameraUi.cpp */; };
 		00B8C39A1AEB4F240007ADAA /* CameraUi.cpp in Sources */ = {isa = PBXBuildFile; fileRef = 00B8C3971AEB4F240007ADAA /* CameraUi.cpp */; };
-=======
 		00B8C3931AD582400007ADAA /* Blur.cpp in Sources */ = {isa = PBXBuildFile; fileRef = 00B8C3921AD582400007ADAA /* Blur.cpp */; };
 		00B8C3941AD582400007ADAA /* Blur.cpp in Sources */ = {isa = PBXBuildFile; fileRef = 00B8C3921AD582400007ADAA /* Blur.cpp */; };
 		00B8C3951AD582400007ADAA /* Blur.cpp in Sources */ = {isa = PBXBuildFile; fileRef = 00B8C3921AD582400007ADAA /* Blur.cpp */; };
->>>>>>> bd604c93
 		00BC898B10D2BE9400D6DC59 /* DataTarget.cpp in Sources */ = {isa = PBXBuildFile; fileRef = 00BC898A10D2BE9400D6DC59 /* DataTarget.cpp */; };
 		00BC898D10D2BEA200D6DC59 /* DataTarget.h in Headers */ = {isa = PBXBuildFile; fileRef = 00BC898C10D2BEA200D6DC59 /* DataTarget.h */; };
 		00BC89F210D2EA2200D6DC59 /* ImageTargetFileQuartz.h in Headers */ = {isa = PBXBuildFile; fileRef = 00BC89F110D2EA2200D6DC59 /* ImageTargetFileQuartz.h */; };
@@ -1343,12 +1340,9 @@
 		00B1337810FBBBCC00AC7369 /* Shape2d.cpp */ = {isa = PBXFileReference; fileEncoding = 4; lastKnownFileType = sourcecode.cpp.cpp; path = Shape2d.cpp; sourceTree = "<group>"; };
 		00B729E2115DABD800CD71B9 /* Timer.cpp */ = {isa = PBXFileReference; fileEncoding = 4; lastKnownFileType = sourcecode.cpp.cpp; path = Timer.cpp; sourceTree = "<group>"; };
 		00B729E7115DAC2B00CD71B9 /* Timer.h */ = {isa = PBXFileReference; fileEncoding = 4; lastKnownFileType = sourcecode.c.h; path = Timer.h; sourceTree = "<group>"; };
-<<<<<<< HEAD
 		00B8C3971AEB4F240007ADAA /* CameraUi.cpp */ = {isa = PBXFileReference; fileEncoding = 4; lastKnownFileType = sourcecode.cpp.cpp; path = CameraUi.cpp; sourceTree = "<group>"; };
-=======
 		00B8C3921AD582400007ADAA /* Blur.cpp */ = {isa = PBXFileReference; fileEncoding = 4; lastKnownFileType = sourcecode.cpp.cpp; name = Blur.cpp; path = ip/Blur.cpp; sourceTree = "<group>"; };
 		00B8C3961AD582DE0007ADAA /* Blur.h */ = {isa = PBXFileReference; lastKnownFileType = sourcecode.c.h; name = Blur.h; path = ip/Blur.h; sourceTree = "<group>"; };
->>>>>>> bd604c93
 		00BC898A10D2BE9400D6DC59 /* DataTarget.cpp */ = {isa = PBXFileReference; fileEncoding = 4; lastKnownFileType = sourcecode.cpp.cpp; path = DataTarget.cpp; sourceTree = "<group>"; };
 		00BC898C10D2BEA200D6DC59 /* DataTarget.h */ = {isa = PBXFileReference; fileEncoding = 4; lastKnownFileType = sourcecode.c.h; path = DataTarget.h; sourceTree = "<group>"; };
 		00BC89F110D2EA2200D6DC59 /* ImageTargetFileQuartz.h */ = {isa = PBXFileReference; fileEncoding = 4; lastKnownFileType = sourcecode.c.h; path = ImageTargetFileQuartz.h; sourceTree = "<group>"; };
