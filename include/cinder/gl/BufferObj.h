--- conflicted
+++ resolved
@@ -58,22 +58,17 @@
 	//! Analogous to glMapBuffer(). \a access must be \c GL_READ_ONLY, \c GL_WRITE_ONLY, or \c GL_READ_WRITE. On iOS ES 2 only \c GL_WRITE_ONLY_OES is valid.
 	void*				map( GLenum access ) const;
 #endif
-<<<<<<< HEAD
 
-#if defined( CINDER_GL_HAS_MAP_BUFFER )
-	//! Abstracts glMapBuffer() vs. glMapBufferRange() with appropriate write-only parameters for the platform. Passing \c true for \a invalidPrevious allows the GL to flush the contents of the buffer as an optimization.
-	void*				mapWriteOnly( bool invalidatePrevious );
 #if defined( CINDER_GL_HAS_MAP_BUFFER_RANGE )
-=======
-#if (! defined( CINDER_GL_ANGLE )) || defined( CINDER_GL_ES_3 )
 	//! Maps the Buffer for writing, but does not invalidate the Buffer's existing contents. Slower than mapReplace(). Abstracts glMapBuffer() vs. glMapBufferRange() with appropriate write-only parameters for the platform.
 	void*				mapWriteOnly();
 	//! Invalidates the Buffer's existing contents and maps it for writing. Preferable to mapWriteOnly() when invalidation is acceptable. Abstracts glMapBuffer() vs. glMapBufferRange() with appropriate write-only parameters for the platform.
 	void*				mapReplace();
->>>>>>> 663a60bb
 	//! Analogous to glMapBufferRange(). On iOS ES 2 only \c GL_WRITE_ONLY_OES is valid.
 	void*				mapBufferRange( GLintptr offset, GLsizeiptr length, GLbitfield access ) const;
 #endif
+
+#if defined( CINDER_GL_HAS_MAP_BUFFER )
 	void				unmap() const;
 #endif
 	
