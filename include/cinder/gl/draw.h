/*
 Copyright (c) 2015, The Cinder Project, All rights reserved.

 This code is intended for use with the Cinder C++ library: http://libcinder.org

 Redistribution and use in source and binary forms, with or without modification, are permitted provided that
 the following conditions are met:

 * Redistributions of source code must retain the above copyright notice, this list of conditions and
	the following disclaimer.
 * Redistributions in binary form must reproduce the above copyright notice, this list of conditions and
	the following disclaimer in the documentation and/or other materials provided with the distribution.

 THIS SOFTWARE IS PROVIDED BY THE COPYRIGHT HOLDERS AND CONTRIBUTORS "AS IS" AND ANY EXPRESS OR IMPLIED
 WARRANTIES, INCLUDING, BUT NOT LIMITED TO, THE IMPLIED WARRANTIES OF MERCHANTABILITY AND FITNESS FOR A
 PARTICULAR PURPOSE ARE DISCLAIMED. IN NO EVENT SHALL THE COPYRIGHT HOLDER OR CONTRIBUTORS BE LIABLE FOR
 ANY DIRECT, INDIRECT, INCIDENTAL, SPECIAL, EXEMPLARY, OR CONSEQUENTIAL DAMAGES (INCLUDING, BUT NOT LIMITED
 TO, PROCUREMENT OF SUBSTITUTE GOODS OR SERVICES; LOSS OF USE, DATA, OR PROFITS; OR BUSINESS INTERRUPTION)
 HOWEVER CAUSED AND ON ANY THEORY OF LIABILITY, WHETHER IN CONTRACT, STRICT LIABILITY, OR TORT (INCLUDING
 NEGLIGENCE OR OTHERWISE) ARISING IN ANY WAY OUT OF THE USE OF THIS SOFTWARE, EVEN IF ADVISED OF THE
 POSSIBILITY OF SUCH DAMAGE.
 */

#pragma once

#include "cinder/gl/platform.h"
#include "cinder/gl/Texture.h"

#include "cinder/GeomIo.h"
#include "cinder/PolyLine.h"
#include "cinder/Shape2d.h"
#include "cinder/Camera.h"
#include "cinder/Font.h"

// forward declarations
namespace cinder {
	class TriMesh;
	class Path2d;
	class Shape2d;
}

namespace cinder { namespace gl {

typedef std::shared_ptr<class VboMesh>			VboMeshRef;

//! Draws the VboMesh \a mesh. Consider a gl::Batch as a faster alternative. Optionally specify a \a first vertex index and a \a count of vertices.
CI_API void draw( const VboMeshRef &mesh, GLint first = 0, GLsizei count = -1 );
//! Draws a Texture2d \a texture, fitting it to \a dstRect. Ignores currently bound shader.
CI_API void draw( const Texture2dRef &texture, const Rectf &dstRect );
//! Draws a subregion \a srcArea of a Texture (expressed as upper-left origin pixels).
<<<<<<< HEAD
CI_API void draw( const Texture2dRef &texture, const Area &srcArea, const Rectf &dstRect );
CI_API void draw( const Texture2dRef &texture, const vec2 &dstOffset = vec2() );
CI_API void draw( const PolyLine2 &polyLine );
CI_API void draw( const PolyLine3 &polyLine );
=======
void draw( const Texture2dRef &texture, const Area &srcArea, const Rectf &dstRect );
void draw( const Texture2dRef &texture, const vec2 &dstOffset = vec2() );
void draw( const PolyLine2 &polyLine );
//! Draws a line connecting \a points \a isClosed will connect the first and last points if they are not equal.
void draw( const std::vector<vec3> &points, bool isClosed = false );
>>>>>>> d6297da0
//! Draws a Path2d \a pathd using approximation scale \a approximationScale. 1.0 corresponds to screenspace, 2.0 is double screen resolution, etc
CI_API void draw( const Path2d &path, float approximationScale = 1.0f );
//! Draws a Shaped2d \a shaped using approximation scale \a approximationScale. 1.0 corresponds to screenspace, 2.0 is double screen resolution, etc
CI_API void draw( const Shape2d &shape, float approximationScale = 1.0f );
//! Draws a TriMesh \a mesh at the origin. Currently only uses position and index information.
CI_API void draw( const TriMesh &mesh );
//! Draws a geom::Source \a source at the origin.
CI_API void draw( const geom::Source &source );

//! Draws a CubeMapTex \a texture inside \a rect with an equirectangular projection. If \a lod is non-default then a specific mip-level is drawn. Typical aspect ratio should be 2:1.
CI_API void drawEquirectangular( const gl::TextureCubeMapRef &texture, const Rectf &r, float lod = -1 );
//! Draws a CubeMapTex \a texture as a horizontal cross, fit inside \a rect. If \a lod is non-default then a specific mip-level is drawn. Typical aspect ratio should be 4:3.
CI_API void drawHorizontalCross( const gl::TextureCubeMapRef &texture, const Rectf &rect, float lod = -1 );
//! Draws a CubeMapTex \a texture as a vertical cross, fit inside \a rect. If \a lod is non-default then a specific mip-level is drawn. Typical aspect ratio should be 3:4.
CI_API void drawVerticalCross( const gl::TextureCubeMapRef &texture, const Rectf &rect, float lod = -1 );

//! Draws a solid (filled) Path2d \a path using approximation scale \a approximationScale. 1.0 corresponds to screenspace, 2.0 is double screen resolution, etc. Performance warning: This routine tesselates the polygon into triangles. Consider using Triangulator directly.
CI_API void drawSolid( const Path2d &path2d, float approximationScale = 1.0f );
//! Draws a solid (filled) Shape2d \a shape using approximation scale \a approximationScale. 1.0 corresponds to screenspace, 2.0 is double screen resolution, etc. Performance warning: This routine tesselates the polygon into triangles. Consider using Triangulator directly.
CI_API void drawSolid( const Shape2d &shape, float approximationScale = 1.0f );
CI_API void drawSolid( const PolyLine2 &polyLine );

//! Renders a solid cube centered at \a center of size \a size. Normals and created texture coordinates are generated.
CI_API void drawCube( const vec3 &center, const vec3 &size );
//! Renders a solid cube centered at \a center of size \a size. Each face is assigned a unique color.
CI_API void drawColorCube( const vec3 &center, const vec3 &size );
//! Renders a stroked cube centered at \a center of size \a size.
CI_API void drawStrokedCube( const vec3 &center, const vec3 &size );
//! Renders a stroked cube using \a box as the guide for center and size.
CI_API inline void drawStrokedCube( const ci::AxisAlignedBox &box ) { drawStrokedCube( box.getCenter(), box.getSize() ); }
//! Renders a solid \a sphere, subdivided on both longitude and latitude into \a subdivisions.
CI_API void drawSphere( const Sphere &sphere, int subdivisions = -1 );
//! Renders a solid sphere at \a center of radius \a radius, subdivided on both longitude and latitude into \a subdivisions.
CI_API void drawSphere( const vec3 &center, float radius, int subdivisions = -1 );
//! Draws a textured quad of size \a scale that is aligned with the vectors \a bbRight and \a bbUp at \a pos, rotated by \a rotationRadians around the vector orthogonal to \a bbRight and \a bbUp.
CI_API void drawBillboard( const vec3 &pos, const vec2 &scale, float rotationRadians, const vec3 &bbRight, const vec3 &bbUp, const Rectf &texCoords = Rectf( 0, 0, 1, 1 ) );
//! Renders a stroked representation of \a cam
CI_API void drawFrustum( const Camera &cam );
CI_API void drawCoordinateFrame( float axisLength = 1.0f, float headLength = 0.2f, float headRadius = 0.05f );
//! Draws a vector starting at \a start and ending at \a end. An arrowhead is drawn at the end of radius \a headRadius and length \a headLength.
CI_API void drawVector( const vec3 &start, const vec3 &end, float headLength = 0.2f, float headRadius = 0.05f );

//! Draws a line between points a and b
CI_API void drawLine( const vec3 &a, const vec3 &b );
CI_API void drawLine( const vec2 &a, const vec2 &b );

//! Draws \a texture on the XY-plane
CI_API void drawSolidRect( const Rectf &r, const vec2 &upperLeftTexCoord = vec2( 0, 1 ), const vec2 &lowerRightTexCoord = vec2( 1, 0 ) );
//! Draws a solid rounded rectangle centered around \a rect, with a corner radius of \a cornerRadius
CI_API void drawSolidRoundedRect( const Rectf &r, float cornerRadius, int numSegmentsPerCorner = 0,  const vec2 &upperLeftTexCoord = vec2( 0, 1 ), const vec2 &lowerRightTexCoord = vec2( 1, 0 ) );
//! Draws a filled circle centered around \a center with a radius of \a radius. Default \a numSegments requests a conservative (high-quality but slow) number based on radius.
CI_API void drawSolidCircle( const vec2 &center, float radius, int numSegments = -1 );
//! Draws a filled ellipse centered around \a center with an X-axis radius of \a radiusX and a Y-axis radius of \a radiusY. Default \a numSegments requests a conservative (high-quality but slow) number based on radius.
CI_API void drawSolidEllipse( const vec2 &center, float radiusX, float radiusY, int numSegments = -1 );

//! Draws a stroked rectangle with dimensions \a rect.
CI_API void drawStrokedRect( const Rectf &rect );
//! Draws a stroked rectangle centered around \a rect, with a line width of \a lineWidth
CI_API void drawStrokedRect( const Rectf &rect, float lineWidth );
//! Draws a stroked rounded rectangle centered around \a rect, with a corner radius of \a cornerRadius
CI_API void drawStrokedRoundedRect( const Rectf &rect, float cornerRadius, int numSegmentsPerCorner = 0 );
//! Draws a stroked circle centered around \a center with a radius of \a radius. Default \a numSegments requests a conservative (high-quality but slow) number based on radius.
CI_API void drawStrokedCircle( const vec2 &center, float radius, int numSegments = -1 );
//! Draws a stroked circle centered around \a center with a radius of \a radius and a line width of \a lineWidth. Default \a numSegments requests a conservative (high-quality but slow) number based on radius.
CI_API void drawStrokedCircle( const vec2 &center, float radius, float lineWidth, int numSegments = -1 );
//! Draws a stroked ellipse centered around \a center with an X-axis radius of \a radiusX and a Y-axis radius of \a radiusY.  Default \a numSegments requests a conservative (high-quality but slow) number based on radius.
CI_API void drawStrokedEllipse( const vec2 &center, float radiusX, float radiusY, int numSegments = -1 );

//! Draws a string \a str with its lower left corner located at \a pos. Optional \a font and \a color affect the style.
CI_API void drawString( const std::string &str, const vec2 &pos, const ColorA &color = ColorA( 1, 1, 1, 1 ), Font font = Font() );
//! Draws a string \a str with the horizontal center of its baseline located at \a pos. Optional \a font and \a color affect the style
CI_API void drawStringCentered( const std::string &str, const vec2 &pos, const ColorA &color = ColorA( 1, 1, 1, 1 ), Font font = Font() );
//! Draws a right-justified string \a str with the center of its  located at \a pos. Optional \a font and \a color affect the style
CI_API void drawStringRight( const std::string &str, const vec2 &pos, const ColorA &color = ColorA( 1, 1, 1, 1 ), Font font = Font() );

//! Renders a solid triangle.
CI_API void drawSolidTriangle( const vec2 &pt0, const vec2 &pt1, const vec2 &pt2 );
//! Renders a textured triangle.
CI_API void drawSolidTriangle( const vec2 &pt0, const vec2 &pt1, const vec2 &pt2, const vec2 &texPt0, const vec2 &texPt1, const vec2 &texPt2 );
//! Renders a textured triangle.
CI_API void drawSolidTriangle( const vec2 pts[3], const vec2 texCoord[3] = nullptr );
	
	
CI_API void	drawArrays( GLenum mode, GLint first, GLsizei count );
CI_API void	drawElements( GLenum mode, GLsizei count, GLenum type, const GLvoid *indices );

#if defined( CINDER_GL_HAS_MULTI_DRAW )
CI_API void	multiDrawArrays( GLenum mode, GLint *first, GLsizei *count, GLsizei primcount );
CI_API void	multiDrawElements( GLenum mode, GLsizei *count, GLenum type, const GLvoid * const *indices, GLsizei primcount );
#endif

#if defined( CINDER_GL_HAS_DRAW_INSTANCED )
CI_API void	drawArraysInstanced( GLenum mode, GLint first, GLsizei count, GLsizei instanceCount );
CI_API void	drawElementsInstanced( GLenum mode, GLsizei count, GLenum type, const GLvoid *indices, GLsizei instanceCount );
#endif

#if defined( CINDER_GL_HAS_DRAW_INDIRECT )
CI_API void	drawArraysIndirect( GLenum mode, const GLvoid *indirect );
CI_API void	drawElementsIndirect( GLenum mode, GLenum type, const GLvoid *indirect );
#endif

#if defined( CINDER_GL_HAS_MULTI_DRAW_INDIRECT )
CI_API void	multiDrawArraysIndirect( GLenum mode, const GLvoid *indirect, GLsizei drawcount, GLsizei stride );
CI_API void	multiDrawElementsIndirect( GLenum mode, GLenum type, const GLvoid *indirect, GLsizei drawcount, GLsizei stride );
#endif

} } // namespace cinder::gl<|MERGE_RESOLUTION|>--- conflicted
+++ resolved
@@ -48,18 +48,11 @@
 //! Draws a Texture2d \a texture, fitting it to \a dstRect. Ignores currently bound shader.
 CI_API void draw( const Texture2dRef &texture, const Rectf &dstRect );
 //! Draws a subregion \a srcArea of a Texture (expressed as upper-left origin pixels).
-<<<<<<< HEAD
 CI_API void draw( const Texture2dRef &texture, const Area &srcArea, const Rectf &dstRect );
 CI_API void draw( const Texture2dRef &texture, const vec2 &dstOffset = vec2() );
 CI_API void draw( const PolyLine2 &polyLine );
-CI_API void draw( const PolyLine3 &polyLine );
-=======
-void draw( const Texture2dRef &texture, const Area &srcArea, const Rectf &dstRect );
-void draw( const Texture2dRef &texture, const vec2 &dstOffset = vec2() );
-void draw( const PolyLine2 &polyLine );
 //! Draws a line connecting \a points \a isClosed will connect the first and last points if they are not equal.
-void draw( const std::vector<vec3> &points, bool isClosed = false );
->>>>>>> d6297da0
+CI_API void draw( const std::vector<vec3> &points, bool isClosed = false );
 //! Draws a Path2d \a pathd using approximation scale \a approximationScale. 1.0 corresponds to screenspace, 2.0 is double screen resolution, etc
 CI_API void draw( const Path2d &path, float approximationScale = 1.0f );
 //! Draws a Shaped2d \a shaped using approximation scale \a approximationScale. 1.0 corresponds to screenspace, 2.0 is double screen resolution, etc
