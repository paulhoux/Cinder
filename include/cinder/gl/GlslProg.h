--- conflicted
+++ resolved
@@ -65,10 +65,6 @@
 		Format&		geometry( const DataSourceRef &dataSource );
 		//! Supplies the GLSL source for the geometry shader
 		Format&		geometry( const char *geometryShader );
-<<<<<<< HEAD
-#endif
-#if ! defined( CINDER_GL_ES_2 )		
-=======
 		//! Supplies the GLSL source for the tessellation control shader
 		Format&		tessellationCtrl( const DataSourceRef &dataSource );
 		//! Supplies the GLSL source for the tessellation control shader
@@ -77,7 +73,8 @@
 		Format&		tessellationEval( const DataSourceRef &dataSource );
 		//! Supplies the GLSL source for the tessellation control shader
 		Format&		tessellationEval( const char *tessellationEvalShader );
->>>>>>> 6dabafe9
+#endif
+#if ! defined( CINDER_GL_ES_2 )		
 		//! Sets the TransformFeedback varyings
 		Format&		feedbackVaryings( const std::vector<std::string>& varyings ) { mTransformVaryings = varyings; return *this; }
 		//! Sets the TransformFeedback format
@@ -106,13 +103,10 @@
 #if ! defined( CINDER_GL_ES )
 		//! Returns the GLSL source for the geometry shader
 		const std::string&	getGeometry() const { return mGeometryShader; }
-<<<<<<< HEAD
-#endif
-#if ! defined( CINDER_GL_ES_2 )
-=======
 		const std::string&	getTessellationCtrl() const { return mTessellationCtrlShader; }
 		const std::string&	getTessellationEval() const { return mTessellationEvalShader; }
->>>>>>> 6dabafe9
+#endif
+#if ! defined( CINDER_GL_ES_2 )
 		const std::vector<std::string>&  getVaryings() const { return mTransformVaryings; }
 		//! Returns the TransFormFeedback format
 		GLenum			getTransformFormat() const { return mTransformFormat; }
@@ -142,13 +136,10 @@
 		std::string					mFragmentShader;
 #if ! defined( CINDER_GL_ES )
 		std::string								mGeometryShader;
-<<<<<<< HEAD
-#endif
-#if ! defined( CINDER_GL_ES_2 )
-=======
 		std::string								mTessellationCtrlShader;
 		std::string								mTessellationEvalShader;
->>>>>>> 6dabafe9
+#endif
+#if ! defined( CINDER_GL_ES_2 )
 		GLenum									mTransformFormat;
 		std::vector<std::string>				mTransformVaryings;
 		std::map<std::string,GLuint>			mFragDataLocations;
