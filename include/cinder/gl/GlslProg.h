--- conflicted
+++ resolved
@@ -288,13 +288,8 @@
   protected:
 	GlslProg( const Format &format );
 
-<<<<<<< HEAD
-	void			bindImpl();
+	void			bindImpl() const;
 	void			loadShader( const std::string &shaderSource, const fs::path &shaderDirectory, GLint shaderType );
-=======
-	void			bindImpl() const;
-	void			loadShader( const std::string &shaderSource, GLint shaderType );
->>>>>>> 00a1e8b4
 	void			attachShaders();
 	void			link();
 	
