--- conflicted
+++ resolved
@@ -323,25 +323,17 @@
 //! Renders a solid cube centered at \a center of size \a size. Normals and created texture coordinates are generated.
 void drawCube( const vec3 &center, const vec3 &size );
 //! Renders a solid cube centered at \a center of size \a size. Each face is assigned a unique color.
-<<<<<<< HEAD
 void drawColorCube( const vec3 &center, const vec3 &size );
-=======
-void drawColorCube( const Vec3f &center, const Vec3f &size );
 //! Renders a stroked cube centered at \a center of size \a size.
-void drawStrokedCube( const Vec3f &center, const Vec3f &size );
+void drawStrokedCube( const vec3 &center, const vec3 &size );
 //! Renders a stroked cube using \a box as the guide for center and size.
 inline void drawStrokedCube( const ci::AxisAlignedBox3f &box ) { drawStrokedCube( box.getCenter(), box.getSize() ); }
->>>>>>> 1f6a7dd8
 //! Renders a solid sphere at \a center of radius \a radius, subdivided on both longitude and latitude into \a segments.
 void drawSphere( const vec3 &center, float radius, int segments );
 //! Draws a textured quad of size \a scale that is aligned with the vectors \a bbRight and \a bbUp at \a pos, rotated by \a rotationRadians around the vector orthogonal to \a bbRight and \a bbUp.
-<<<<<<< HEAD
 void drawBillboard( const vec3 &pos, const vec2 &scale, float rotationRadians, const vec3 &bbRight, const vec3 &bbUp, const Rectf &texCoords = Rectf( 0, 0, 1, 1 ) );
-=======
-void drawBillboard( const Vec3f &pos, const Vec2f &scale, float rotationRadians, const Vec3f &bbRight, const Vec3f &bbUp, const Rectf &texCoords = Rectf( 0, 0, 1, 1 ) );
 //! Renders a stroked representation of \a cam
 void drawFrustum( const Camera &cam );
->>>>>>> 1f6a7dd8
 
 //! Draws a line between points a and b
 void drawLine( const vec3 &a, const vec3 &b );
