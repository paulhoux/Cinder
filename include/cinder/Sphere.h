/*
 Copyright (c) 2010, The Barbarian Group
 All rights reserved.

 Redistribution and use in source and binary forms, with or without modification, are permitted provided that
 the following conditions are met:

    * Redistributions of source code must retain the above copyright notice, this list of conditions and
	the following disclaimer.
    * Redistributions in binary form must reproduce the above copyright notice, this list of conditions and
	the following disclaimer in the documentation and/or other materials provided with the distribution.

 THIS SOFTWARE IS PROVIDED BY THE COPYRIGHT HOLDERS AND CONTRIBUTORS "AS IS" AND ANY EXPRESS OR IMPLIED
 WARRANTIES, INCLUDING, BUT NOT LIMITED TO, THE IMPLIED WARRANTIES OF MERCHANTABILITY AND FITNESS FOR A
 PARTICULAR PURPOSE ARE DISCLAIMED. IN NO EVENT SHALL THE COPYRIGHT HOLDER OR CONTRIBUTORS BE LIABLE FOR
 ANY DIRECT, INDIRECT, INCIDENTAL, SPECIAL, EXEMPLARY, OR CONSEQUENTIAL DAMAGES (INCLUDING, BUT NOT LIMITED
 TO, PROCUREMENT OF SUBSTITUTE GOODS OR SERVICES; LOSS OF USE, DATA, OR PROFITS; OR BUSINESS INTERRUPTION)
 HOWEVER CAUSED AND ON ANY THEORY OF LIABILITY, WHETHER IN CONTRACT, STRICT LIABILITY, OR TORT (INCLUDING
 NEGLIGENCE OR OTHERWISE) ARISING IN ANY WAY OUT OF THE USE OF THIS SOFTWARE, EVEN IF ADVISED OF THE
 POSSIBILITY OF SUCH DAMAGE.
*/

#pragma once

#include "cinder/Matrix.h"
#include "cinder/Vector.h"
#include "cinder/Ray.h"

#include <vector>

namespace cinder {

class Sphere {
 public:
	Sphere() {}
	Sphere( const vec3 &center, float radius )
		: mCenter( center ), mRadius( radius )
	{}

	float	getRadius() const { return mRadius; }
	void	setRadius( float radius ) { mRadius = radius; }
	
	vec3	getCenter() const { return mCenter; }
	void	setCenter( const vec3 &center ) { mCenter = center; }

	bool	intersects( const Ray &ray ) const;
	int		intersect( const Ray &ray, float *intersection ) const;

	//! Returns the closest point on \a ray to the Sphere. If \a ray intersects then returns the point of nearest intersection.
	vec3	closestPoint( const Ray &ray ) const;

	static Sphere	calculateBoundingSphere( const std::vector<vec3> &points );
	static Sphere	calculateBoundingSphere( const vec3 *points, size_t numPoints );

<<<<<<< HEAD
	//! Calculates the projection of the Sphere (an oriented ellipse) given \a focalLength. Returns \c false if calculation failed, rendering only \a outCenter correct. Algorithm due to Iñigo Quilez.
=======
	//! Converts sphere to another coordinate system. Note that it will not return correct results if there are non-uniform scaling, shears, or other unusual transforms in \a transform.
	Sphere	transformed( const mat4 &transform );

	//! Calculates the projection of the Sphere (an oriented ellipse) given \a focalLength. Algorithm due to Iñigo Quilez.
>>>>>>> 75bc9de7
	void	calcProjection( float focalLength, vec2 *outCenter, vec2 *outAxisA, vec2 *outAxisB ) const;
	//! Calculates the projection of the Sphere (an oriented ellipse) given \a focalLength. Algorithm due to Iñigo Quilez.
	void	calcProjection( float focalLength, vec2 screenSizePixels, vec2 *outCenter, vec2 *outAxisA, vec2 *outAxisB ) const;
	//! Calculates the projected area of the Sphere given \a focalLength and screen size in pixels. Algorithm due to Iñigo Quilez.
	float	calcProjectedArea( float focalLength, vec2 screenSizePixels ) const;

 protected:
 	vec3	mCenter;
	float	mRadius;
};

} // namespace cinder<|MERGE_RESOLUTION|>--- conflicted
+++ resolved
@@ -52,14 +52,10 @@
 	static Sphere	calculateBoundingSphere( const std::vector<vec3> &points );
 	static Sphere	calculateBoundingSphere( const vec3 *points, size_t numPoints );
 
-<<<<<<< HEAD
-	//! Calculates the projection of the Sphere (an oriented ellipse) given \a focalLength. Returns \c false if calculation failed, rendering only \a outCenter correct. Algorithm due to Iñigo Quilez.
-=======
 	//! Converts sphere to another coordinate system. Note that it will not return correct results if there are non-uniform scaling, shears, or other unusual transforms in \a transform.
 	Sphere	transformed( const mat4 &transform );
 
-	//! Calculates the projection of the Sphere (an oriented ellipse) given \a focalLength. Algorithm due to Iñigo Quilez.
->>>>>>> 75bc9de7
+	//! Calculates the projection of the Sphere (an oriented ellipse) given \a focalLength. Returns \c false if calculation failed, rendering only \a outCenter correct. Algorithm due to Iñigo Quilez.
 	void	calcProjection( float focalLength, vec2 *outCenter, vec2 *outAxisA, vec2 *outAxisB ) const;
 	//! Calculates the projection of the Sphere (an oriented ellipse) given \a focalLength. Algorithm due to Iñigo Quilez.
 	void	calcProjection( float focalLength, vec2 screenSizePixels, vec2 *outCenter, vec2 *outAxisA, vec2 *outAxisB ) const;
