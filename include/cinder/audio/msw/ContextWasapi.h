--- conflicted
+++ resolved
@@ -35,13 +35,9 @@
 
 class OutputDeviceNodeWasapi : public OutputDeviceNode {
   public:
-<<<<<<< HEAD
 	OutputDeviceNodeWasapi( const DeviceRef &device, bool exclusiveMode, const Format &format );
+	~OutputDeviceNodeWasapi();
 
-=======
-	OutputDeviceNodeWasapi( const DeviceRef &device, const Format &format );
-	~OutputDeviceNodeWasapi();
->>>>>>> f57e41b7
 protected:
 	void initialize()				override;
 	void uninitialize()				override;
