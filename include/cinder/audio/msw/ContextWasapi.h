/*
 Copyright (c) 2014, The Cinder Project

 This code is intended to be used with the Cinder C++ library, http://libcinder.org

 Redistribution and use in source and binary forms, with or without modification, are permitted provided that
 the following conditions are met:

    * Redistributions of source code must retain the above copyright notice, this list of conditions and
	the following disclaimer.
    * Redistributions in binary form must reproduce the above copyright notice, this list of conditions and
	the following disclaimer in the documentation and/or other materials provided with the distribution.

 THIS SOFTWARE IS PROVIDED BY THE COPYRIGHT HOLDERS AND CONTRIBUTORS "AS IS" AND ANY EXPRESS OR IMPLIED
 WARRANTIES, INCLUDING, BUT NOT LIMITED TO, THE IMPLIED WARRANTIES OF MERCHANTABILITY AND FITNESS FOR A
 PARTICULAR PURPOSE ARE DISCLAIMED. IN NO EVENT SHALL THE COPYRIGHT HOLDER OR CONTRIBUTORS BE LIABLE FOR
 ANY DIRECT, INDIRECT, INCIDENTAL, SPECIAL, EXEMPLARY, OR CONSEQUENTIAL DAMAGES (INCLUDING, BUT NOT LIMITED
 TO, PROCUREMENT OF SUBSTITUTE GOODS OR SERVICES; LOSS OF USE, DATA, OR PROFITS; OR BUSINESS INTERRUPTION)
 HOWEVER CAUSED AND ON ANY THEORY OF LIABILITY, WHETHER IN CONTRACT, STRICT LIABILITY, OR TORT (INCLUDING
 NEGLIGENCE OR OTHERWISE) ARISING IN ANY WAY OUT OF THE USE OF THIS SOFTWARE, EVEN IF ADVISED OF THE
 POSSIBILITY OF SUCH DAMAGE.
*/

#pragma once

#include "cinder/Cinder.h"
<<<<<<< HEAD
#if defined( CINDER_UWP ) || ( _WIN32_WINNT >= 0x0600 ) // requires Windows Vista+
=======

#if defined( CINDER_WINRT ) || ( _WIN32_WINNT >= 0x0600 ) // requires Windows Vista+
>>>>>>> e7ea5d98

#include "cinder/audio/Context.h"

namespace cinder { namespace audio { namespace msw {

struct WasapiRenderClientImpl;
struct WasapiCaptureClientImpl;

class OutputDeviceNodeWasapi : public OutputDeviceNode {
  public:
	OutputDeviceNodeWasapi( const DeviceRef &device, const Format &format );

protected:
	void initialize()				override;
	void uninitialize()				override;
	void enableProcessing()			override;
	void disableProcessing()		override;
	bool supportsProcessInPlace() const	override	{ return false; }

  private:
	void renderInputs();

	std::unique_ptr<WasapiRenderClientImpl>		mRenderImpl;
	BufferInterleaved							mInterleavedBuffer;

	friend WasapiRenderClientImpl;
};

class InputDeviceNodeWasapi : public InputDeviceNode {
public:
	InputDeviceNodeWasapi( const DeviceRef &device, const Format &format = Format() );
	virtual ~InputDeviceNodeWasapi();

protected:
	void initialize()				override;
	void uninitialize()				override;
	void enableProcessing()			override;
	void disableProcessing()		override;
	void process( Buffer *buffer )	override;

private:
	std::unique_ptr<WasapiCaptureClientImpl>	mCaptureImpl;

	friend WasapiCaptureClientImpl;
};

class ContextWasapi : public Context {
  public:
	OutputDeviceNodeRef	createOutputDeviceNode( const DeviceRef &device, const Node::Format &format = Node::Format() )	override;
	InputDeviceNodeRef	createInputDeviceNode( const DeviceRef &device, const Node::Format &format = Node::Format() )	override;
};

} } } // namespace cinder::audio::msw

#endif // defined( CINDER_UWP ) || ( _WIN32_WINNT >= 0x0600 )<|MERGE_RESOLUTION|>--- conflicted
+++ resolved
@@ -24,12 +24,7 @@
 #pragma once
 
 #include "cinder/Cinder.h"
-<<<<<<< HEAD
 #if defined( CINDER_UWP ) || ( _WIN32_WINNT >= 0x0600 ) // requires Windows Vista+
-=======
-
-#if defined( CINDER_WINRT ) || ( _WIN32_WINNT >= 0x0600 ) // requires Windows Vista+
->>>>>>> e7ea5d98
 
 #include "cinder/audio/Context.h"
 
