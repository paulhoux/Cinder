/*
 Copyright (c) 2014, The Cinder Project

 This code is intended to be used with the Cinder C++ library, http://libcinder.org

 Redistribution and use in source and binary forms, with or without modification, are permitted provided that
 the following conditions are met:

    * Redistributions of source code must retain the above copyright notice, this list of conditions and
	the following disclaimer.
    * Redistributions in binary form must reproduce the above copyright notice, this list of conditions and
	the following disclaimer in the documentation and/or other materials provided with the distribution.

 THIS SOFTWARE IS PROVIDED BY THE COPYRIGHT HOLDERS AND CONTRIBUTORS "AS IS" AND ANY EXPRESS OR IMPLIED
 WARRANTIES, INCLUDING, BUT NOT LIMITED TO, THE IMPLIED WARRANTIES OF MERCHANTABILITY AND FITNESS FOR A
 PARTICULAR PURPOSE ARE DISCLAIMED. IN NO EVENT SHALL THE COPYRIGHT HOLDER OR CONTRIBUTORS BE LIABLE FOR
 ANY DIRECT, INDIRECT, INCIDENTAL, SPECIAL, EXEMPLARY, OR CONSEQUENTIAL DAMAGES (INCLUDING, BUT NOT LIMITED
 TO, PROCUREMENT OF SUBSTITUTE GOODS OR SERVICES; LOSS OF USE, DATA, OR PROFITS; OR BUSINESS INTERRUPTION)
 HOWEVER CAUSED AND ON ANY THEORY OF LIABILITY, WHETHER IN CONTRACT, STRICT LIABILITY, OR TORT (INCLUDING
 NEGLIGENCE OR OTHERWISE) ARISING IN ANY WAY OUT OF THE USE OF THIS SOFTWARE, EVEN IF ADVISED OF THE
 POSSIBILITY OF SUCH DAMAGE.
*/

#pragma once

<<<<<<< HEAD
#if( _WIN32_WINNT < _WIN32_WINNT_VISTA )
	#error "WASAPI only available on Windows Vista or newer"
#else
=======
#include "cinder/Cinder.h"
#if defined( CINDER_WINRT ) || ( _WIN32_WINNT >= 0x0600 ) // requires Windows Vista+
>>>>>>> 1636807b

#include "cinder/audio/Device.h"

#include <map>

struct IMMDevice;

namespace cinder { namespace audio { namespace msw {

class DeviceManagerWasapi : public DeviceManager {
  public:
	DeviceRef getDefaultOutput() override;
	DeviceRef getDefaultInput() override;

	const std::vector<DeviceRef>& getDevices() override;

	std::string getName( const DeviceRef &device ) override;
	size_t getNumInputChannels( const DeviceRef &device ) override;
	size_t getNumOutputChannels( const DeviceRef &device ) override;
	size_t getSampleRate( const DeviceRef &device ) override;
	size_t getFramesPerBlock( const DeviceRef &device ) override;

	void setSampleRate( const DeviceRef &device, size_t sampleRate ) override;
	void setFramesPerBlock( const DeviceRef &device, size_t framesPerBlock ) override;

	const std::wstring& getDeviceId( const DeviceRef &device );

	std::shared_ptr<::IMMDevice> getIMMDevice( const DeviceRef &device );

  private:

	  struct DeviceInfo {
		  std::string mKey;						//! mKey used by Device to get more info from manager
		  std::string mName;						//! friendly mName
		  enum Usage { INPUT, OUTPUT } mUsage;
		  std::wstring			mDeviceId;		//! id used when creating XAudio2 master voice
		  std::wstring			mEndpointId;		//! id used by Wasapi / MMDevice
		  size_t mNumChannels, mSampleRate, mFramesPerBlock;
	  };

	  DeviceInfo& getDeviceInfo( const DeviceRef &device );
	  void parseDevices( DeviceInfo::Usage usage );
	  std::vector<std::wstring> parseDeviceIds( DeviceInfo::Usage usage );

	  std::map<DeviceRef, DeviceInfo> mDeviceInfoSet;
};

} } } // namespace cinder::audio::msw

<<<<<<< HEAD
#endif // ( _WIN32_WINNT >= _WIN32_WINNT_VISTA )
=======
#endif // #if defined( CINDER_WINRT ) || ( _WIN32_WINNT >= 0x0600 ) // requires Windows Vista+
>>>>>>> 1636807b
<|MERGE_RESOLUTION|>--- conflicted
+++ resolved
@@ -1,87 +1,77 @@
-/*
- Copyright (c) 2014, The Cinder Project
-
- This code is intended to be used with the Cinder C++ library, http://libcinder.org
-
- Redistribution and use in source and binary forms, with or without modification, are permitted provided that
- the following conditions are met:
-
-    * Redistributions of source code must retain the above copyright notice, this list of conditions and
-	the following disclaimer.
-    * Redistributions in binary form must reproduce the above copyright notice, this list of conditions and
-	the following disclaimer in the documentation and/or other materials provided with the distribution.
-
- THIS SOFTWARE IS PROVIDED BY THE COPYRIGHT HOLDERS AND CONTRIBUTORS "AS IS" AND ANY EXPRESS OR IMPLIED
- WARRANTIES, INCLUDING, BUT NOT LIMITED TO, THE IMPLIED WARRANTIES OF MERCHANTABILITY AND FITNESS FOR A
- PARTICULAR PURPOSE ARE DISCLAIMED. IN NO EVENT SHALL THE COPYRIGHT HOLDER OR CONTRIBUTORS BE LIABLE FOR
- ANY DIRECT, INDIRECT, INCIDENTAL, SPECIAL, EXEMPLARY, OR CONSEQUENTIAL DAMAGES (INCLUDING, BUT NOT LIMITED
- TO, PROCUREMENT OF SUBSTITUTE GOODS OR SERVICES; LOSS OF USE, DATA, OR PROFITS; OR BUSINESS INTERRUPTION)
- HOWEVER CAUSED AND ON ANY THEORY OF LIABILITY, WHETHER IN CONTRACT, STRICT LIABILITY, OR TORT (INCLUDING
- NEGLIGENCE OR OTHERWISE) ARISING IN ANY WAY OUT OF THE USE OF THIS SOFTWARE, EVEN IF ADVISED OF THE
- POSSIBILITY OF SUCH DAMAGE.
-*/
-
-#pragma once
-
-<<<<<<< HEAD
-#if( _WIN32_WINNT < _WIN32_WINNT_VISTA )
-	#error "WASAPI only available on Windows Vista or newer"
-#else
-=======
-#include "cinder/Cinder.h"
-#if defined( CINDER_WINRT ) || ( _WIN32_WINNT >= 0x0600 ) // requires Windows Vista+
->>>>>>> 1636807b
-
-#include "cinder/audio/Device.h"
-
-#include <map>
-
-struct IMMDevice;
-
-namespace cinder { namespace audio { namespace msw {
-
-class DeviceManagerWasapi : public DeviceManager {
-  public:
-	DeviceRef getDefaultOutput() override;
-	DeviceRef getDefaultInput() override;
-
-	const std::vector<DeviceRef>& getDevices() override;
-
-	std::string getName( const DeviceRef &device ) override;
-	size_t getNumInputChannels( const DeviceRef &device ) override;
-	size_t getNumOutputChannels( const DeviceRef &device ) override;
-	size_t getSampleRate( const DeviceRef &device ) override;
-	size_t getFramesPerBlock( const DeviceRef &device ) override;
-
-	void setSampleRate( const DeviceRef &device, size_t sampleRate ) override;
-	void setFramesPerBlock( const DeviceRef &device, size_t framesPerBlock ) override;
-
-	const std::wstring& getDeviceId( const DeviceRef &device );
-
-	std::shared_ptr<::IMMDevice> getIMMDevice( const DeviceRef &device );
-
-  private:
-
-	  struct DeviceInfo {
-		  std::string mKey;						//! mKey used by Device to get more info from manager
-		  std::string mName;						//! friendly mName
-		  enum Usage { INPUT, OUTPUT } mUsage;
-		  std::wstring			mDeviceId;		//! id used when creating XAudio2 master voice
-		  std::wstring			mEndpointId;		//! id used by Wasapi / MMDevice
-		  size_t mNumChannels, mSampleRate, mFramesPerBlock;
-	  };
-
-	  DeviceInfo& getDeviceInfo( const DeviceRef &device );
-	  void parseDevices( DeviceInfo::Usage usage );
-	  std::vector<std::wstring> parseDeviceIds( DeviceInfo::Usage usage );
-
-	  std::map<DeviceRef, DeviceInfo> mDeviceInfoSet;
-};
-
-} } } // namespace cinder::audio::msw
-
-<<<<<<< HEAD
-#endif // ( _WIN32_WINNT >= _WIN32_WINNT_VISTA )
-=======
-#endif // #if defined( CINDER_WINRT ) || ( _WIN32_WINNT >= 0x0600 ) // requires Windows Vista+
->>>>>>> 1636807b
+/*
+ Copyright (c) 2014, The Cinder Project
+
+ This code is intended to be used with the Cinder C++ library, http://libcinder.org
+
+ Redistribution and use in source and binary forms, with or without modification, are permitted provided that
+ the following conditions are met:
+
+    * Redistributions of source code must retain the above copyright notice, this list of conditions and
+	the following disclaimer.
+    * Redistributions in binary form must reproduce the above copyright notice, this list of conditions and
+	the following disclaimer in the documentation and/or other materials provided with the distribution.
+
+ THIS SOFTWARE IS PROVIDED BY THE COPYRIGHT HOLDERS AND CONTRIBUTORS "AS IS" AND ANY EXPRESS OR IMPLIED
+ WARRANTIES, INCLUDING, BUT NOT LIMITED TO, THE IMPLIED WARRANTIES OF MERCHANTABILITY AND FITNESS FOR A
+ PARTICULAR PURPOSE ARE DISCLAIMED. IN NO EVENT SHALL THE COPYRIGHT HOLDER OR CONTRIBUTORS BE LIABLE FOR
+ ANY DIRECT, INDIRECT, INCIDENTAL, SPECIAL, EXEMPLARY, OR CONSEQUENTIAL DAMAGES (INCLUDING, BUT NOT LIMITED
+ TO, PROCUREMENT OF SUBSTITUTE GOODS OR SERVICES; LOSS OF USE, DATA, OR PROFITS; OR BUSINESS INTERRUPTION)
+ HOWEVER CAUSED AND ON ANY THEORY OF LIABILITY, WHETHER IN CONTRACT, STRICT LIABILITY, OR TORT (INCLUDING
+ NEGLIGENCE OR OTHERWISE) ARISING IN ANY WAY OUT OF THE USE OF THIS SOFTWARE, EVEN IF ADVISED OF THE
+ POSSIBILITY OF SUCH DAMAGE.
+*/
+
+#pragma once
+
+#include "cinder/Cinder.h"
+#if defined( CINDER_WINRT ) || ( _WIN32_WINNT >= 0x0600 ) // requires Windows Vista+
+
+#include "cinder/audio/Device.h"
+
+#include <map>
+
+struct IMMDevice;
+
+namespace cinder { namespace audio { namespace msw {
+
+class DeviceManagerWasapi : public DeviceManager {
+  public:
+	DeviceRef getDefaultOutput() override;
+	DeviceRef getDefaultInput() override;
+
+	const std::vector<DeviceRef>& getDevices() override;
+
+	std::string getName( const DeviceRef &device ) override;
+	size_t getNumInputChannels( const DeviceRef &device ) override;
+	size_t getNumOutputChannels( const DeviceRef &device ) override;
+	size_t getSampleRate( const DeviceRef &device ) override;
+	size_t getFramesPerBlock( const DeviceRef &device ) override;
+
+	void setSampleRate( const DeviceRef &device, size_t sampleRate ) override;
+	void setFramesPerBlock( const DeviceRef &device, size_t framesPerBlock ) override;
+
+	const std::wstring& getDeviceId( const DeviceRef &device );
+
+	std::shared_ptr<::IMMDevice> getIMMDevice( const DeviceRef &device );
+
+  private:
+
+	  struct DeviceInfo {
+		  std::string mKey;						//! mKey used by Device to get more info from manager
+		  std::string mName;						//! friendly mName
+		  enum Usage { INPUT, OUTPUT } mUsage;
+		  std::wstring			mDeviceId;		//! id used when creating XAudio2 master voice
+		  std::wstring			mEndpointId;		//! id used by Wasapi / MMDevice
+		  size_t mNumChannels, mSampleRate, mFramesPerBlock;
+	  };
+
+	  DeviceInfo& getDeviceInfo( const DeviceRef &device );
+	  void parseDevices( DeviceInfo::Usage usage );
+	  std::vector<std::wstring> parseDeviceIds( DeviceInfo::Usage usage );
+
+	  std::map<DeviceRef, DeviceInfo> mDeviceInfoSet;
+};
+
+} } } // namespace cinder::audio::msw
+
+#endif // #if defined( CINDER_WINRT ) || ( _WIN32_WINNT >= 0x0600 ) // requires Windows Vista+