/*
 Copyright (c) 2010, The Barbarian Group
 All rights reserved.

 Redistribution and use in source and binary forms, with or without modification, are permitted provided that
 the following conditions are met:

    * Redistributions of source code must retain the above copyright notice, this list of conditions and
	the following disclaimer.
    * Redistributions in binary form must reproduce the above copyright notice, this list of conditions and
	the following disclaimer in the documentation and/or other materials provided with the distribution.

 THIS SOFTWARE IS PROVIDED BY THE COPYRIGHT HOLDERS AND CONTRIBUTORS "AS IS" AND ANY EXPRESS OR IMPLIED
 WARRANTIES, INCLUDING, BUT NOT LIMITED TO, THE IMPLIED WARRANTIES OF MERCHANTABILITY AND FITNESS FOR A
 PARTICULAR PURPOSE ARE DISCLAIMED. IN NO EVENT SHALL THE COPYRIGHT HOLDER OR CONTRIBUTORS BE LIABLE FOR
 ANY DIRECT, INDIRECT, INCIDENTAL, SPECIAL, EXEMPLARY, OR CONSEQUENTIAL DAMAGES (INCLUDING, BUT NOT LIMITED
 TO, PROCUREMENT OF SUBSTITUTE GOODS OR SERVICES; LOSS OF USE, DATA, OR PROFITS; OR BUSINESS INTERRUPTION)
 HOWEVER CAUSED AND ON ANY THEORY OF LIABILITY, WHETHER IN CONTRACT, STRICT LIABILITY, OR TORT (INCLUDING
 NEGLIGENCE OR OTHERWISE) ARISING IN ANY WAY OUT OF THE USE OF THIS SOFTWARE, EVEN IF ADVISED OF THE
 POSSIBILITY OF SUCH DAMAGE.
*/

#pragma once

#include "cinder/Cinder.h"
#include "cinder/Surface.h"
#include "cinder/Shape2d.h"
#include "cinder/Color.h"
#include "cinder/Buffer.h"
#include "cinder/ImageIo.h"
namespace cinder {
	class Url;
	class Font;
}

#if defined( CINDER_COCOA_TOUCH )
	#include <CoreGraphics/CoreGraphics.h>
#else
	#include <ApplicationServices/ApplicationServices.h>
#endif
#include <CoreFoundation/CoreFoundation.h>
#if defined( __OBJC__ )
	@class NSBitmapImageRep;
	@class NSString;
	@class NSData;
#else
	class NSBitmapImageRep;
	class NSString;
	class NSData;	
#endif

namespace cinder { namespace cocoa {

typedef std::shared_ptr<const struct __CFString> SafeCfString;

//! Represents an exception-safe Cocoa NSString which behaves like a shared_ptr but can implicitly cast itself to NSString*
class SafeNsString {
  public:
	SafeNsString() {}
	//! Creates a SafeNsString using an existing NSString. This constructor automatically increments the retain count.
	SafeNsString( const NSString *str );
	//! Creates a SafeNsString by converting a std::string.
	SafeNsString( const std::string &str );
	
	operator NSString* const() { if( mPtr ) return mPtr.get(); else return 0; }
	operator std::string() const;
	
  private:
	static void safeRelease( const NSString *ptr );
	
	std::shared_ptr<NSString>	mPtr;
};

//! Represents an exception-safe Cocoa NSData which behaves like a shared_ptr but can implicitly cast itself to NSData*
class SafeNsData {
  public:
	SafeNsData() {}
	//! Creates a SafeNsData using an existing cinder::Buffer. The SafeNsData retains a copy of the buffer in order to prevent its deletion
	SafeNsData( const Buffer &buffer );
	
	operator NSData* const() { if( mPtr ) return mPtr.get(); else return 0; }
	
  private:
	static void safeRelease( const NSData *ptr );
	
	std::shared_ptr<NSData>	mPtr;
	const Buffer			mBuffer;
};

//! Represents an exception-safe NSAutoreleasePool. Replaces the global NSAutoreleasePool for its lifetime
class SafeNsAutoreleasePool {
  public:
	SafeNsAutoreleasePool();
	~SafeNsAutoreleasePool();
	
  private:
	void			*mPool;
};

//! Safely release a CoreFoundation object, testing for null before calling CFRelease. Designed to be used as the deleter of a shared_ptr.
void safeCfRelease( const CFTypeRef cfRef );

//! Safely release a Cocoa object, testing for null before calling [nsObject release]. Designed to be used as the deleter of a shared_ptr.
void safeCocoaRelease( void *nsObject );

/** \brief Creates a CGBitmapContext that represents a cinder::Surface8u. Users must call CGContextRelease() to free the result.
	\note CGBitmapContexts only support premultiplied alpha **/
CGContextRef createCgBitmapContext( const Surface8u &surface );

#if defined( CINDER_MAC )
/** \brief Converts an NSBitmapImageRep into a cinder::Surface8u
	If \a assumeOwnership the result will take ownership of \a rep and will destroy it upon the Surface's own destruction automatically.
	\return a Surface8u which wraps the NSBitmapImageRep but does not own the data. **/
Surface8u convertNsBitmapDataRep( const NSBitmapImageRep *rep, bool assumeOwnership = false );
#endif

//! Converts a CFStringRef into std::string with UTF8 encoding.
std::string convertCfString( CFStringRef str );
//! Converts a std::string into a CFStringRef. Assumes UTF8 encoding. User must call CFRelease() to free the result.
CFStringRef	createCfString( const std::string &str );
//! Converts a std::string into an exception-safe CFString pointer. Assumes UTF8 encoding. The deleter is set to free the string when appropriate.
SafeCfString createSafeCfString( const std::string &str );
//! Converts a NSString into a std::string with UTF8 encoding.
std::string	convertNsString( NSString *str );
//! Converts a cinder::URL into a CFURLRef. User must call CFRelease() to free the result.
CFURLRef createCfUrl( const cinder::Url &url );

#if defined( CINDER_MAC )
//! Converts a std::string to a CFAttributedStringRef with attributes set for \a font and \a color. Assumes UTF8 encoding. User must call CFRelease() to free the result.
CFAttributedStringRef createCfAttributedString( const std::string &str, const cinder::Font &font, const ColorA &color );
#endif

//! Converts a cinder::Color to CGColor. User must call CGColorRelease() to free the result.
CGColorRef createCgColor( const Color &color );
//! Converts a cinder::ColorA to CGColor. User must call CGColorRelease() to free the result.
CGColorRef createCgColor( const ColorA &color );

//! Converts a cinder::Area to a CGRect.
CGRect createCgRect( const Area &area );
//! Converts a CGRect to a cinder::Area
Area CgRectToArea( const CGRect &rect );

//! Creates a Cocoa CGSize from a cinder::Vec2i
inline CGSize createCgSize( const Vec2i &s ) { CGSize result; result.width = s.x; result.height = s.y; return result; }
//! Creates a Cocoa CGSize from a cinder::Vec2f
inline CGSize createCgSize( const Vec2f &s ) { CGSize result; result.width = s.x; result.height = s.y; return result; }

//! Converts a CGPathRef to a cinder::Shape2d. If \a flipVertical then the path will be flipped vertically.
void convertCgPath( CGPathRef cgPath, Shape2d *resultShape, bool flipVertical = true );

#if defined( CINDER_MAC )
/** \brief Translates a cinder::SurfaceChannelOrder into the pixel formats of a CoreVideo buffer
	\return -1 on failure, else a constant as defined in <CoreVideo/CVPixelBuffer.h> **/
int getCvPixelFormatTypeFromSurfaceChannelOrder( const SurfaceChannelOrder &sco );
#endif

//! Creates a CFDataRef from a cinder::Buffer \a buffer. The result does not assume ownership of the data and should be freed using CFRelease().
CFDataRef createCfDataRef( const cinder::Buffer &buffer );


typedef std::shared_ptr<class ImageSourceCgImage> ImageSourceCgImageRef;

class ImageSourceCgImage : public ImageSource {
  public:
	//! Retains (and later releases) \a imageRef
	static ImageSourceCgImageRef	createRef( ::CGImageRef imageRef );
	virtual ~ImageSourceCgImage() {}

	virtual void	load( ImageTargetRef target );

  protected:
	//! Retains (and later releases) \a imageRef
	ImageSourceCgImage( ::CGImageRef imageRef );

	bool						mIsIndexed, mIs16BitPacked;
	Color8u						mColorTable[256];
	std::shared_ptr<CGImage>	mImageRef;

	uint16_t					m16BitPackedRedOffset, m16BitPackedGreenOffset, m16BitPackedBlueOffset;
};

ImageSourceCgImageRef createImageSource( ::CGImageRef imageRef );


typedef std::shared_ptr<class ImageTargetCgImage> ImageTargetCgImageRef;

class ImageTargetCgImage : public ImageTarget {
  public:
	static ImageTargetCgImageRef createRef( ImageSourceRef imageSource, ImageTarget::Options options );
	~ImageTargetCgImage();

	virtual void*	getRowPointer( int32_t row );
	virtual void	finalize();

	::CGImageRef	getCgImage() const { return mImageRef; }

  protected:
<<<<<<< HEAD
	ImageTargetCgImage( ImageSourceRef imageSource, ImageTarget::Options options );
	
=======
	ImageTargetCgImage( ImageSourceRef imageSource );

>>>>>>> f6ce789b
	::CGImageRef		mImageRef;
	size_t				mBitsPerComponent, mBitsPerPixel, mRowBytes;
	::CGBitmapInfo		mBitmapInfo;
	::CFMutableDataRef	mDataRef;
	uint8_t				*mDataPtr;
	
};

//! Loads an ImageSource into a new CGImageRef. Release the result with ::CGImageRelease.
::CGImageRef createCgImage( ImageSourceRef imageSource, ImageTarget::Options = ImageTarget::Options() );


} } // namespace cinder::cocoa

namespace cinder {

//! \cond
class SurfaceConstraintsCgBitmapContext : public cinder::SurfaceConstraints {
 public:
	virtual SurfaceChannelOrder getChannelOrder( bool alpha ) const;
	virtual int32_t				getRowBytes( int requestedWidth, const SurfaceChannelOrder &sco, int elementSize ) const;
};
//! \endcond

} // namespace cinder<|MERGE_RESOLUTION|>--- conflicted
+++ resolved
@@ -195,19 +195,13 @@
 	::CGImageRef	getCgImage() const { return mImageRef; }
 
   protected:
-<<<<<<< HEAD
 	ImageTargetCgImage( ImageSourceRef imageSource, ImageTarget::Options options );
-	
-=======
-	ImageTargetCgImage( ImageSourceRef imageSource );
-
->>>>>>> f6ce789b
+
 	::CGImageRef		mImageRef;
 	size_t				mBitsPerComponent, mBitsPerPixel, mRowBytes;
 	::CGBitmapInfo		mBitmapInfo;
 	::CFMutableDataRef	mDataRef;
 	uint8_t				*mDataPtr;
-	
 };
 
 //! Loads an ImageSource into a new CGImageRef. Release the result with ::CGImageRelease.
