--- conflicted
+++ resolved
@@ -53,13 +53,9 @@
 CI_API std::vector<std::string> split( const std::string &str, const std::string &separators, bool compress = true );
 
 //! Loads the contents of \a dataSource and returns it as a std::string
-<<<<<<< HEAD
 CI_API std::string loadString( const DataSourceRef &dataSource );
-=======
-std::string loadString( const DataSourceRef &dataSource );
-void writeString( const fs::path &path, const std::string &str );
-void writeString( const DataTargetRef &dataTarget, const std::string &str );
->>>>>>> d6297da0
+CI_API void writeString( const fs::path &path, const std::string &str );
+CI_API void writeString( const DataTargetRef &dataTarget, const std::string &str );
 
 //! Suspends the execution of the current thread until \a milliseconds have passed. Supports sub-millisecond precision only on Mac OS X.
 CI_API void sleep( float milliseconds );
