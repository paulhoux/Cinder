/*
 Copyright (c) 2013, The Cinder Project, All rights reserved.

 This code is intended for use with the Cinder C++ library: http://libcinder.org

 Redistribution and use in source and binary forms, with or without modification, are permitted provided that
 the following conditions are met:

    * Redistributions of source code must retain the above copyright notice, this list of conditions and
	the following disclaimer.
    * Redistributions in binary form must reproduce the above copyright notice, this list of conditions and
	the following disclaimer in the documentation and/or other materials provided with the distribution.

 THIS SOFTWARE IS PROVIDED BY THE COPYRIGHT HOLDERS AND CONTRIBUTORS "AS IS" AND ANY EXPRESS OR IMPLIED
 WARRANTIES, INCLUDING, BUT NOT LIMITED TO, THE IMPLIED WARRANTIES OF MERCHANTABILITY AND FITNESS FOR A
 PARTICULAR PURPOSE ARE DISCLAIMED. IN NO EVENT SHALL THE COPYRIGHT HOLDER OR CONTRIBUTORS BE LIABLE FOR
 ANY DIRECT, INDIRECT, INCIDENTAL, SPECIAL, EXEMPLARY, OR CONSEQUENTIAL DAMAGES (INCLUDING, BUT NOT LIMITED
 TO, PROCUREMENT OF SUBSTITUTE GOODS OR SERVICES; LOSS OF USE, DATA, OR PROFITS; OR BUSINESS INTERRUPTION)
 HOWEVER CAUSED AND ON ANY THEORY OF LIABILITY, WHETHER IN CONTRACT, STRICT LIABILITY, OR TORT (INCLUDING
 NEGLIGENCE OR OTHERWISE) ARISING IN ANY WAY OUT OF THE USE OF THIS SOFTWARE, EVEN IF ADVISED OF THE
 POSSIBILITY OF SUCH DAMAGE.
*/

#pragma once

#include "cinder/Cinder.h"
#include "cinder/Exception.h"
#include "cinder/Vector.h"
#include "cinder/Matrix.h"
#include "cinder/Shape2d.h"
#include "cinder/Color.h"
#include "cinder/AxisAlignedBox.h"

#include <set>
#include <vector>
#include <map>
#include <algorithm>
#include <array>

// Forward declarations in cinder::
namespace cinder {
	class TriMesh;
	template<int D, typename T>
	class BSpline;
}

namespace cinder { namespace geom {

class Target;
class SourceModsBase;
class SourceModsContext;
typedef std::shared_ptr<class Source>	SourceRef;

// keep this incrementing by 1 only; some code relies on that for iterating; add corresponding entry to sAttribNames
enum Attrib { POSITION, COLOR, TEX_COORD_0, TEX_COORD_1, TEX_COORD_2, TEX_COORD_3,
	NORMAL, TANGENT, BITANGENT, BONE_INDEX, BONE_WEIGHT, 
	CUSTOM_0, CUSTOM_1, CUSTOM_2, CUSTOM_3, CUSTOM_4, CUSTOM_5, CUSTOM_6, CUSTOM_7, CUSTOM_8, CUSTOM_9,
	NUM_ATTRIBS };
typedef	std::set<Attrib>	AttribSet;
extern std::string			sAttribNames[(int)Attrib::NUM_ATTRIBS];

enum Primitive { LINES, LINE_STRIP, TRIANGLES, TRIANGLE_STRIP, TRIANGLE_FAN, NUM_PRIMITIVES };
enum DataType { FLOAT, INTEGER, DOUBLE };


//! Debug utility which returns the name of \a attrib as a std::string
std::string attribToString( Attrib attrib );
//! Debug utility which returns the name of \a primitive as a std::string
std::string primitiveToString( Primitive primitive );
//! Utility function for copying attribute data. Does the right thing to convert \a srcDimensions to \a dstDimensions. \a dstStrideBytes of \c 0 implies tightly packed data.
void copyData( uint8_t srcDimensions, const float *srcData, size_t numElements, uint8_t dstDimensions, size_t dstStrideBytes, float *dstData );
//! Utility function for copying attribute data. Does the right thing to convert \a srcDimensions to \a dstDimensions. Stride of \c 0 implies tightly packed data.
void copyData( uint8_t srcDimensions, size_t srcStrideBytes, const float *srcData, size_t numElements, uint8_t dstDimensions, size_t dstStrideBytes, float *dstData );
//! Utility function for calculating tangents and bitangents from indexed geometry. \a resultBitangents may be NULL if not needed.
void calculateTangents( size_t numIndices, const uint32_t *indices, size_t numVertices, const vec3 *positions, const vec3 *normals, const vec2 *texCoords, std::vector<vec3> *resultTangents, std::vector<vec3> *resultBitangents );
//! Utility function for calculating tangents and bitangents from indexed geometry and 3D texture coordinates. \a resultBitangents may be NULL if not needed.
void calculateTangents( size_t numIndices, const uint32_t *indices, size_t numVertices, const vec3 *positions, const vec3 *normals, const vec3 *texCoords, std::vector<vec3> *resultTangents, std::vector<vec3> *resultBitangents );

struct AttribInfo {
	AttribInfo( const Attrib &attrib, uint8_t dims, size_t stride, size_t offset, uint32_t instanceDivisor = 0 )
		: mAttrib( attrib ), mDims( dims ), mDataType( DataType::FLOAT ), mStride( stride ), mOffset( offset ), mInstanceDivisor( instanceDivisor )
	{}
	AttribInfo( const Attrib &attrib, DataType dataType, uint8_t dims, size_t stride, size_t offset, uint32_t instanceDivisor = 0 )
		: mAttrib( attrib ), mDims( dims ), mDataType( dataType ), mStride( stride ), mOffset( offset ), mInstanceDivisor( instanceDivisor )
	{}

	Attrib		getAttrib() const { return mAttrib; }
	uint8_t		getDims() const { return mDims; }
	void		setDims( uint8_t dims ) { mDims = dims; }
	DataType	getDataType() const { return mDataType; }
	void		setDataType( DataType dataType ) { mDataType = dataType; }
	size_t		getStride() const { return mStride; }
	void		setStride( size_t stride ) { mStride = stride; }
	size_t		getOffset() const { return mOffset;	}
	void		setOffset( size_t offset ) { mOffset = offset; }
	uint32_t	getInstanceDivisor() const { return mInstanceDivisor; }

	uint8_t		getByteSize() const { if( mDataType == geom::DataType::DOUBLE ) return mDims * 8; else return mDims * 4; }

  protected:
	Attrib		mAttrib;
	DataType	mDataType;
	int32_t		mDims;
	size_t		mStride;
	size_t		mOffset;
	uint32_t	mInstanceDivisor;
}; 


class BufferLayout {
  public:
	BufferLayout() {}
	BufferLayout( const std::vector<AttribInfo> &attribs )
		: mAttribs( attribs )
	{}

	void append( const Attrib &attrib, uint8_t dims, size_t stride, size_t offset, uint32_t instanceDivisor = 0 ) {
		mAttribs.push_back( AttribInfo( attrib, DataType::FLOAT, dims, stride, offset, instanceDivisor ) );
	}
	void append( const Attrib &attrib, DataType dataType, uint8_t dims, size_t stride, size_t offset, uint32_t instanceDivisor = 0 ) {
		mAttribs.push_back( AttribInfo( attrib, dataType, dims, stride, offset, instanceDivisor ) );
	}

	//! Returns the AttribInfo for a given Attrib, and throws ExcMissingAttrib if it is not available
	AttribInfo		getAttribInfo( Attrib attrib ) const;
	//! Returns whether a given Attrib is present in the BufferLayout
	bool			hasAttrib( Attrib attrib ) const;
	//! Returns the dimensions for a given Attrib, or 0 if it is not in the BufferLayout
	uint8_t			getAttribDims( Attrib attrib ) const;
	//! Returns a vector of all present Attribs
	const std::vector<AttribInfo>&	getAttribs() const { return mAttribs; }
	//! Returns the number of bytes necessary to store \a numVertices
	size_t			calcRequiredStorage( size_t numVertices ) const;
  protected:
	std::vector<AttribInfo>		mAttribs;
};

class Source {
  public:
	virtual ~Source() {}
	virtual size_t		getNumVertices() const = 0;
	virtual size_t		getNumIndices() const = 0;
	virtual Primitive	getPrimitive() const = 0;
	virtual uint8_t		getAttribDims( Attrib attr ) const = 0;

	virtual void		loadInto( Target *target, const AttribSet &requestedAttribs ) const = 0;

	virtual AttribSet	getAvailableAttribs() const = 0;

  protected:
	//! Builds a sequential list of vertices to simulate an indexed geometry when Source is non-indexed. Assumes \a dest contains storage for getNumVertices() entries
	void	copyIndicesNonIndexed( uint16_t *dest ) const;
	//! Builds a sequential list of vertices to simulate an indexed geometry when Source is non-indexed. Assumes \a dest contains storage for getNumVertices() entries
	void	copyIndicesNonIndexed( uint32_t *dest ) const;
	template<typename T>
	void forceCopyIndicesTrianglesImpl( T *dest ) const;
};

class Target {
  public:
	virtual uint8_t		getAttribDims( Attrib attr ) const = 0;	

	virtual void	copyAttrib( Attrib attr, uint8_t dims, size_t strideBytes, const float *srcData, size_t count ) = 0;
	virtual void	copyIndices( Primitive primitive, const uint32_t *source, size_t numIndices, uint8_t requiredBytesPerIndex ) = 0;

	//! For non-indexed geometry, this generates appropriate indices and then calls the copyIndices() virtual method.
	void	generateIndices( Primitive sourcePrimitive, size_t sourceNumIndices );

  protected:
	void copyIndexData( const uint32_t *source, size_t numIndices, uint32_t *target );
	void copyIndexData( const uint32_t *source, size_t numIndices, uint16_t *target );
	void copyIndexDataForceTriangles( Primitive primitive, const uint32_t *source, size_t numIndices, uint32_t *target );
	void copyIndexDataForceTriangles( Primitive primitive, const uint32_t *source, size_t numIndices, uint16_t *target );
};

class Modifier {
  public:
	//! Expresses the upstream parameters for a Modifier such as # vertices
	class Params {
	  public:
		size_t		getNumVertices() const { return mNumVertices; }
		size_t		getNumIndices() const { return mNumIndices; }
		Primitive	getPrimitive() const { return mPrimitive; }
		AttribSet	getAvailableAttribs() const { return mAvaliableAttribs; }
		
		size_t		mNumVertices, mNumIndices;
		Primitive	mPrimitive;
		AttribSet	mAvaliableAttribs;
		
		friend class SourceModsBase;
	};
	
	virtual ~Modifier() {}
	
	virtual Modifier*	clone() const = 0;
	
	virtual size_t		getNumVertices( const Modifier::Params &upstreamParams ) const;
	virtual size_t		getNumIndices( const Modifier::Params &upstreamParams ) const;
	virtual Primitive	getPrimitive( const Modifier::Params &upstreamParams ) const;
	virtual uint8_t		getAttribDims( Attrib attr, uint8_t upstreamDims ) const;
	virtual AttribSet	getAvailableAttribs( const Modifier::Params &upstreamParams ) const;
	
	virtual void		process( SourceModsContext *ctx, const AttribSet &requestedAttribs ) const = 0;
};

class Rect : public Source {
  public:
	//! Equivalent to Rectf( -0.5, -0.5, 0.5, 0.5 )
	Rect();
	Rect( const Rectf &r );

	Rect&		rect( const Rectf &r );
	//! Enables default colors. Disabled by default.
<<<<<<< HEAD
	Rect&		colors();
=======
	Rect&		colors( bool enable = true ) { mHasColors = enable; return *this; }
>>>>>>> c05f525d
	//! Enables COLOR attrib and specifies corner values in clockwise order starting with the upper-left
	Rect&		colors( const ColorAf &upperLeft, const ColorAf &upperRight, const ColorAf &lowerRight, const ColorAf &lowerLeft );
	//! Disables colors. Disabled by default.
	Rect&		disableColors();
	//! Enables TEX_COORD_0 attrib and specifies corner values in clockwise order starting with the upper-left
	Rect&		texCoords( const vec2 &upperLeft, const vec2 &upperRight, const vec2 &lowerRight, const vec2 &lowerLeft );

	size_t		getNumVertices() const override { return 4; }
	size_t		getNumIndices() const override { return 0; }
	Primitive	getPrimitive() const override { return Primitive::TRIANGLE_STRIP; }
	uint8_t		getAttribDims( Attrib attr ) const override;
	AttribSet	getAvailableAttribs() const override;
	void		loadInto( Target *target, const AttribSet &requestedAttribs ) const override;

  protected:
	void					setDefaultColors();
	void					setDefaultTexCoords();
	std::array<vec2,4>		mPositions, mTexCoords;
	std::array<ColorAf,4>	mColors;
	bool					mHasColors;
	static const float		sNormals[4*3], sTangents[4*3];
};

class Cube : public Source {
  public:
	Cube();

	//! Enables default colors. Disabled by default.
	Cube&			colors( bool enable = true ) { mHasColors = enable; return *this; }
	//! Enables per-face colors ordered { +X, -X, +Y, -Y, +Z, -Z }. Colors are disabled by default.
	Cube&			colors( const ColorAf &posX, const ColorAf &negX, const ColorAf &posY, const ColorAf &negY, const ColorAf &posZ, const ColorAf &negZ );

	Cube&			subdivisions( int sub ) { mSubdivisions = ivec3( std::max<int>( 1, sub ) ); return *this; }
	Cube&			subdivisionsX( int sub ) { mSubdivisions.x = std::max<int>( 1, sub ); return *this; }
	Cube&			subdivisionsY( int sub ) { mSubdivisions.y = std::max<int>( 1, sub ); return *this; }
	Cube&			subdivisionsZ( int sub ) { mSubdivisions.z = std::max<int>( 1, sub ); return *this; }
	Cube&			size( const vec3 &sz ) { mSize = sz; return *this; }
	Cube&			size( float x, float y, float z ) { mSize = vec3( x, y, z ); return *this; }

	size_t		getNumVertices() const override;
	size_t		getNumIndices() const override;
	Primitive	getPrimitive() const override { return Primitive::TRIANGLES; }
	uint8_t		getAttribDims( Attrib attr ) const override;
	AttribSet	getAvailableAttribs() const override;
	void		loadInto( Target *target, const AttribSet &requestedAttribs ) const override;

  protected:
	ivec3		mSubdivisions;
	vec3		mSize;
	bool		mHasColors;
	ColorAf		mColors[6];
};

class Icosahedron : public Source {
  public:
	Icosahedron();

	// Enables colors. Disabled by default.
	Icosahedron&	colors( bool enable = true ) { mHasColors = enable; return *this; }
	
	size_t		getNumVertices() const override;
	size_t		getNumIndices() const override;
	Primitive	getPrimitive() const override { return Primitive::TRIANGLES; }
	uint8_t		getAttribDims( Attrib attr ) const override;
	AttribSet	getAvailableAttribs() const override;
	void		loadInto( Target *target, const AttribSet &requestedAttribs ) const override;

  protected:
	void		calculate( std::vector<vec3> *positions, std::vector<vec3> *normals, std::vector<vec3> *colors, std::vector<uint32_t> *indices ) const;

	bool			mHasColors;
	static float	sPositions[12*3];
	static uint32_t	sIndices[60];
	
	friend class Icosphere;
};

class Icosphere : public Source {
  public:
	Icosphere();

	// Enables colors. Disabled by default.
	Icosphere&	colors( bool enable = true ) { mHasColors = enable; return *this; }

	Icosphere&	subdivisions( int sub ) { mSubdivision = (sub > 0) ? (sub + 1) : 1; mCalculationsCached = false; return *this; }

	size_t		getNumVertices() const override { calculate(); return mPositions.size(); }
	size_t		getNumIndices() const override { calculate(); return mIndices.size(); }
	Primitive	getPrimitive() const override { return Primitive::TRIANGLES; }
	uint8_t		getAttribDims( Attrib attr ) const override;
	AttribSet	getAvailableAttribs() const override;
	void		loadInto( Target *target, const AttribSet &requestedAttribs ) const override;

  protected:
	void	calculate() const;
	void	calculateImplUV() const;
	void	subdivide() const;

	int								mSubdivision;
	bool							mHasColors;
	mutable bool					mCalculationsCached;
	mutable std::vector<vec3>		mPositions, mNormals, mColors;
	mutable std::vector<vec2>		mTexCoords;
	mutable std::vector<uint32_t>	mIndices;
};

class Teapot : public Source {
  public:
	Teapot();

	Teapot&		subdivisions( int sub );

	size_t		getNumVertices() const override { return mNumVertices; }
	size_t		getNumIndices() const override { return mNumIndices; }
	Primitive	getPrimitive() const override { return Primitive::TRIANGLES; }
	uint8_t		getAttribDims( Attrib attr ) const override;
	AttribSet	getAvailableAttribs() const override;
	void		loadInto( Target *target, const AttribSet &requestedAttribs ) const override;

  protected:
	void			calculate( std::vector<float> *positions, std::vector<float> *normals, std::vector<float> *texCoords, std::vector<uint32_t> *indices ) const;
	void			updateVertexCounts();

	static void		generatePatches( float *v, float *n, float *tc, uint32_t *el, int grid );
	static void		buildPatchReflect( int patchNum, float *B, float *dB, float *v, float *n, float *tc, unsigned int *el,
										int &index, int &elIndex, int &tcIndex, int grid, bool reflectX, bool reflectY );
	static void		buildPatch( vec3 patch[][4], float *B, float *dB, float *v, float *n, float *tc, 
										unsigned int *el, int &index, int &elIndex, int &tcIndex, int grid, const mat3 reflect, bool invertNormal );
	static void		getPatch( int patchNum, vec3 patch[][4], bool reverseV );
	static void		computeBasisFunctions( float *B, float *dB, int grid );
	static vec3		evaluate( int gridU, int gridV, const float *B, const vec3 patch[][4] );
	static vec3		evaluateNormal( int gridU, int gridV, const float *B, const float *dB, const vec3 patch[][4] );

	int			mSubdivision;
	size_t		mNumVertices, mNumIndices;

	static const uint8_t	sPatchIndices[][16];
	static const float		sCurveData[][3];
};

class Circle : public Source {
  public:
	Circle();

	Circle&		center( const vec2 &center ) { mCenter = center; return *this; }
	Circle&		radius( float radius );
	Circle&		subdivisions( int subdivs );

	size_t		getNumVertices() const override;
	size_t		getNumIndices() const override { return 0; }
	Primitive	getPrimitive() const override { return Primitive::TRIANGLE_FAN; }
	uint8_t		getAttribDims( Attrib attr ) const override;
	AttribSet	getAvailableAttribs() const override;
	void		loadInto( Target *target, const AttribSet &requestedAttribs ) const override;

  private:
	void	updateVertexCounts();

	vec2		mCenter;
	float		mRadius;
	int			mRequestedSubdivisions, mNumSubdivisions;
	size_t		mNumVertices;
};

class Sphere : public Source {
  public:
	Sphere();

	Sphere&		colors( bool enable = true ) { mHasColors = enable; return *this; }
	Sphere&		center( const vec3 &center ) { mCenter = center; return *this; }
	Sphere&		radius( float radius ) { mRadius = radius; return *this; }
	//! Specifies the number of segments, which determines the roundness of the sphere.
	Sphere&		subdivisions( int subdiv ) { mSubdivisions = subdiv; return *this; }

	size_t		getNumVertices() const override;
	size_t		getNumIndices() const override;
	Primitive	getPrimitive() const override { return Primitive::TRIANGLES; }
	uint8_t		getAttribDims( Attrib attr ) const override;
	AttribSet	getAvailableAttribs() const override;
	void		loadInto( Target *target, const AttribSet &requestedAttribs ) const override;

  protected:
	void		numRingsAndSegments( int *numRings, int *numSegments ) const;

	vec3		mCenter;
	float		mRadius;
	int			mSubdivisions;
	bool		mHasColors;
};

class Capsule : public Source {
  public:
	Capsule();

	//! Enables colors. Disabled by default.
	Capsule&		colors( bool enable = true ) { mHasColors = enable; return *this; }
	Capsule&		center( const vec3 &center ) { mCenter = center; return *this; }
	//! Specifies the number of radial subdivisions, which determines the roundness of the capsule. Defaults to \c 6.
	Capsule&		subdivisionsAxis( int subdiv ) { mSubdivisionsAxis = subdiv; updateCounts(); return *this; }
	//! Specifies the number of slices along the capsule's length. Defaults to \c 6. Add more subdivisions to improve texture mapping and lighting, or if you intend to bend the capsule.
	Capsule&		subdivisionsHeight( int subdiv ) { mSubdivisionsHeight = subdiv > 1 ? subdiv : 1; updateCounts(); return *this; }
	Capsule&		radius( float radius ) { mRadius = math<float>::max(0.f, radius); return *this; }
	Capsule&		length( float length ) { mLength = math<float>::max(0.f, length); return *this; }
	Capsule&		direction( const vec3 &direction ) { mDirection = normalize( direction ); return *this; }
	//! Conveniently sets center, length and direction
	Capsule&		set( const vec3 &from, const vec3 &to );

	size_t		getNumVertices() const override;
	size_t		getNumIndices() const override;
	Primitive	getPrimitive() const override { return Primitive::TRIANGLES; }
	uint8_t		getAttribDims( Attrib attr ) const override;
	AttribSet	getAvailableAttribs() const override;
	void		loadInto( Target *target, const AttribSet &requestedAttribs ) const override;

  private:
	void	updateCounts();
	void	calculate( std::vector<vec3> *positions, std::vector<vec3> *normals, std::vector<vec2> *texCoords, std::vector<vec3> *colors, std::vector<uint32_t> *indices ) const;
	void	calculateRing( size_t segments, float radius, float y, float dy, std::vector<vec3> *positions,
							std::vector<vec3> *normals, std::vector<vec2> *texCoords, std::vector<vec3> *colors ) const;

	vec3		mDirection, mCenter;
	float		mLength, mRadius;
	int			mSubdivisionsHeight, mSubdivisionsAxis, mNumSegments;
	bool		mHasColors;
};

class Torus : public Source {
  public:
	Torus();

	// Enables colors. Disabled by default.
	Torus&	colors( bool enable = true ) { mHasColors = enable; return *this; }
	Torus&	center( const vec3 &center ) { mCenter = center; return *this; }
	Torus&	subdivisionsAxis( int subdiv ) { mSubdivisionsAxis = subdiv; updateCounts(); return *this; }
	Torus&	subdivisionsHeight( int subdiv ) { mSubdivisionsHeight = subdiv; updateCounts(); return *this; }
	//! Allows you to twist the torus along the ring.
	Torus&	twist( unsigned twist ) { mTwist = twist; return *this; }
	//! Allows you to twist the torus along the ring. The \a offset is in radians.
	Torus&	twist( unsigned twist, float offset ) { mTwist = twist; mTwistOffset = offset; return *this; }
	//! Specifies the major and minor radius as a ratio (minor : major). Resulting torus will fit unit cube.
	Torus&	ratio( float ratio ) { ratio = math<float>::clamp( ratio ); mRadiusMajor = 1; mRadiusMinor = 1 - ratio; return *this; }
	//! Specifies the major and minor radius separately.
	Torus&	radius( float major, float minor ) { mRadiusMajor = math<float>::max(0, major); mRadiusMinor = math<float>::max(0, minor); return *this; }

	size_t		getNumVertices() const override;
	size_t		getNumIndices() const override;
	Primitive	getPrimitive() const override { return Primitive::TRIANGLES; }
	uint8_t		getAttribDims( Attrib attr ) const override;
	AttribSet	getAvailableAttribs() const override;
	void		loadInto( Target *target, const AttribSet &requestedAttribs ) const override;

  protected:
	void		updateCounts();
	void		calculate( std::vector<vec3> *positions, std::vector<vec3> *normals, std::vector<vec2> *texCoords, std::vector<vec3> *colors, std::vector<uint32_t> *indices ) const;

	vec3		mCenter;
	float		mRadiusMajor;
	float		mRadiusMinor;
	int			mSubdivisionsAxis;
	int			mSubdivisionsHeight;
	float		mHeight;
	float		mCoils;
	unsigned	mTwist;
	float		mTwistOffset;
	bool		mHasColors;
	int			mNumRings, mNumAxis;
};

class Helix : public Torus {
  public:
	Helix()
	{
		height( 2.0f );
		coils( 3.0f );
	}

	virtual Helix&	center( const vec3 &center ) { Torus::center( center ); return *this; }
	virtual Helix&	subdivisionsAxis( int subdiv ) { Torus::subdivisionsAxis( subdiv ); return *this; }
	virtual Helix&	subdivisionsHeight( int subdiv ) { Torus::subdivisionsHeight( subdiv ); return *this; }
	//! Specifies the height, measured from center to center.
	Helix&			height( float height ) { mHeight = height; return *this; }
	//! Specifies the number of coils.
	Helix&			coils( float coils ) { mCoils = math<float>::max(0.f, coils); return *this; }
	//! Allows you to twist the helix along the ring.
	Helix&			twist( unsigned twist ) { Torus::twist( twist ); return *this; }
	//! Allows you to twist the helix along the ring. The \a offset is in radians.
	Helix&			twist( unsigned twist, float offset ) { Torus::twist( twist, offset ); return *this; }
};

class Cylinder : public Source {
  public:
	Cylinder();

	//! Enables colors. Disabled by default.
	Cylinder&	colors( bool enable = true ) { mHasColors = enable; return *this; }

	//! Specifices the base of the Cylinder.
	Cylinder&	origin( const vec3 &origin ) { mOrigin = origin; updateCounts(); return *this; }
	//! Specifies the number of radial subdivisions, which determines the roundness of the Cylinder. Defaults to \c 18.
	Cylinder&	subdivisionsAxis( int subdiv ) { mSubdivisionsAxis = subdiv; updateCounts(); return *this; }
	//! Specifies the number of slices along the Cylinder's height. Defaults to \c 1.
	Cylinder&	subdivisionsHeight( int slices ) { mSubdivisionsHeight = slices; updateCounts(); return *this; }
	//! Specifies the height of the cylinder.
	Cylinder&	height( float height ) { mHeight = height; return *this; }
	//! Specifies the base and apex radius.
	Cylinder&	radius( float radius ) { mRadiusBase = mRadiusApex = math<float>::max(0.f, radius); updateCounts(); return *this; }
	//! Specifies the axis of the cylinder.
	Cylinder&	direction( const vec3 &direction ) { mDirection = normalize( direction ); return *this; }
	//! Conveniently sets origin, height and direction so that the center of the base is \a from and the center of the apex is \a to.
	Cylinder&	set( const vec3 &from, const vec3 &to );

	size_t		getNumVertices() const override;
	size_t		getNumIndices() const override;
	Primitive	getPrimitive() const override { return Primitive::TRIANGLES; }
	uint8_t		getAttribDims( Attrib attr ) const override;
	AttribSet	getAvailableAttribs() const override;
	void		loadInto( Target *target, const AttribSet &requestedAttribs ) const override;

  protected:
	void	updateCounts();
	void	calculate( std::vector<vec3> *positions, std::vector<vec3> *normals, std::vector<vec2> *texCoords, std::vector<vec3> *colors, std::vector<uint32_t> *indices ) const;
	void	calculateCap( bool flip, float height, float radius, std::vector<vec3> *positions, std::vector<vec3> *normals,
								std::vector<vec2> *texCoords, std::vector<vec3> *colors, std::vector<uint32_t> *indices ) const;

	vec3		mOrigin;
	float		mHeight;
	vec3		mDirection;
	float		mRadiusBase;
	float		mRadiusApex;
	int			mSubdivisionsAxis;
	int			mSubdivisionsHeight;
	bool		mHasColors;
	int			mNumSegments, mNumSlices;
};

class Cone : public Cylinder {
  public:
	Cone()
	{ radius( 1.0f, 0.0f ); }

	//! Enables colors. Disabled by default.
	Cone&	colors( bool enable = true ) { mHasColors = enable; return *this; }

	Cone&	origin( const vec3 &origin ) { Cylinder::origin( origin ); return *this; }
	//! Specifies the number of radial subdivisions, which determines the roundness of the Cone. Defaults to \c 18.
	Cone&	subdivisionsAxis( int subdiv ) { mSubdivisionsAxis = subdiv; updateCounts(); return *this; }
	//! Specifies the number of subdivisions along the Cone's height. Defaults to \c 1.
	Cone&	subdivisionsHeight( int subdiv ) { mSubdivisionsHeight = subdiv; updateCounts(); return *this; }
	Cone&	height( float height ) { Cylinder::height( height ); return *this; }
	//! Specifies the base and apex radius.
	Cone&	radius( float radius ) {  Cylinder::radius( radius ); return *this; }
	//! Specifies the base radius.
	Cone&	base( float base ) { mRadiusBase = math<float>::max( base, 0.f ); return *this; }
	//! Specifies the apex radius.
	Cone&	apex( float apex ) { mRadiusApex = math<float>::max( apex, 0.f ); return *this; }
	//! Specifies the apex radius as a \a ratio of the height. A value of 1.0f yields a cone angle of 45 degrees.
	Cone&	ratio( float ratio ) { mRadiusApex = math<float>::max( mRadiusBase + ratio * mHeight, 0.f ); return *this; }
	//! Specifies the base and apex radius separately.
	Cone&	radius( float base, float apex ) { mRadiusBase = math<float>::max(0.f, base); mRadiusApex = math<float>::max(0.f, apex); return *this; }
	Cone&	direction( const vec3 &direction ) { Cylinder::direction( direction ); return *this; }
	//! Conveniently sets origin, height and direction.
	Cone&	set( const vec3 &from, const vec3 &to ) { Cylinder::set( from, to ); return *this; }
};

//! Defaults to a plane on the z axis, origin = [0, 0, 0], normal = [0, 1, 0]
class Plane : public Source {
  public:
	Plane();

	// Specifies the number of times each side is subdivided, ex [2,2] means 4 quads in total. Defaults to [1, 1].
	virtual Plane&	subdivisions( const ivec2 &subdivisions );
	//! Specifies the size in each axis. Defaults to [2, 2], or 1 in each direction
	virtual Plane&	size( const vec2 &size ) { mSize = size; return *this; }
	virtual Plane&	axes( const vec3 &uAxis, const vec3 &vAxis );

	Plane& origin( const vec3 &origin )	{ mOrigin = origin; return *this; }
	Plane& normal( const vec3 &normal );

	size_t		getNumVertices() const override		{ return ( mSubdivisions.x + 1 ) * ( mSubdivisions.y + 1 ); }
	size_t		getNumIndices() const override		{ return mSubdivisions.x * mSubdivisions.y * 6; }
	Primitive	getPrimitive() const override		{ return Primitive::TRIANGLES; }
	uint8_t		getAttribDims( Attrib attr ) const override;
	AttribSet	getAvailableAttribs() const override;
	void		loadInto( Target *target, const AttribSet &requestedAttribs ) const override;

  protected:
	ivec2		mSubdivisions;
	vec2		mSize;
	vec3		mOrigin, mAxisU, mAxisV;
};

class Extrude : public Source {
  public:
	Extrude( const Shape2d &shape, float distance, float approximationScale = 1.0f );
	
	//! Sets the distance of extrusion along the axis.
	Extrude&	distance( float dist ) { mDistance = dist; return *this; }
	//! Enables or disables front and back caps. Enabled by default.
	Extrude&	caps( bool caps ) { mFrontCap = mBackCap = caps; return *this; }
	//! Enables or disables front cap. Enabled by default.
	Extrude&	frontCap( bool cap ) { mFrontCap = cap; return *this; }
	//! Enables or disables back cap. Enabled by default.
	Extrude&	backCap( bool cap ) { mBackCap = cap; return *this; }
	//! Sets the number of subdivisions along the axis of extrusion
	Extrude&	subdivisions( int sub ) { mSubdivisions = std::max<int>( 1, sub ); updatePathSubdivision(); return *this; }

	size_t		getNumVertices() const override;
	size_t		getNumIndices() const override;
	Primitive	getPrimitive() const override { return Primitive::TRIANGLES; }
	uint8_t		getAttribDims( Attrib attr ) const override;
	AttribSet	getAvailableAttribs() const override;
	void		loadInto( Target *target, const AttribSet &requestedAttribs ) const override;
	
  protected:
	void		updatePathSubdivision();
	void		calculate( std::vector<vec3> *positions, std::vector<vec3> *normals, std::vector<vec3> *texCoords, std::vector<uint32_t> *indices ) const;
  
	std::vector<Path2d>				mPaths;
	float							mApproximationScale;
	float							mDistance;
	bool							mFrontCap, mBackCap;
	int								mSubdivisions;
	std::shared_ptr<TriMesh>		mCap;
	Rectf							mCapBounds;
	
	std::vector<std::vector<vec2>>	mPathSubdivisionPositions, mPathSubdivisionTangents;
};

class ExtrudeSpline : public Source {
  public:
	ExtrudeSpline( const Shape2d &shape, const ci::BSpline<3,float> &spline, int splineSubdivisions = 10, float approximationScale = 1.0f );
	
	//! Enables or disables front and back caps. Enabled by default.
	ExtrudeSpline&		caps( bool caps ) { mFrontCap = mBackCap = caps; return *this; }
	//! Enables or disables front cap. Enabled by default.
	ExtrudeSpline&		frontCap( bool cap ) { mFrontCap = cap; return *this; }
	//! Enables or disables back cap. Enabled by default.
	ExtrudeSpline&		backCap( bool cap ) { mBackCap = cap; return *this; }
	//! Sets the number of subdivisions along the axis of extrusion
	ExtrudeSpline&		subdivisions( int sub ) { mSubdivisions = std::max<int>( 1, sub ); updatePathSubdivision(); return *this; }

	size_t		getNumVertices() const override;
	size_t		getNumIndices() const override;
	Primitive	getPrimitive() const override { return Primitive::TRIANGLES; }
	uint8_t		getAttribDims( Attrib attr ) const override;
	AttribSet	getAvailableAttribs() const override;
	void		loadInto( Target *target, const AttribSet &requestedAttribs ) const override;
	
  protected:
	void updatePathSubdivision();
	void calculate( std::vector<vec3> *positions, std::vector<vec3> *normals, std::vector<vec3> *texCoords, std::vector<uint32_t> *indices ) const;
	
	std::vector<Path2d>				mPaths;
	std::vector<mat4>				mSplineFrames;
	std::vector<float>				mSplineTimes;
	float							mApproximationScale;
	bool							mFrontCap, mBackCap;
	int								mSubdivisions;
	std::shared_ptr<TriMesh>		mCap;
	Rectf							mCapBounds;

	std::vector<std::vector<vec2>>	mPathSubdivisionPositions, mPathSubdivisionTangents;
};

//! Converts a BSpline into a \c LINE_STRIP
class BSpline : public Source {
  public:
	template<int D, typename T>
	BSpline( const ci::BSpline<D,T> &spline, int subdivisions );

	size_t		getNumVertices() const override				{ return mNumVertices; }
	size_t		getNumIndices() const override				{ return 0; }
	Primitive	getPrimitive() const override				{ return geom::LINE_STRIP; }
	uint8_t		getAttribDims( Attrib attr ) const override;
	AttribSet	getAvailableAttribs() const override;
	void		loadInto( Target *target, const AttribSet &requestedAttribs ) const override;
	
  protected:
	template<typename T>
	void init( const ci::BSpline<2,T> &spline, int subdivisions );
	template<typename T>
	void init( const ci::BSpline<3,T> &spline, int subdivisions );
	template<typename T>
	void init( const ci::BSpline<4,T> &spline, int subdivisions );

	int						mPositionDims;
	size_t					mNumVertices;
	std::vector<float>		mPositions;
	std::vector<vec3>		mNormals;
};

//////////////////////////////////////////////////////////////////////////////////////
// Modifiers
//! "Bakes" a mat4 transformation into the positions, normals and tangents of a geom::Source
class Transform : public Modifier {
  public:
	//! Does not currently support a projection matrix (i.e. doesn't divide by 'w' )
	Transform( const mat4 &transform )
		: mTransform( transform )
	{}

	const mat4&			getMatrix() const { return mTransform; }
	void				setMatrix( const mat4 &transform ) { mTransform = transform; }
	
	// Inherited from Modifier
	Modifier*			clone() const override { return new Transform( mTransform ); }
	uint8_t				getAttribDims( Attrib attr, uint8_t upstreamDims ) const override;
	void				process( SourceModsContext *ctx, const AttribSet &requestedAttribs ) const override;
	
	mat4		mTransform;
};

//! "Bakes" a translation into the positions, normals and tangents of a geom::Source
class Translate : public Transform {
  public:
	Translate( const vec3 &v ) : Transform( glm::translate( v ) ) {}
	Translate( float x, float y, float z ) : Transform( glm::translate( vec3( x, y, z ) ) ) {}
	Translate( const vec2 &v ) : Transform( glm::translate( vec3( v, 0 ) ) ) {}
	Translate( float x, float y ) : Transform( glm::translate( vec3( x, y, 0 ) ) ) {}
};

//! "Bakes" a scale into the positions, normals and tangents of a geom::Source
class Scale : public Transform {
  public:
	Scale( const vec3 &v ) : Transform( glm::scale( v ) ) {}
	Scale( float x, float y, float z ) : Transform( glm::scale( vec3( x, y, z ) ) ) {}
	Scale( float s ) : Transform( glm::scale( vec3( s ) ) ) {}
};

//! "Bakes" a rotation into the positions, normals and tangents of a geom::Source
class Rotate : public Transform {
  public:
	Rotate( const glm::quat &q ) : Transform( glm::toMat4( q ) ) {}
};

//! Twists a geom::Source around a given axis
class Twist : public Modifier {
  public:
	Twist()
		: mAxisStart( 0, -1, 0 ), mAxisEnd( 0, 1, 0 ), mStartAngle( (float)-M_PI ), mEndAngle( (float)M_PI )
	{}

	Twist&		axisStart( const vec3 &start ) { mAxisStart = start; return *this; }
	Twist&		axisEnd( const vec3 &end ) { mAxisEnd = end; return *this; }
	Twist&		axis( const vec3 &start, const vec3 &end ) { mAxisStart = start; mAxisEnd = end; return *this; }
	Twist&		startAngle( float radians ) { mStartAngle = radians; return *this; }
	Twist&		endAngle( float radians ) { mEndAngle = radians; return *this; }

	Modifier*	clone() const override { return new Twist( *this ); }
	void		process( SourceModsContext *ctx, const AttribSet &requestedAttribs ) const override;
	
  protected:
	vec3					mAxisStart, mAxisEnd;
	float					mStartAngle, mEndAngle;
};

//! Converts any geom::Source to equivalent vertices connected by lines. Output primitive type is always geom::Primitive::LINES.
class Lines : public Modifier {
  public:
	Modifier*	clone() const override { return new Lines(); }
	
	size_t		getNumIndices( const Modifier::Params &upstreamParams ) const override;
	Primitive	getPrimitive( const Modifier::Params &upstreamParams ) const override { return geom::LINES; }
	void		process( SourceModsContext *ctx, const AttribSet &requestedAttribs ) const override;
	
  protected:
	static size_t	calcNumIndices( Primitive primitive, size_t upstreamNumIndices, size_t upstreamNumVertices );
};

//! Modifies the color of a geom::Source as a function of a 2D or 3D input attribute
class ColorFromAttrib : public Modifier {
  public:
	ColorFromAttrib( Attrib attrib, const std::function<Colorf(vec2)> &fn )
		: mAttrib( attrib ), mFnColor2( fn )
	{}
	ColorFromAttrib( Attrib attrib, const std::function<Colorf(vec3)> &fn )
		: mAttrib( attrib ), mFnColor3( fn )
	{}
	
	Attrib				getAttrib() const { return mAttrib; }
	ColorFromAttrib&	attrib( Attrib attrib ) { mAttrib = attrib; return *this; }

	Modifier*	clone() const override { return new ColorFromAttrib( mAttrib, mFnColor2, mFnColor3 ); }
	uint8_t		getAttribDims( Attrib attr, uint8_t upstreamDims ) const override;
	AttribSet	getAvailableAttribs( const Modifier::Params &upstreamParams ) const override;
	
	void		process( SourceModsContext *ctx, const AttribSet &requestedAttribs ) const override;
	
  protected:
	ColorFromAttrib( Attrib attrib, const std::function<Colorf(vec2)> &fn2, const std::function<Colorf(vec3)> &fn3 )
		: mAttrib( attrib ), mFnColor2( fn2 ), mFnColor3( fn3 )
	{}

	Attrib							mAttrib;
	std::function<Colorf(vec2)>		mFnColor2;
	std::function<Colorf(vec3)>		mFnColor3;
};

//! Maps an attribute as a function of another attribute. Valid types are: float, vec2, vec3, vec4
template<typename S, typename D>
class AttribFn : public Modifier {
  public:
	typedef typename std::function<D(S)> FN;
	static const int SRCDIM = sizeof(S)/ sizeof(float);
	static const int DSTDIM = sizeof(D)/ sizeof(float);
	
	AttribFn( Attrib src, Attrib dst, const FN &fn )
		: mSrcAttrib( src ), mDstAttrib( dst ), mFn( fn )
	{}

	AttribFn( Attrib attrib, const FN &fn )
		: mSrcAttrib( attrib ), mDstAttrib( attrib ), mFn( fn )
	{}
	
	Modifier*	clone() const override { return new AttribFn( mSrcAttrib, mDstAttrib, mFn ); }
	uint8_t		getAttribDims( Attrib attr, uint8_t upstreamDims ) const override;
	AttribSet	getAvailableAttribs( const Modifier::Params &upstreamParams ) const override;
	
	void		process( SourceModsContext *ctx, const AttribSet &requestedAttribs ) const override;
	
  protected:
	geom::Attrib		mSrcAttrib, mDstAttrib;
	FN					mFn;
};

//! Draws lines representing the Attrib::NORMALs for a geom::Source. Encodes 0 for base and 1 for normal into CUSTOM_0
class VertexNormalLines : public Modifier {
  public:
	VertexNormalLines( float length, Attrib attrib = Attrib::NORMAL );

	VertexNormalLines&	length( float len ) { mLength = len; return *this; }

	size_t		getNumVertices( const Modifier::Params &upstreamParams ) const override;
	size_t		getNumIndices( const Modifier::Params &upstreamParams ) const override				{ return 0; }
	Primitive	getPrimitive( const Modifier::Params &upstreamParams ) const override				{ return geom::LINES; }
	uint8_t		getAttribDims( Attrib attr, uint8_t upstreamDims ) const override;
	AttribSet	getAvailableAttribs( const Modifier::Params &upstreamParams ) const override;
	
	Modifier*	clone() const override { return new VertexNormalLines( mLength, mAttrib ); }
	void		process( SourceModsContext *ctx, const AttribSet &requestedAttribs ) const override;
	
  protected:
	float					mLength;
	Attrib					mAttrib;
};

//! Creates TANGENT and BITANGENT attributes based on POSITIONS, NORMALS and TEX_COORD_0. Requires indexed geometry.
class Tangents : public Modifier {
  public:
	Tangents() {}

	uint8_t		getAttribDims( Attrib attr, uint8_t upstreamDims ) const override;
	AttribSet	getAvailableAttribs( const Modifier::Params &upstreamParams ) const override;
	
	Modifier*	clone() const override { return new Tangents; }
	void		process( SourceModsContext *ctx, const AttribSet &requestedAttribs ) const override;
};

//! Inverts the value of an attribute. Works for any dimension.
class Invert : public Modifier {
  public:
	Invert( Attrib attrib )
		: mAttrib( attrib )
	{}

	Modifier*	clone() const override { return new Invert( mAttrib ); }
	void		process( SourceModsContext *ctx, const AttribSet &requestedAttribs ) const override;

  protected:
	Attrib		mAttrib;
};

//! Removes an attribute entirely
class Remove : public Modifier {
  public:
	Remove( Attrib attrib )
		: mAttrib( attrib )
	{}
	
	uint8_t		getAttribDims( Attrib attr, uint8_t upstreamDims ) const override;
	AttribSet	getAvailableAttribs( const Modifier::Params &upstreamParams ) const override;	
	
	Modifier*	clone() const override { return new Remove( mAttrib ); }
	void		process( SourceModsContext *ctx, const AttribSet &requestedAttribs ) const override;
	
  protected:
	Attrib		mAttrib;
};

//! Combines an additional Source. Requires the Primitive types to match. Attributes not available on Source will be filled with \c 0
class Combine : public Modifier {
  public:
	Combine( const Source *source )
		: mSource( source )
	{}
	
	Modifier*	clone() const override { return new Combine( mSource ); }
	
	size_t		getNumVertices( const Modifier::Params &upstreamParams ) const override;
	size_t		getNumIndices( const Modifier::Params &upstreamParams ) const override;
	
	void		process( SourceModsContext *ctx, const AttribSet &requestedAttribs ) const override;
	
  protected:
	const Source		*mSource;
};

//! Calculates the 3D bounding box of the geometry.
class Bounds : public Modifier {
  public:
	Bounds( AxisAlignedBox3f *result, Attrib attrib = POSITION )
		: mResult( result ), mAttrib( attrib )
	{}
	
	
	Modifier*	clone() const override { return new Bounds( mResult, mAttrib ); }
	void		process( SourceModsContext *ctx, const AttribSet &requestedAttribs ) const override;
	
  protected:
	AxisAlignedBox3f	*mResult;
	Attrib				mAttrib;
};

//! Calculates a single level of subdivision of triangles by inserting a single vertex in the center of each triangle.
//! Interpolates all attributes and normalizes 3D NORMAL, TANGENT and BITANGENT attributes.
class Subdivide : public Modifier {
  public:
	Subdivide()
	{}
	
	size_t		getNumVertices( const Modifier::Params &upstreamParams ) const override;
	size_t		getNumIndices( const Modifier::Params &upstreamParams ) const override;
	
	Modifier*	clone() const override { return new Subdivide(); }
	void		process( SourceModsContext *ctx, const AttribSet &requestedAttribs ) const override;
};


////////////////////////////////////////////////////////////////////////////////
//! Base class for SourceMods<> and SourceModsPtr<>
//! Used by Modifiers to process Source -> Target
class SourceModsContext : public Target {
  public:
	SourceModsContext( const SourceModsBase *sourceMods );
	//! Can be used to capture a Source. Calling loadInto() in this case is an error.
	SourceModsContext();

	// called by SourceModsBase::loadInto()
	void			loadInto( Target *target, const AttribSet &requestedAttribs );
	
	// Target virtuals; also used by Modifiers
	uint8_t			getAttribDims( Attrib attr ) const override;
	void			copyAttrib( Attrib attr, uint8_t dims, size_t strideBytes, const float *srcData, size_t count ) override;
	void			copyIndices( Primitive primitive, const uint32_t *source, size_t numIndices, uint8_t requiredBytesPerIndex ) override;
	
	//! Appends vertex data to existing data for \a attr. \a dims must match existing data.
	void			appendAttrib( Attrib attr, uint8_t dims, const float *srcData, size_t count );
	void			clearAttrib( Attrib attr );
	//! Appends index data to existing index data. \a primitive must match existing data.
	void			appendIndices( Primitive primitive, const uint32_t *source, size_t numIndices, uint8_t requiredBytes );
	void			clearIndices();

	size_t			getNumVertices() const;
	size_t			getNumIndices() const;
	Primitive		getPrimitive() const;
	AttribSet		getAvailableAttribs() const;
	
	void			processUpstream( const AttribSet &requestedAttribs );

	float*			getAttribData( Attrib attr );
	uint32_t*		getIndicesData();
	
  private:
	const Source					*mSource;
	std::vector<Modifier*>			mModiferStack;
	
	size_t										mNumVertices;
	std::map<Attrib,AttribInfo>					mAttribInfo;
	std::map<Attrib,std::unique_ptr<float[]>>	mAttribData;
	std::map<Attrib,size_t>						mAttribCount;
	
	std::unique_ptr<uint32_t[]>				mIndices;
	size_t									mNumIndices;
	uint8_t									mIndicesRequiredBytes;
	geom::Primitive							mPrimitive;
};

class SourceModsBase : public Source {
  public:
	SourceModsBase()
		: mVariablesCached( false )
	{}

	// geom::Source methods
	size_t		getNumVertices() const override;
	size_t		getNumIndices() const override;
	Primitive	getPrimitive() const override;
	uint8_t		getAttribDims( Attrib attr ) const override;
	AttribSet	getAvailableAttribs() const override;
	void		loadInto( Target *target, const AttribSet &requestedAttribs ) const override;
	
	void											addModifier( const Modifier &modifier );
	const std::vector<std::unique_ptr<Modifier>>&	getModifiers() const { return mModifiers; }
	
	virtual const Source*		getSource() const = 0;

  protected:
	void		cacheVariables() const;
	
	const Source* 							mSourceBase;
	std::vector<std::unique_ptr<Modifier>>	mModifiers;
	
	mutable bool							mVariablesCached;
	mutable std::vector<Modifier::Params>	mParamsStack;
	
	friend class SourceModsContext;
};

template<typename T>
class SourceMods;

//! In general you should not return this as the result of a function or even instantiate it directly
//! Similar to SourceMods<> but stores a pointer to the SOURCE rather than a copy of it
template<typename SOURCE>
class SourceModsPtr : public SourceModsBase {
  public:
	SourceModsPtr( const SOURCE *srcPtr )
		: SourceModsBase(), mSrcPtr( srcPtr )
	{}

	SourceModsPtr( const SourceModsPtr<SOURCE> &rhs )
		: SourceModsBase(), mSrcPtr( rhs.mSrcPtr )
	{
		for( const auto &rhsMod : rhs.mModifiers )
			mModifiers.push_back( std::unique_ptr<Modifier>( rhsMod->clone() ) );
	}

	SourceModsPtr( const SOURCE* srcPtr, const std::vector<std::unique_ptr<Modifier>>& srcModifiers )
		: SourceModsBase(), mSrcPtr( srcPtr )
	{
		for( const auto &rhsMod : srcModifiers )
			mModifiers.push_back( std::unique_ptr<Modifier>( rhsMod->clone() ) );
	}
	
	SourceModsPtr( SourceModsPtr<SOURCE> &&rhs )
		: SourceModsBase(), mSrcPtr( rhs.mSrcPtr )
	{
		for( auto &rhsMod : rhs.mModifiers )
			mModifiers.push_back( std::move( rhsMod ) );
	}
	
	SourceModsPtr& operator=( const SourceModsPtr<SOURCE> &rhs )
	{
		mSourceBase = rhs.mSrcPtr;
		mSrcPtr = rhs.mSrcPtr;
		
		for( const auto &rhsMod : rhs.mModifiers )
			mModifiers.push_back( std::unique_ptr<Modifier>( rhsMod->clone() ) );

		return *this;
	}
	
	SourceModsPtr& operator=( SourceModsPtr<SOURCE> &&rhs )
	{
		mSourceBase = rhs.mSrcPtr;
		mSrcPtr = std::move( rhs.mSrc );
		
		for( auto &rhsMod : rhs.mModifiers )
			mModifiers.push_back( std::move( rhsMod ) );

		return *this;
	}
	
	const Source*		getSource() const override { return mSrcPtr; }
	
	const SOURCE		*mSrcPtr;
};

template<typename SOURCE>
class SourceMods : public SourceModsBase {
  public:
	SourceMods( const SOURCE &src )
		: SourceModsBase(), mSrc( src )
	{}
	
	SourceMods( SOURCE &&src )
		: SourceModsBase(), mSrc( std::move( src ) )
	{}

	SourceMods( const SourceMods<SOURCE> &rhs )
		: SourceModsBase(), mSrc( rhs.mSrc )
	{
		for( const auto &rhsMod : rhs.mModifiers )
			mModifiers.push_back( std::unique_ptr<Modifier>( rhsMod->clone() ) );
	}

	SourceMods( SourceMods<SOURCE> &&rhs )
		: SourceModsBase(), mSrc( std::move( rhs.mSrc ) )
	{
		for( auto &rhsMod : rhs.mModifiers )
			mModifiers.push_back( std::move( rhsMod ) );
	}

	SourceMods( const SourceModsPtr<SOURCE> &rhs )
		: SourceModsBase(), mSrc( *rhs.mSrcPtr )
	{
		for( const auto &rhsMod : rhs.mModifiers )
			mModifiers.push_back( std::unique_ptr<Modifier>( rhsMod->clone() ) );
	}
	
	SourceMods& operator=( const SourceMods<SOURCE> &rhs )
	{
		mSourceBase = &mSrc;
		mSrc = rhs.mSrc;
		
		for( const auto &rhsMod : rhs.mModifiers )
			mModifiers.push_back( std::unique_ptr<Modifier>( rhsMod->clone() ) );

		return *this;
	}
	
	SourceMods& operator=( SourceMods<SOURCE> &&rhs )
	{
		mSourceBase = &mSrc;
		mSrc = std::move( rhs.mSrc );
		
		for( auto &rhsMod : rhs.mModifiers )
			mModifiers.push_back( std::move( rhsMod ) );

		return *this;
	}
	
	const Source*		getSource() const override { return &mSrc; }
	
	SOURCE		mSrc;
};

////////////////////////////////////////////////////////////////////////////////
// Source
template<typename SOURCE>
SourceModsPtr<SOURCE> operator>>( SourceMods<SOURCE> &sourceMod, const Modifier &modifier )
{
	SourceModsPtr<SOURCE> result( &sourceMod.mSrc, sourceMod.getModifiers() );
	result.addModifier( modifier );
	return result;
}

template<typename SOURCE>
SourceMods<SOURCE>&& operator>>( SourceMods<SOURCE> &&sourceMod, const Modifier &modifier )
{
	sourceMod.addModifier( modifier );
	return std::move(sourceMod);
}

template<typename SOURCE>
SourceModsPtr<SOURCE> operator>>( SourceModsPtr<SOURCE> &sourceMod, const Modifier &modifier )
{
	SourceModsPtr<SOURCE> result( sourceMod );
	result.addModifier( modifier );
	return result;
}

template<typename SOURCE>
SourceModsPtr<SOURCE>&& operator>>( SourceModsPtr<SOURCE> &&sourceMod, const Modifier &modifier )
{
	sourceMod.addModifier( modifier );
	return std::move(sourceMod);
}

template<typename SOURCE>
SourceMods<SOURCE> operator>>( const SOURCE &source, const Modifier &modifier )
{
	SourceMods<SOURCE> result( source );
	result.addModifier( modifier );
	return result;
}

template<typename SOURCE>
typename std::enable_if<std::is_base_of<Source,SOURCE>::value, SourceMods<SOURCE>>::type operator>>( SOURCE &&source, const Modifier &modifier )
{
	SourceMods<SOURCE> result( std::forward<SOURCE>( source ) );
	result.addModifier( modifier );
	return result;
}

////////////////////////////////////////////////////////////////////////////////

class Exc : public Exception {
};

class ExcMissingAttrib : public Exception {
};

class ExcIllegalSourceDimensions : public Exception {
};

class ExcIllegalDestDimensions : public Exception {
};

class ExcIllegalPrimitiveType : public Exception {
};

class ExcNoIndices : public Exception {
};

class ExcIllegalIndexType : public Exception {
};

// Attempt to store >65535 indices into a uint16_t
class ExcInadequateIndexStorage : public Exception {
};

} } // namespace cinder::geom<|MERGE_RESOLUTION|>--- conflicted
+++ resolved
@@ -211,11 +211,7 @@
 
 	Rect&		rect( const Rectf &r );
 	//! Enables default colors. Disabled by default.
-<<<<<<< HEAD
-	Rect&		colors();
-=======
 	Rect&		colors( bool enable = true ) { mHasColors = enable; return *this; }
->>>>>>> c05f525d
 	//! Enables COLOR attrib and specifies corner values in clockwise order starting with the upper-left
 	Rect&		colors( const ColorAf &upperLeft, const ColorAf &upperRight, const ColorAf &lowerRight, const ColorAf &lowerLeft );
 	//! Disables colors. Disabled by default.
