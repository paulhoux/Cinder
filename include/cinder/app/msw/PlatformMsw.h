/*
 Copyright (c) 2015, The Cinder Project

 This code is intended to be used with the Cinder C++ library, http://libcinder.org

 Redistribution and use in source and binary forms, with or without modification, are permitted provided that
 the following conditions are met:

 * Redistributions of source code must retain the above copyright notice, this list of conditions and
	the following disclaimer.
 * Redistributions in binary form must reproduce the above copyright notice, this list of conditions and
	the following disclaimer in the documentation and/or other materials provided with the distribution.

 THIS SOFTWARE IS PROVIDED BY THE COPYRIGHT HOLDERS AND CONTRIBUTORS "AS IS" AND ANY EXPRESS OR IMPLIED
 WARRANTIES, INCLUDING, BUT NOT LIMITED TO, THE IMPLIED WARRANTIES OF MERCHANTABILITY AND FITNESS FOR A
 PARTICULAR PURPOSE ARE DISCLAIMED. IN NO EVENT SHALL THE COPYRIGHT HOLDER OR CONTRIBUTORS BE LIABLE FOR
 ANY DIRECT, INDIRECT, INCIDENTAL, SPECIAL, EXEMPLARY, OR CONSEQUENTIAL DAMAGES (INCLUDING, BUT NOT LIMITED
 TO, PROCUREMENT OF SUBSTITUTE GOODS OR SERVICES; LOSS OF USE, DATA, OR PROFITS; OR BUSINESS INTERRUPTION)
 HOWEVER CAUSED AND ON ANY THEORY OF LIABILITY, WHETHER IN CONTRACT, STRICT LIABILITY, OR TORT (INCLUDING
 NEGLIGENCE OR OTHERWISE) ARISING IN ANY WAY OUT OF THE USE OF THIS SOFTWARE, EVEN IF ADVISED OF THE
 POSSIBILITY OF SUCH DAMAGE.
 */

#pragma once

#include "cinder/app/Platform.h"
#include "cinder/Display.h"
#include "cinder/msw/CinderWindowsFwd.h"

namespace cinder { namespace app {

class PlatformMsw : public Platform {
  public:
	PlatformMsw();
	static PlatformMsw*		get() { return reinterpret_cast<PlatformMsw*>( Platform::get() ); }

	DataSourceRef	loadResource( const fs::path &resourcePath, int mswID, const std::string &mswType ) override;

	fs::path getResourcePath() const override										{ return fs::path(); }
	fs::path getResourcePath( const fs::path &rsrcRelativePath ) const override		{ return fs::path(); }

	fs::path getOpenFilePath( const fs::path &initialPath, const std::vector<std::string> &extensions ) override;
	fs::path getFolderPath( const fs::path &initialPath ) override;
	fs::path getSaveFilePath( const fs::path &initialPath, const std::vector<std::string> &extensions ) override;

	// currently nothing to do here, Platform::findAndAddAssetBasePath() will search for an assets folder 5 levels deep from executable
	void prepareAssetLoading() override {}

	fs::path	expandPath( const fs::path &path ) override;
	fs::path	getHomeDirectory() override;
	fs::path	getDocumentsDirectory()	override;

	// Overridden to use OutputDebugString
	std::ostream&	console() override;

	void directConsoleToCout( bool shouldDirect )	{ mDirectConsoleToCout = shouldDirect; }

<<<<<<< HEAD
	void launchWebBrowser( const Url &url ) override;

	void sleep( float milliseconds ) override;

	std::vector<std::string>	stackTrace() override;

  private:
=======
	const std::vector<DisplayRef>&	getDisplays() override;
	void							refreshDisplays();
	//! Returns the Display which corresponds to \a hMonitor. Returns main display on failure.
	DisplayRef						findDisplayFromHmonitor( HMONITOR hMonitor );
>>>>>>> 124db25f

  private:
	std::unique_ptr<std::ostream>	mOutputStream;
	bool							mDirectConsoleToCout;

	bool							mDisplaysInitialized;
	std::vector<DisplayRef>			mDisplays;
};

//! MSW-specific Exception for failed resource loading, reports windows resource id and type
class ResourceLoadExcMsw : public ResourceLoadExc {
  public:
	ResourceLoadExcMsw( int mswID, const std::string &mswType );
};

} } // namespace cinder::app

namespace cinder {

class DisplayMsw : public Display {
  protected:
	static BOOL CALLBACK enumMonitorProc( HMONITOR hMonitor, HDC hdc, LPRECT rect, LPARAM lParam );

	HMONITOR			mMonitor;
	bool				mVisitedFlag;

	friend app::PlatformMsw;
};

} // namespace cinder<|MERGE_RESOLUTION|>--- conflicted
+++ resolved
@@ -55,20 +55,16 @@
 
 	void directConsoleToCout( bool shouldDirect )	{ mDirectConsoleToCout = shouldDirect; }
 
-<<<<<<< HEAD
 	void launchWebBrowser( const Url &url ) override;
 
 	void sleep( float milliseconds ) override;
 
 	std::vector<std::string>	stackTrace() override;
 
-  private:
-=======
 	const std::vector<DisplayRef>&	getDisplays() override;
 	void							refreshDisplays();
 	//! Returns the Display which corresponds to \a hMonitor. Returns main display on failure.
 	DisplayRef						findDisplayFromHmonitor( HMONITOR hMonitor );
->>>>>>> 124db25f
 
   private:
 	std::unique_ptr<std::ostream>	mOutputStream;
