--- conflicted
+++ resolved
@@ -91,7 +91,6 @@
 	//! Returns a reference to an output console, which is by default an alias to std::cout. Other platforms may override to use other necessary console mechanisms.
 	virtual std::ostream&	console();
 
-<<<<<<< HEAD
 	//! Returns a canonical version of \a path. Collapses '.', ".." and "//". Converts '~' on Cocoa. Expands environment variables on MSW.
 	virtual fs::path	expandPath( const fs::path &path ) = 0;
 	//! Returns the path to the user's home directory.
@@ -107,10 +106,9 @@
 
 	//! Returns a stack trace (aka backtrace) where \c stackTrace()[0] == caller, \c stackTrace()[1] == caller's parent, etc
 	virtual std::vector<std::string>		stackTrace() = 0;
-=======
+
 	//! Returns a std::vector of Displays connected to the system.
 	virtual const std::vector<DisplayRef>&	getDisplays() = 0;
->>>>>>> 124db25f
 
   protected:
 	Platform() : mAssetPathsInitialized( false )	{}
