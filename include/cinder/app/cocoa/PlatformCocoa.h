/*
 Copyright (c) 2015, The Cinder Project

 This code is intended to be used with the Cinder C++ library, http://libcinder.org

 Redistribution and use in source and binary forms, with or without modification, are permitted provided that
 the following conditions are met:

 * Redistributions of source code must retain the above copyright notice, this list of conditions and
	the following disclaimer.
 * Redistributions in binary form must reproduce the above copyright notice, this list of conditions and
	the following disclaimer in the documentation and/or other materials provided with the distribution.

 THIS SOFTWARE IS PROVIDED BY THE COPYRIGHT HOLDERS AND CONTRIBUTORS "AS IS" AND ANY EXPRESS OR IMPLIED
 WARRANTIES, INCLUDING, BUT NOT LIMITED TO, THE IMPLIED WARRANTIES OF MERCHANTABILITY AND FITNESS FOR A
 PARTICULAR PURPOSE ARE DISCLAIMED. IN NO EVENT SHALL THE COPYRIGHT HOLDER OR CONTRIBUTORS BE LIABLE FOR
 ANY DIRECT, INDIRECT, INCIDENTAL, SPECIAL, EXEMPLARY, OR CONSEQUENTIAL DAMAGES (INCLUDING, BUT NOT LIMITED
 TO, PROCUREMENT OF SUBSTITUTE GOODS OR SERVICES; LOSS OF USE, DATA, OR PROFITS; OR BUSINESS INTERRUPTION)
 HOWEVER CAUSED AND ON ANY THEORY OF LIABILITY, WHETHER IN CONTRACT, STRICT LIABILITY, OR TORT (INCLUDING
 NEGLIGENCE OR OTHERWISE) ARISING IN ANY WAY OUT OF THE USE OF THIS SOFTWARE, EVEN IF ADVISED OF THE
 POSSIBILITY OF SUCH DAMAGE.
 */

#pragma once

#include "cinder/app/Platform.h"
#include "cinder/Display.h"

#if defined __OBJC__
	@class NSBundle;
	@class NSAutoreleasePool;
	#if defined( CINDER_MAC )
		@class NSScreen;
	#else
		@class UIScreen;
	#endif
#else
	class NSBundle;
	class NSAutoreleasePool;
	#if defined( CINDER_MAC )
		class NSScreen;
	#else
		class UIScreen;
	#endif
#endif
typedef uint32_t CGDisplayChangeSummaryFlags;
typedef uint32_t CGDirectDisplayID;

namespace cinder {
#if defined( CINDER_MAC )
	class DisplayMac;
#else
	class DisplayCocoaTouch;
#endif
}

namespace cinder { namespace app {

class PlatformCocoa : public Platform {
  public:
	PlatformCocoa();
	static PlatformCocoa*	get() { return reinterpret_cast<PlatformCocoa*>( Platform::get() ); }

	void prepareLaunch() override;
	void cleanupLaunch() override;

	DataSourceRef	loadResource( const fs::path &resourcePath ) override;

	fs::path getResourcePath() const override;
	fs::path getResourcePath( const fs::path &rsrcRelativePath ) const override;

	//! Implemented on desktop, no-op on iOS (returns empty path ).
	fs::path getOpenFilePath( const fs::path &initialPath, const std::vector<std::string> &extensions ) override;
	//! Implemented on desktop, no-op on iOS (returns empty path ).
	fs::path getFolderPath( const fs::path &initialPath ) override;
	//! Implemented on desktop, no-op on iOS (returns empty path ).
	fs::path getSaveFilePath( const fs::path &initialPath, const std::vector<std::string> &extensions ) override;

	//! Sets the NSBundle that should be associated with this global platform object. By default this is `[NSBundle mainBundle]`.
	void			setBundle( NSBundle *bundle );
	//! Returns the NSBundle associated with this global platform object. By default this is `[NSBundle mainBundle]`.
	NSBundle*		getBundle() const;

	void prepareAssetLoading() override;

<<<<<<< HEAD
	fs::path	expandPath( const fs::path &path ) override;
	fs::path	getHomeDirectory() override;
	fs::path	getDocumentsDirectory()	override;

	void sleep( float milliseconds ) override;

	void launchWebBrowser( const Url &url ) override;

	std::vector<std::string>		stackTrace() override;
	
=======
	const std::vector<DisplayRef>& getDisplays() override;

#if defined( CINDER_MAC )
	//! Finds a Display based on its CGDirectDisplayID. Returns \c nullptr on failure.
	DisplayRef			findFromCgDirectDisplayId( CGDirectDisplayID displayID );
	//! Finds a Display based on its NSScreen. Returns \c nullptr on failure.
	DisplayRef			findFromNsScreen( NSScreen *nsScreen );
#else
	//! Finds a Display based on its UISScreen. Returns \c nullptr on failure.
	DisplayRef			findDisplayFromUiScreen( UIScreen *uiScreen );
#endif
	// Display-specific callbacks
	//! Makes a record of \a display and signals appropriately. Generally only useful for Cinder internals.
	void		addDisplay( const DisplayRef &display );
	//! Removes record of \a display from mDisplays and signals appropriately. Generally only useful for Cinder internals.
	void		removeDisplay( const DisplayRef &display );

>>>>>>> 124db25f
  private:
	NSAutoreleasePool*		mAutoReleasePool;
	mutable NSBundle*		mBundle;
	
	bool					mDisplaysInitialized;
	std::vector<DisplayRef>	mDisplays;

#if defined( CINDER_MAC )
	friend DisplayMac;
#else
	friend DisplayCocoaTouch;
#endif
};

} } // namespace cinder::app

namespace cinder {
#if defined( CINDER_MAC )

//! Represents a monitor/display on OS X
class DisplayMac : public Display {
  public:
	~DisplayMac();

	NSScreen*			getNsScreen() const { return mScreen; }
	CGDirectDisplayID	getCgDirectDisplayId() const { return mDirectDisplayID; }

  protected:	
	static void	displayReconfiguredCallback( CGDirectDisplayID displayId, CGDisplayChangeSummaryFlags flags, void *userInfo );

	NSScreen			*mScreen;
	CGDirectDisplayID	mDirectDisplayID;
	
	friend app::PlatformCocoa;
};

#else

//! Represents a monitor/display on iOS
class DisplayCocoaTouch : public Display {
  public:
	DisplayCocoaTouch( UIScreen *screen );
	~DisplayCocoaTouch();
	
	UIScreen*	getUiScreen() const { return mUiScreen; }
	//! Returns a vector of resolutions the Display supports
	const std::vector<ivec2>&	getSupportedResolutions() const { return mSupportedResolutions; }
	//! Sets the resolution of the Display. Rounds to the nearest supported resolution.
	void						setResolution( const ivec2 &resolution );

  protected:
	UIScreen				*mUiScreen;
	std::vector<ivec2>		mSupportedResolutions;
	
	friend app::PlatformCocoa;	
};
#endif

} // namespace cinder<|MERGE_RESOLUTION|>--- conflicted
+++ resolved
@@ -83,7 +83,6 @@
 
 	void prepareAssetLoading() override;
 
-<<<<<<< HEAD
 	fs::path	expandPath( const fs::path &path ) override;
 	fs::path	getHomeDirectory() override;
 	fs::path	getDocumentsDirectory()	override;
@@ -94,7 +93,6 @@
 
 	std::vector<std::string>		stackTrace() override;
 	
-=======
 	const std::vector<DisplayRef>& getDisplays() override;
 
 #if defined( CINDER_MAC )
@@ -112,7 +110,6 @@
 	//! Removes record of \a display from mDisplays and signals appropriately. Generally only useful for Cinder internals.
 	void		removeDisplay( const DisplayRef &display );
 
->>>>>>> 124db25f
   private:
 	NSAutoreleasePool*		mAutoReleasePool;
 	mutable NSBundle*		mBundle;
