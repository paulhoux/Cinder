// !$*UTF8*$!
{
	archiveVersion = 1;
	classes = {
	};
	objectVersion = 44;
	objects = {

/* Begin PBXBuildFile section */
		0007AEEA1B28005A00D627FF /* IOKit.framework in Frameworks */ = {isa = PBXBuildFile; fileRef = 0007AEE91B28005A00D627FF /* IOKit.framework */; };
		0007AEEC1B28007C00D627FF /* CoreVideo.framework in Frameworks */ = {isa = PBXBuildFile; fileRef = 0007AEEB1B28007C00D627FF /* CoreVideo.framework */; };
		0007AEEE1B28008100D627FF /* IOSurface.framework in Frameworks */ = {isa = PBXBuildFile; fileRef = 0007AEED1B28008100D627FF /* IOSurface.framework */; };
		004D524819B0038B003ADC36 /* CoreMedia.framework in Frameworks */ = {isa = PBXBuildFile; fileRef = 004D524619B0038B003ADC36 /* CoreMedia.framework */; };
		004D524A19B00397003ADC36 /* AVFoundation.framework in Frameworks */ = {isa = PBXBuildFile; fileRef = 004D524919B00396003ADC36 /* AVFoundation.framework */; };
		0091D8F90E81B9330029341E /* OpenGL.framework in Frameworks */ = {isa = PBXBuildFile; fileRef = 0091D8F80E81B9330029341E /* OpenGL.framework */; };
		00B784B30FF439BC000DE1D7 /* Accelerate.framework in Frameworks */ = {isa = PBXBuildFile; fileRef = 00B784AF0FF439BC000DE1D7 /* Accelerate.framework */; };
		00B784B40FF439BC000DE1D7 /* AudioToolbox.framework in Frameworks */ = {isa = PBXBuildFile; fileRef = 00B784B00FF439BC000DE1D7 /* AudioToolbox.framework */; };
		00B784B50FF439BC000DE1D7 /* AudioUnit.framework in Frameworks */ = {isa = PBXBuildFile; fileRef = 00B784B10FF439BC000DE1D7 /* AudioUnit.framework */; };
		00B784B60FF439BC000DE1D7 /* CoreAudio.framework in Frameworks */ = {isa = PBXBuildFile; fileRef = 00B784B20FF439BC000DE1D7 /* CoreAudio.framework */; };
		00BAE65A0E7ED9C10018A608 /* windowTestApp.cpp in Sources */ = {isa = PBXBuildFile; fileRef = 00BAE6590E7ED9C10018A608 /* windowTestApp.cpp */; };
		00CCAF15116A9FEE008396D5 /* CinderApp.icns in Resources */ = {isa = PBXBuildFile; fileRef = 00CCAF14116A9FEE008396D5 /* CinderApp.icns */; };
<<<<<<< HEAD
		11F7A0691B2DFE8F00D930D0 /* IOKit.framework in Frameworks */ = {isa = PBXBuildFile; fileRef = 11F7A0681B2DFE8F00D930D0 /* IOKit.framework */; };
		11F7A06B1B2DFEA300D930D0 /* IOSurface.framework in Frameworks */ = {isa = PBXBuildFile; fileRef = 11F7A06A1B2DFEA300D930D0 /* IOSurface.framework */; };
		5323E6B20EAFCA74003A9687 /* CoreVideo.framework in Frameworks */ = {isa = PBXBuildFile; fileRef = 5323E6B10EAFCA74003A9687 /* CoreVideo.framework */; };
		5323E6B60EAFCA7E003A9687 /* QTKit.framework in Frameworks */ = {isa = PBXBuildFile; fileRef = 5323E6B50EAFCA7E003A9687 /* QTKit.framework */; };
		53E3CDFC0E86099300238D2B /* Carbon.framework in Frameworks */ = {isa = PBXBuildFile; fileRef = 53E3CDFB0E86099300238D2B /* Carbon.framework */; };
=======
>>>>>>> 0808db2d
		8D11072F0486CEB800E47090 /* Cocoa.framework in Frameworks */ = {isa = PBXBuildFile; fileRef = 1058C7A1FEA54F0111CA2CBB /* Cocoa.framework */; };
/* End PBXBuildFile section */

/* Begin PBXFileReference section */
		0007AEE91B28005A00D627FF /* IOKit.framework */ = {isa = PBXFileReference; lastKnownFileType = wrapper.framework; name = IOKit.framework; path = System/Library/Frameworks/IOKit.framework; sourceTree = SDKROOT; };
		0007AEEB1B28007C00D627FF /* CoreVideo.framework */ = {isa = PBXFileReference; lastKnownFileType = wrapper.framework; name = CoreVideo.framework; path = System/Library/Frameworks/CoreVideo.framework; sourceTree = SDKROOT; };
		0007AEED1B28008100D627FF /* IOSurface.framework */ = {isa = PBXFileReference; lastKnownFileType = wrapper.framework; name = IOSurface.framework; path = System/Library/Frameworks/IOSurface.framework; sourceTree = SDKROOT; };
		004D524519B0038B003ADC36 /* AVKit.framework */ = {isa = PBXFileReference; lastKnownFileType = wrapper.framework; name = AVKit.framework; path = System/Library/Frameworks/AVKit.framework; sourceTree = SDKROOT; };
		004D524619B0038B003ADC36 /* CoreMedia.framework */ = {isa = PBXFileReference; lastKnownFileType = wrapper.framework; name = CoreMedia.framework; path = System/Library/Frameworks/CoreMedia.framework; sourceTree = SDKROOT; };
		004D524919B00396003ADC36 /* AVFoundation.framework */ = {isa = PBXFileReference; lastKnownFileType = wrapper.framework; name = AVFoundation.framework; path = System/Library/Frameworks/AVFoundation.framework; sourceTree = SDKROOT; };
		0091D8F80E81B9330029341E /* OpenGL.framework */ = {isa = PBXFileReference; lastKnownFileType = wrapper.framework; name = OpenGL.framework; path = /System/Library/Frameworks/OpenGL.framework; sourceTree = "<absolute>"; };
		0097E3E40F3E9819005A4392 /* QuickTime.framework */ = {isa = PBXFileReference; lastKnownFileType = wrapper.framework; name = QuickTime.framework; path = /System/Library/Frameworks/QuickTime.framework; sourceTree = "<absolute>"; };
		00B784AF0FF439BC000DE1D7 /* Accelerate.framework */ = {isa = PBXFileReference; lastKnownFileType = wrapper.framework; name = Accelerate.framework; path = System/Library/Frameworks/Accelerate.framework; sourceTree = SDKROOT; };
		00B784B00FF439BC000DE1D7 /* AudioToolbox.framework */ = {isa = PBXFileReference; lastKnownFileType = wrapper.framework; name = AudioToolbox.framework; path = System/Library/Frameworks/AudioToolbox.framework; sourceTree = SDKROOT; };
		00B784B10FF439BC000DE1D7 /* AudioUnit.framework */ = {isa = PBXFileReference; lastKnownFileType = wrapper.framework; name = AudioUnit.framework; path = System/Library/Frameworks/AudioUnit.framework; sourceTree = SDKROOT; };
		00B784B20FF439BC000DE1D7 /* CoreAudio.framework */ = {isa = PBXFileReference; lastKnownFileType = wrapper.framework; name = CoreAudio.framework; path = System/Library/Frameworks/CoreAudio.framework; sourceTree = SDKROOT; };
		00BAE6590E7ED9C10018A608 /* windowTestApp.cpp */ = {isa = PBXFileReference; fileEncoding = 4; lastKnownFileType = sourcecode.cpp.cpp; name = windowTestApp.cpp; path = ../src/windowTestApp.cpp; sourceTree = SOURCE_ROOT; };
		00CCAF14116A9FEE008396D5 /* CinderApp.icns */ = {isa = PBXFileReference; lastKnownFileType = image.icns; name = CinderApp.icns; path = ../../../samples/data/CinderApp.icns; sourceTree = SOURCE_ROOT; };
		1058C7A1FEA54F0111CA2CBB /* Cocoa.framework */ = {isa = PBXFileReference; lastKnownFileType = wrapper.framework; name = Cocoa.framework; path = /System/Library/Frameworks/Cocoa.framework; sourceTree = "<absolute>"; };
		11F7A0681B2DFE8F00D930D0 /* IOKit.framework */ = {isa = PBXFileReference; lastKnownFileType = wrapper.framework; name = IOKit.framework; path = System/Library/Frameworks/IOKit.framework; sourceTree = SDKROOT; };
		11F7A06A1B2DFEA300D930D0 /* IOSurface.framework */ = {isa = PBXFileReference; lastKnownFileType = wrapper.framework; name = IOSurface.framework; path = System/Library/Frameworks/IOSurface.framework; sourceTree = SDKROOT; };
		13E42FB307B3F0F600E4EEF1 /* CoreData.framework */ = {isa = PBXFileReference; lastKnownFileType = wrapper.framework; name = CoreData.framework; path = /System/Library/Frameworks/CoreData.framework; sourceTree = "<absolute>"; };
		29B97324FDCFA39411CA2CEA /* AppKit.framework */ = {isa = PBXFileReference; lastKnownFileType = wrapper.framework; name = AppKit.framework; path = /System/Library/Frameworks/AppKit.framework; sourceTree = "<absolute>"; };
		29B97325FDCFA39411CA2CEA /* Foundation.framework */ = {isa = PBXFileReference; lastKnownFileType = wrapper.framework; name = Foundation.framework; path = /System/Library/Frameworks/Foundation.framework; sourceTree = "<absolute>"; };
		32CA4F630368D1EE00C91783 /* windowTest_Prefix.pch */ = {isa = PBXFileReference; fileEncoding = 4; lastKnownFileType = sourcecode.c.h; path = windowTest_Prefix.pch; sourceTree = "<group>"; };
		5323E6B10EAFCA74003A9687 /* CoreVideo.framework */ = {isa = PBXFileReference; lastKnownFileType = wrapper.framework; name = CoreVideo.framework; path = /System/Library/Frameworks/CoreVideo.framework; sourceTree = "<absolute>"; };
		5323E6B50EAFCA7E003A9687 /* QTKit.framework */ = {isa = PBXFileReference; lastKnownFileType = wrapper.framework; name = QTKit.framework; path = /System/Library/Frameworks/QTKit.framework; sourceTree = "<absolute>"; };
		53E3CDFB0E86099300238D2B /* Carbon.framework */ = {isa = PBXFileReference; lastKnownFileType = wrapper.framework; name = Carbon.framework; path = /System/Library/Frameworks/Carbon.framework; sourceTree = "<absolute>"; };
		8D1107310486CEB800E47090 /* Info.plist */ = {isa = PBXFileReference; fileEncoding = 4; lastKnownFileType = text.plist.xml; path = Info.plist; sourceTree = "<group>"; };
		8D1107320486CEB800E47090 /* windowTest.app */ = {isa = PBXFileReference; explicitFileType = wrapper.application; includeInIndex = 0; path = windowTest.app; sourceTree = BUILT_PRODUCTS_DIR; };
/* End PBXFileReference section */

/* Begin PBXFrameworksBuildPhase section */
		8D11072E0486CEB800E47090 /* Frameworks */ = {
			isa = PBXFrameworksBuildPhase;
			buildActionMask = 2147483647;
			files = (
<<<<<<< HEAD
				11F7A06B1B2DFEA300D930D0 /* IOSurface.framework in Frameworks */,
				11F7A0691B2DFE8F00D930D0 /* IOKit.framework in Frameworks */,
=======
				0007AEEE1B28008100D627FF /* IOSurface.framework in Frameworks */,
				0007AEEC1B28007C00D627FF /* CoreVideo.framework in Frameworks */,
				0007AEEA1B28005A00D627FF /* IOKit.framework in Frameworks */,
>>>>>>> 0808db2d
				004D524A19B00397003ADC36 /* AVFoundation.framework in Frameworks */,
				004D524819B0038B003ADC36 /* CoreMedia.framework in Frameworks */,
				8D11072F0486CEB800E47090 /* Cocoa.framework in Frameworks */,
				0091D8F90E81B9330029341E /* OpenGL.framework in Frameworks */,
				00B784B30FF439BC000DE1D7 /* Accelerate.framework in Frameworks */,
				00B784B40FF439BC000DE1D7 /* AudioToolbox.framework in Frameworks */,
				00B784B50FF439BC000DE1D7 /* AudioUnit.framework in Frameworks */,
				00B784B60FF439BC000DE1D7 /* CoreAudio.framework in Frameworks */,
			);
			runOnlyForDeploymentPostprocessing = 0;
		};
/* End PBXFrameworksBuildPhase section */

/* Begin PBXGroup section */
		080E96DDFE201D6D7F000001 /* Source */ = {
			isa = PBXGroup;
			children = (
				00BAE6590E7ED9C10018A608 /* windowTestApp.cpp */,
			);
			name = Source;
			sourceTree = "<group>";
		};
		1058C7A0FEA54F0111CA2CBB /* Linked Frameworks */ = {
			isa = PBXGroup;
			children = (
				00B784AF0FF439BC000DE1D7 /* Accelerate.framework */,
				00B784B00FF439BC000DE1D7 /* AudioToolbox.framework */,
				00B784B10FF439BC000DE1D7 /* AudioUnit.framework */,
				00B784B20FF439BC000DE1D7 /* CoreAudio.framework */,
				0097E3E40F3E9819005A4392 /* QuickTime.framework */,
				5323E6B50EAFCA7E003A9687 /* QTKit.framework */,
				5323E6B10EAFCA74003A9687 /* CoreVideo.framework */,
				53E3CDFB0E86099300238D2B /* Carbon.framework */,
				0091D8F80E81B9330029341E /* OpenGL.framework */,
				1058C7A1FEA54F0111CA2CBB /* Cocoa.framework */,
			);
			name = "Linked Frameworks";
			sourceTree = "<group>";
		};
		1058C7A2FEA54F0111CA2CBB /* Other Frameworks */ = {
			isa = PBXGroup;
			children = (
				29B97324FDCFA39411CA2CEA /* AppKit.framework */,
				13E42FB307B3F0F600E4EEF1 /* CoreData.framework */,
				29B97325FDCFA39411CA2CEA /* Foundation.framework */,
			);
			name = "Other Frameworks";
			sourceTree = "<group>";
		};
		19C28FACFE9D520D11CA2CBB /* Products */ = {
			isa = PBXGroup;
			children = (
				8D1107320486CEB800E47090 /* windowTest.app */,
			);
			name = Products;
			sourceTree = "<group>";
		};
		29B97314FDCFA39411CA2CEA /* windowTest */ = {
			isa = PBXGroup;
			children = (
				29B97315FDCFA39411CA2CEA /* Headers */,
				080E96DDFE201D6D7F000001 /* Source */,
				29B97317FDCFA39411CA2CEA /* Resources */,
				29B97323FDCFA39411CA2CEA /* Frameworks */,
				19C28FACFE9D520D11CA2CBB /* Products */,
			);
			name = windowTest;
			sourceTree = "<group>";
		};
		29B97315FDCFA39411CA2CEA /* Headers */ = {
			isa = PBXGroup;
			children = (
				32CA4F630368D1EE00C91783 /* windowTest_Prefix.pch */,
			);
			name = Headers;
			sourceTree = "<group>";
		};
		29B97317FDCFA39411CA2CEA /* Resources */ = {
			isa = PBXGroup;
			children = (
				8D1107310486CEB800E47090 /* Info.plist */,
				00CCAF14116A9FEE008396D5 /* CinderApp.icns */,
			);
			name = Resources;
			sourceTree = "<group>";
		};
		29B97323FDCFA39411CA2CEA /* Frameworks */ = {
			isa = PBXGroup;
			children = (
<<<<<<< HEAD
				11F7A06A1B2DFEA300D930D0 /* IOSurface.framework */,
				11F7A0681B2DFE8F00D930D0 /* IOKit.framework */,
=======
				0007AEED1B28008100D627FF /* IOSurface.framework */,
				0007AEEB1B28007C00D627FF /* CoreVideo.framework */,
				0007AEE91B28005A00D627FF /* IOKit.framework */,
>>>>>>> 0808db2d
				004D524919B00396003ADC36 /* AVFoundation.framework */,
				004D524519B0038B003ADC36 /* AVKit.framework */,
				004D524619B0038B003ADC36 /* CoreMedia.framework */,
				1058C7A0FEA54F0111CA2CBB /* Linked Frameworks */,
				1058C7A2FEA54F0111CA2CBB /* Other Frameworks */,
			);
			name = Frameworks;
			sourceTree = "<group>";
		};
/* End PBXGroup section */

/* Begin PBXNativeTarget section */
		8D1107260486CEB800E47090 /* windowTest */ = {
			isa = PBXNativeTarget;
			buildConfigurationList = C01FCF4A08A954540054247B /* Build configuration list for PBXNativeTarget "windowTest" */;
			buildPhases = (
				8D1107290486CEB800E47090 /* Resources */,
				8D11072C0486CEB800E47090 /* Sources */,
				8D11072E0486CEB800E47090 /* Frameworks */,
			);
			buildRules = (
			);
			dependencies = (
			);
			name = windowTest;
			productInstallPath = "$(HOME)/Applications";
			productName = windowTest;
			productReference = 8D1107320486CEB800E47090 /* windowTest.app */;
			productType = "com.apple.product-type.application";
		};
/* End PBXNativeTarget section */

/* Begin PBXProject section */
		29B97313FDCFA39411CA2CEA /* Project object */ = {
			isa = PBXProject;
			attributes = {
			};
			buildConfigurationList = C01FCF4E08A954540054247B /* Build configuration list for PBXProject "windowTest" */;
			compatibilityVersion = "Xcode 3.0";
			developmentRegion = English;
			hasScannedForEncodings = 1;
			knownRegions = (
				en,
			);
			mainGroup = 29B97314FDCFA39411CA2CEA /* windowTest */;
			projectDirPath = "";
			projectRoot = "";
			targets = (
				8D1107260486CEB800E47090 /* windowTest */,
			);
		};
/* End PBXProject section */

/* Begin PBXResourcesBuildPhase section */
		8D1107290486CEB800E47090 /* Resources */ = {
			isa = PBXResourcesBuildPhase;
			buildActionMask = 2147483647;
			files = (
				00CCAF15116A9FEE008396D5 /* CinderApp.icns in Resources */,
			);
			runOnlyForDeploymentPostprocessing = 0;
		};
/* End PBXResourcesBuildPhase section */

/* Begin PBXSourcesBuildPhase section */
		8D11072C0486CEB800E47090 /* Sources */ = {
			isa = PBXSourcesBuildPhase;
			buildActionMask = 2147483647;
			files = (
				00BAE65A0E7ED9C10018A608 /* windowTestApp.cpp in Sources */,
			);
			runOnlyForDeploymentPostprocessing = 0;
		};
/* End PBXSourcesBuildPhase section */

/* Begin XCBuildConfiguration section */
		C01FCF4B08A954540054247B /* Debug */ = {
			isa = XCBuildConfiguration;
			buildSettings = {
				ARCHS = "$(ARCHS_STANDARD_64_BIT)";
				COPY_PHASE_STRIP = NO;
				GCC_DYNAMIC_NO_PIC = NO;
				GCC_ENABLE_FIX_AND_CONTINUE = YES;
				GCC_INLINES_ARE_PRIVATE_EXTERN = YES;
				GCC_MODEL_TUNING = G5;
				GCC_OPTIMIZATION_LEVEL = 0;
				GCC_PRECOMPILE_PREFIX_HEADER = YES;
				GCC_PREFIX_HEADER = windowTest_Prefix.pch;
				GCC_SYMBOLS_PRIVATE_EXTERN = NO;
				INFOPLIST_FILE = Info.plist;
				INSTALL_PATH = "$(HOME)/Applications";
				ONLY_ACTIVE_ARCH = YES;
				OTHER_LDFLAGS = "\"$(CINDER_PATH)/lib/libcinder_d.a\"";
				PRODUCT_NAME = windowTest;
				WRAPPER_EXTENSION = app;
			};
			name = Debug;
		};
		C01FCF4C08A954540054247B /* Release */ = {
			isa = XCBuildConfiguration;
			buildSettings = {
				ARCHS = "$(ARCHS_STANDARD_64_BIT)";
				DEAD_CODE_STRIPPING = YES;
				DEBUG_INFORMATION_FORMAT = "dwarf-with-dsym";
				GCC_FAST_MATH = YES;
				GCC_GENERATE_DEBUGGING_SYMBOLS = NO;
				GCC_INLINES_ARE_PRIVATE_EXTERN = YES;
				GCC_MODEL_TUNING = G5;
				GCC_OPTIMIZATION_LEVEL = 3;
				GCC_PRECOMPILE_PREFIX_HEADER = YES;
				GCC_PREFIX_HEADER = windowTest_Prefix.pch;
				GCC_SYMBOLS_PRIVATE_EXTERN = NO;
				INFOPLIST_FILE = Info.plist;
				INSTALL_PATH = "$(HOME)/Applications";
				ONLY_ACTIVE_ARCH = YES;
				OTHER_LDFLAGS = "\"$(CINDER_PATH)/lib/libcinder.a\"";
				PRODUCT_NAME = windowTest;
				STRIP_INSTALLED_PRODUCT = YES;
				WRAPPER_EXTENSION = app;
			};
			name = Release;
		};
		C01FCF4F08A954540054247B /* Debug */ = {
			isa = XCBuildConfiguration;
			buildSettings = {
				ALWAYS_SEARCH_USER_PATHS = NO;
				ARCHS = i386;
				CINDER_PATH = ../../..;
				CLANG_CXX_LANGUAGE_STANDARD = "c++14";
				CLANG_CXX_LIBRARY = "libc++";
				GCC_C_LANGUAGE_STANDARD = c99;
				GCC_WARN_ABOUT_RETURN_TYPE = YES;
				GCC_WARN_UNUSED_VARIABLE = YES;
				HEADER_SEARCH_PATHS = "\"$(CINDER_PATH)/include\"";
				MACOSX_DEPLOYMENT_TARGET = 10.7;
				PREBINDING = NO;
				SDKROOT = macosx;
				USER_HEADER_SEARCH_PATHS = "\"$(CINDER_PATH)/include\" ../include";
			};
			name = Debug;
		};
		C01FCF5008A954540054247B /* Release */ = {
			isa = XCBuildConfiguration;
			buildSettings = {
				ALWAYS_SEARCH_USER_PATHS = NO;
				ARCHS = i386;
				CINDER_PATH = ../../..;
				CLANG_CXX_LANGUAGE_STANDARD = "c++14";
				CLANG_CXX_LIBRARY = "libc++";
				GCC_C_LANGUAGE_STANDARD = c99;
				GCC_WARN_ABOUT_RETURN_TYPE = YES;
				GCC_WARN_UNUSED_VARIABLE = YES;
				HEADER_SEARCH_PATHS = "\"$(CINDER_PATH)/include\"";
				MACOSX_DEPLOYMENT_TARGET = 10.7;
				PREBINDING = NO;
				SDKROOT = macosx;
				USER_HEADER_SEARCH_PATHS = "\"$(CINDER_PATH)/include\" ../include";
			};
			name = Release;
		};
/* End XCBuildConfiguration section */

/* Begin XCConfigurationList section */
		C01FCF4A08A954540054247B /* Build configuration list for PBXNativeTarget "windowTest" */ = {
			isa = XCConfigurationList;
			buildConfigurations = (
				C01FCF4B08A954540054247B /* Debug */,
				C01FCF4C08A954540054247B /* Release */,
			);
			defaultConfigurationIsVisible = 0;
			defaultConfigurationName = Release;
		};
		C01FCF4E08A954540054247B /* Build configuration list for PBXProject "windowTest" */ = {
			isa = XCConfigurationList;
			buildConfigurations = (
				C01FCF4F08A954540054247B /* Debug */,
				C01FCF5008A954540054247B /* Release */,
			);
			defaultConfigurationIsVisible = 0;
			defaultConfigurationName = Release;
		};
/* End XCConfigurationList section */
	};
	rootObject = 29B97313FDCFA39411CA2CEA /* Project object */;
}<|MERGE_RESOLUTION|>--- conflicted
+++ resolved
@@ -19,14 +19,6 @@
 		00B784B60FF439BC000DE1D7 /* CoreAudio.framework in Frameworks */ = {isa = PBXBuildFile; fileRef = 00B784B20FF439BC000DE1D7 /* CoreAudio.framework */; };
 		00BAE65A0E7ED9C10018A608 /* windowTestApp.cpp in Sources */ = {isa = PBXBuildFile; fileRef = 00BAE6590E7ED9C10018A608 /* windowTestApp.cpp */; };
 		00CCAF15116A9FEE008396D5 /* CinderApp.icns in Resources */ = {isa = PBXBuildFile; fileRef = 00CCAF14116A9FEE008396D5 /* CinderApp.icns */; };
-<<<<<<< HEAD
-		11F7A0691B2DFE8F00D930D0 /* IOKit.framework in Frameworks */ = {isa = PBXBuildFile; fileRef = 11F7A0681B2DFE8F00D930D0 /* IOKit.framework */; };
-		11F7A06B1B2DFEA300D930D0 /* IOSurface.framework in Frameworks */ = {isa = PBXBuildFile; fileRef = 11F7A06A1B2DFEA300D930D0 /* IOSurface.framework */; };
-		5323E6B20EAFCA74003A9687 /* CoreVideo.framework in Frameworks */ = {isa = PBXBuildFile; fileRef = 5323E6B10EAFCA74003A9687 /* CoreVideo.framework */; };
-		5323E6B60EAFCA7E003A9687 /* QTKit.framework in Frameworks */ = {isa = PBXBuildFile; fileRef = 5323E6B50EAFCA7E003A9687 /* QTKit.framework */; };
-		53E3CDFC0E86099300238D2B /* Carbon.framework in Frameworks */ = {isa = PBXBuildFile; fileRef = 53E3CDFB0E86099300238D2B /* Carbon.framework */; };
-=======
->>>>>>> 0808db2d
 		8D11072F0486CEB800E47090 /* Cocoa.framework in Frameworks */ = {isa = PBXBuildFile; fileRef = 1058C7A1FEA54F0111CA2CBB /* Cocoa.framework */; };
 /* End PBXBuildFile section */
 
@@ -46,8 +38,6 @@
 		00BAE6590E7ED9C10018A608 /* windowTestApp.cpp */ = {isa = PBXFileReference; fileEncoding = 4; lastKnownFileType = sourcecode.cpp.cpp; name = windowTestApp.cpp; path = ../src/windowTestApp.cpp; sourceTree = SOURCE_ROOT; };
 		00CCAF14116A9FEE008396D5 /* CinderApp.icns */ = {isa = PBXFileReference; lastKnownFileType = image.icns; name = CinderApp.icns; path = ../../../samples/data/CinderApp.icns; sourceTree = SOURCE_ROOT; };
 		1058C7A1FEA54F0111CA2CBB /* Cocoa.framework */ = {isa = PBXFileReference; lastKnownFileType = wrapper.framework; name = Cocoa.framework; path = /System/Library/Frameworks/Cocoa.framework; sourceTree = "<absolute>"; };
-		11F7A0681B2DFE8F00D930D0 /* IOKit.framework */ = {isa = PBXFileReference; lastKnownFileType = wrapper.framework; name = IOKit.framework; path = System/Library/Frameworks/IOKit.framework; sourceTree = SDKROOT; };
-		11F7A06A1B2DFEA300D930D0 /* IOSurface.framework */ = {isa = PBXFileReference; lastKnownFileType = wrapper.framework; name = IOSurface.framework; path = System/Library/Frameworks/IOSurface.framework; sourceTree = SDKROOT; };
 		13E42FB307B3F0F600E4EEF1 /* CoreData.framework */ = {isa = PBXFileReference; lastKnownFileType = wrapper.framework; name = CoreData.framework; path = /System/Library/Frameworks/CoreData.framework; sourceTree = "<absolute>"; };
 		29B97324FDCFA39411CA2CEA /* AppKit.framework */ = {isa = PBXFileReference; lastKnownFileType = wrapper.framework; name = AppKit.framework; path = /System/Library/Frameworks/AppKit.framework; sourceTree = "<absolute>"; };
 		29B97325FDCFA39411CA2CEA /* Foundation.framework */ = {isa = PBXFileReference; lastKnownFileType = wrapper.framework; name = Foundation.framework; path = /System/Library/Frameworks/Foundation.framework; sourceTree = "<absolute>"; };
@@ -64,14 +54,9 @@
 			isa = PBXFrameworksBuildPhase;
 			buildActionMask = 2147483647;
 			files = (
-<<<<<<< HEAD
-				11F7A06B1B2DFEA300D930D0 /* IOSurface.framework in Frameworks */,
-				11F7A0691B2DFE8F00D930D0 /* IOKit.framework in Frameworks */,
-=======
 				0007AEEE1B28008100D627FF /* IOSurface.framework in Frameworks */,
 				0007AEEC1B28007C00D627FF /* CoreVideo.framework in Frameworks */,
 				0007AEEA1B28005A00D627FF /* IOKit.framework in Frameworks */,
->>>>>>> 0808db2d
 				004D524A19B00397003ADC36 /* AVFoundation.framework in Frameworks */,
 				004D524819B0038B003ADC36 /* CoreMedia.framework in Frameworks */,
 				8D11072F0486CEB800E47090 /* Cocoa.framework in Frameworks */,
@@ -161,14 +146,9 @@
 		29B97323FDCFA39411CA2CEA /* Frameworks */ = {
 			isa = PBXGroup;
 			children = (
-<<<<<<< HEAD
-				11F7A06A1B2DFEA300D930D0 /* IOSurface.framework */,
-				11F7A0681B2DFE8F00D930D0 /* IOKit.framework */,
-=======
 				0007AEED1B28008100D627FF /* IOSurface.framework */,
 				0007AEEB1B28007C00D627FF /* CoreVideo.framework */,
 				0007AEE91B28005A00D627FF /* IOKit.framework */,
->>>>>>> 0808db2d
 				004D524919B00396003ADC36 /* AVFoundation.framework */,
 				004D524519B0038B003ADC36 /* AVKit.framework */,
 				004D524619B0038B003ADC36 /* CoreMedia.framework */,
