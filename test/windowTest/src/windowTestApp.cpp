#include "cinder/app/AppBasic.h"
#include "cinder/app/RendererGl.h"
#include "cinder/Rand.h"
#include "cinder/Utilities.h"
#include "cinder/audio/Debug.h"

using namespace ci;
using namespace ci::app;

#include <list>
using namespace std;

class WindowData {
  public:
<<<<<<< HEAD
  	~WindowData() { std::cout << "Destroying Window Data" << std::endl; };
	vector<vec2> 	mPoints;
=======
  	~WindowData() { CI_LOG_V( "Destroying Window Data" ); };
	vector<Vec2f> 	mPoints;
>>>>>>> 4a4bd991
};

// We'll create a new Cinder Application by deriving from the BasicApp class
class BasicApp : public AppBasic {
 public:
	// Cinder will always call this function whenever the user drags the mouse
	void prepareSettings( Settings *settings ) override;
	void mouseDrag( MouseEvent event );
	void keyDown( KeyEvent event );
	// Cinder calls this function 30 times per second by default
	void windowDraw();
	void fileDrop( FileDropEvent event );
	void resize();

	void setup();
	void update();
	void anotherTest( MouseEvent event );
	void mouseDown( MouseEvent event );
	void mouseDown1( MouseEvent &event );
	bool mouseDown2( MouseEvent event );
	void mouseDown3( MouseEvent &event );
	void windowMove();
	void windowClose();
	void windowMouseDown( MouseEvent &mouseEvt );
	void displayChange();

	bool	shouldQuit();

	// This will maintain a list of points which we will draw line segments between
	WindowRef		mSecondWindow;
};

void BasicApp::mouseDrag( MouseEvent event )
{
	vec2 v = event.getPos();
	WindowRef w = event.getWindow();
	vector<vec2> &points = w->getUserData<WindowData>()->mPoints;
	points.push_back( v );
}

void BasicApp::prepareSettings( Settings *settings )
{
	settings->enablePowerManagement( false );
	settings->enableQuitOnLastWindowClose( false );
//	settings->setFullScreen( false );
	settings->setWindowSize( 800, 500 );
//	settings->prepareWindow( Window::Format().resizable( false ).renderer( RendererGl::create() ).fullScreen( true ) );
//	settings->prepareWindow( Window::Format().fullScreen().fullScreenButton() );
}

void BasicApp::setup()
{
	for( auto displayIt = Display::getDisplays().begin(); displayIt != Display::getDisplays().end(); ++displayIt )
		CI_LOG_V( "Resolution: " << (*displayIt)->getBounds() );

	getWindow()->setUserData( new WindowData );

	getWindow()->connectMouseDown( &BasicApp::anotherTest, this );
	getWindow()->getSignalMouseDown().connect( std::bind( &BasicApp::mouseDown1, this, std::placeholders::_1 ) );
	getWindow()->getSignalMouseDown().connect( std::bind( &BasicApp::mouseDown2, this, std::placeholders::_1 ) );
	getWindow()->getSignalMouseDown().connect( std::bind( &BasicApp::mouseDown3, this, std::placeholders::_1 ) );
	getSignalShouldQuit().connect( std::bind( &BasicApp::shouldQuit, this ) );
	
	getWindow()->getSignalMove().connect( std::bind( &BasicApp::windowMove, this ) );
	getWindow()->getSignalDraw().connect( std::bind( &BasicApp::windowDraw, this ) );
	getWindow()->getSignalDisplayChange().connect( std::bind( &BasicApp::displayChange, this ) );
	getWindow()->getSignalClose().connect( std::bind( &BasicApp::windowClose, this ) );
	
	getSignalDidBecomeActive().connect( [] { CI_LOG_V( "App became active." ); } );
	getSignalWillResignActive().connect( [] { CI_LOG_V( "App will resign active." ); } );
}

bool BasicApp::shouldQuit()
{
	return true;
}

void BasicApp::update()
{
}

void BasicApp::anotherTest( MouseEvent event )
{
	CI_LOG_V( "Totes." );
}

void BasicApp::mouseDown( MouseEvent event )
{
	CI_LOG_V( "Main mouseDown" );
}

void BasicApp::mouseDown1( MouseEvent &event )
{
	enablePowerManagement( ! isPowerManagementEnabled() );
<<<<<<< HEAD
	console() << "Power mgmt: " << isPowerManagementEnabled() << std::endl;
	console() << "window pos: " << getWindow()->getPos() << std::endl;
	console() << "Title was: " << getWindow()->getTitle() << "." << std::endl;
=======
	CI_LOG_V( "Power mgmt: " << isPowerManagementEnabled() );
	CI_LOG_V( "window pos: " << getWindow()->getPos() );
	CI_LOG_V( "Title was: " << getWindow()->getTitle() << "." );
>>>>>>> 4a4bd991
	getWindow()->setTitle( "Crunk " + toString( getWindow()->getPos().x ) );
	CI_LOG_V( "Window size from app: " << getWindowWidth() << " x " << getWindowHeight() << " from window: " << event.getWindow()->getSize() );
	CI_LOG_V( "Window pos from app: " << getWindowPos() << " from window: " << getWindow()->getPos() );
//	event.setHandled();
}

void BasicApp::windowMove()
{
	CI_LOG_V( "window pos: " << getWindow()->getPos() );
}

void BasicApp::displayChange()
{
	CI_LOG_V( "window display changed: " << getWindow()->getDisplay()->getBounds() );
}

bool BasicApp::mouseDown2( MouseEvent event )
{
	CI_LOG_V( "It worked 2!" );
	return false;
}

void BasicApp::mouseDown3( MouseEvent &event )
{
	CI_LOG_V( "It worked 3!" << getMousePos() );
	event.setHandled();
}

void BasicApp::windowClose()
{
	WindowRef win = getWindow();
	CI_LOG_V( "Closing " << getWindow() );
}

void BasicApp::windowMouseDown( MouseEvent &mouseEvt )
{
	CI_LOG_V( "Mouse down in window" );
}

void BasicApp::keyDown( KeyEvent event )
{
	if( event.getCode() == KeyEvent::KEY_RSHIFT ) {
		CI_LOG_V( "Right shift down" );
	}
	else if( event.getCode() == KeyEvent::KEY_LCTRL ) {
		CI_LOG_V( "Left control down" );
	}
	if( event.getChar() == 'f' ) {
		CI_LOG_V( "Toggling from fullscreen: " << getWindow()->isFullScreen() );
		getWindow()->setFullScreen( ! getWindow()->isFullScreen(), FullScreenOptions().display( Display::getDisplays()[1] ) );
	}
	else if( event.getChar() == 'o' ) {
		CI_LOG_V( "(kiosk) Toggling from fullscreen: " << getWindow()->isFullScreen() );
		FullScreenOptions fullScreenOptions = FullScreenOptions().kioskMode();
		if( event.isControlDown() )
			fullScreenOptions.secondaryDisplayBlanking( false );
		else
			fullScreenOptions.secondaryDisplayBlanking( true );
		//if( event.isControlDown() )
		//	fullScreenOptions.exclusive();
		getWindow()->setFullScreen( ! getWindow()->isFullScreen(), fullScreenOptions );
	}
	else if( event.getCode() == KeyEvent::KEY_LEFT )
		getWindow()->setPos( getWindow()->getPos().x - 1, getWindow()->getPos().y );
	else if( event.getCode() == KeyEvent::KEY_RIGHT )
		getWindow()->setPos( getWindow()->getPos().x + 1, getWindow()->getPos().y );
	else if( event.getCode() == KeyEvent::KEY_UP )
		getWindow()->setSize( getWindow()->getSize().x + 1, getWindow()->getSize().y );
	else if( event.getCode() == KeyEvent::KEY_DOWN )
		getWindow()->setSize( getWindow()->getSize().x + 1, getWindow()->getSize().y + 1 );
	else if( event.getChar() == 'w' ) {
		Window::Format format( RendererGl::create() );
		format.setFullScreen( true );
		mSecondWindow = createWindow( format );
		mSecondWindow->getSignalClose().connect( std::bind( &BasicApp::windowClose, this ) );
		mSecondWindow->getSignalMouseDown().connect( std::bind( &BasicApp::windowMouseDown, this, std::placeholders::_1 ) );
		mSecondWindow->getSignalDraw().connect( std::bind( &BasicApp::windowDraw, this ) );
		mSecondWindow->setUserData( new WindowData );
	}
	else if( event.getChar() == 'c' ) {
		getWindow()->close();
//		getWindow( getNumWindows() - 1 )->close();
	}
	else if( event.getChar() == 'h' ) {
		if( getWindowIndex(0)->isHidden() )
			getWindowIndex(0)->show();
		else
			getWindowIndex(0)->hide();
	}
	else if( event.getChar() == 'b' ) {
		getWindow()->setBorderless( ! getWindow()->isBorderless() );
	}
	else if( event.getChar() == 't' ) {
		getWindow()->setAlwaysOnTop( ! getWindow()->isAlwaysOnTop() );
	}
	else if( event.getChar() == 's' ) {
		getWindow()->setBorderless();
		getWindow()->spanAllDisplays();
<<<<<<< HEAD
		console() << "Spanning Area: " << Display::getSpanningArea() << std::endl;
		console() << "Bounds: " << getWindow()->getBounds() << std::endl;
		//getWindow()->setPos( ivec2( -1680 + 1, 0 + 1 ) );
=======
		CI_LOG_V( "Spanning Area: " << Display::getSpanningArea() );
		CI_LOG_V( "Bounds: " << getWindow()->getBounds() );
		//getWindow()->setPos( Vec2i( -1680 + 1, 0 + 1 ) );
>>>>>>> 4a4bd991
//		getWindow()->setSize( 1440, 900 );
//		getWindow()->setPos( 0, 0 );
	}
}

void BasicApp::fileDrop( FileDropEvent event )
{
	CI_LOG_V( "File drop: " << event );
}

void BasicApp::resize()
{
	CI_LOG_V( "Resized: " << getWindowSize() );
}

void BasicApp::windowDraw()
{
	gl::enableAlphaBlending();
//	glEnable(GL_MULTISAMPLE_ARB);
	if( getWindow() == getForegroundWindow() )
		gl::clear( Color( 0.1f, 0.1f, 0.5f ) );
	else
		gl::clear( Color( 0.3f, 0.1f, 0.1f ) );

	// We'll set the color to an orange color
	gl::color( 1.0f, 0.5f, 0.25f );

	glEnable( GL_LINE_SMOOTH );
	glHint( GL_LINE_SMOOTH_HINT, GL_NICEST );
	
	gl::begin( GL_LINE_STRIP );
	const vector<vec2> &points = getWindow()->getUserData<WindowData>()->mPoints;
	for( auto pointIter = points.begin(); pointIter != points.end(); ++pointIter ) {
		gl::vertex( *pointIter /*+ vec2( 0, getElapsedSeconds() )*/ );
	}
	gl::end();
	
	//if( window == mSecondWindow )
		gl::drawLine( vec2( 50, 50 ), vec2( 250, 250 ) );
	gl::pushMatrices();
		gl::color( 1.0f, 0.2f, 0.15f );
		gl::translate( getWindowCenter() );
		gl::rotate( getElapsedSeconds() );
		gl::drawSolidRect( Rectf( -100, -100, 100, 100 ) );
	gl::popMatrices();
}

// This line tells Flint to actually create the application
CINDER_APP_BASIC( BasicApp, RendererGl )<|MERGE_RESOLUTION|>--- conflicted
+++ resolved
@@ -12,13 +12,8 @@
 
 class WindowData {
   public:
-<<<<<<< HEAD
-  	~WindowData() { std::cout << "Destroying Window Data" << std::endl; };
+	~WindowData() { CI_LOG_V( "Destroying Window Data" ); };
 	vector<vec2> 	mPoints;
-=======
-  	~WindowData() { CI_LOG_V( "Destroying Window Data" ); };
-	vector<Vec2f> 	mPoints;
->>>>>>> 4a4bd991
 };
 
 // We'll create a new Cinder Application by deriving from the BasicApp class
@@ -113,15 +108,9 @@
 void BasicApp::mouseDown1( MouseEvent &event )
 {
 	enablePowerManagement( ! isPowerManagementEnabled() );
-<<<<<<< HEAD
-	console() << "Power mgmt: " << isPowerManagementEnabled() << std::endl;
-	console() << "window pos: " << getWindow()->getPos() << std::endl;
-	console() << "Title was: " << getWindow()->getTitle() << "." << std::endl;
-=======
 	CI_LOG_V( "Power mgmt: " << isPowerManagementEnabled() );
 	CI_LOG_V( "window pos: " << getWindow()->getPos() );
 	CI_LOG_V( "Title was: " << getWindow()->getTitle() << "." );
->>>>>>> 4a4bd991
 	getWindow()->setTitle( "Crunk " + toString( getWindow()->getPos().x ) );
 	CI_LOG_V( "Window size from app: " << getWindowWidth() << " x " << getWindowHeight() << " from window: " << event.getWindow()->getSize() );
 	CI_LOG_V( "Window pos from app: " << getWindowPos() << " from window: " << getWindow()->getPos() );
@@ -220,15 +209,9 @@
 	else if( event.getChar() == 's' ) {
 		getWindow()->setBorderless();
 		getWindow()->spanAllDisplays();
-<<<<<<< HEAD
-		console() << "Spanning Area: " << Display::getSpanningArea() << std::endl;
-		console() << "Bounds: " << getWindow()->getBounds() << std::endl;
-		//getWindow()->setPos( ivec2( -1680 + 1, 0 + 1 ) );
-=======
 		CI_LOG_V( "Spanning Area: " << Display::getSpanningArea() );
 		CI_LOG_V( "Bounds: " << getWindow()->getBounds() );
-		//getWindow()->setPos( Vec2i( -1680 + 1, 0 + 1 ) );
->>>>>>> 4a4bd991
+		//getWindow()->setPos( ivec2( -1680 + 1, 0 + 1 ) );
 //		getWindow()->setSize( 1440, 900 );
 //		getWindow()->setPos( 0, 0 );
 	}
