--- conflicted
+++ resolved
@@ -30,12 +30,9 @@
 #include <windows.h>
 #include <Shlwapi.h>
 #include <shlobj.h>
-
-<<<<<<< HEAD
-=======
 #include "cinder/app/msw/AppImplMsw.h" // this is needed for file dialog methods, but it doesn't necessarily require an App instance
 #include "cinder/app/AppBase.h"
->>>>>>> 124db25f
+
 
 using namespace std;
 
