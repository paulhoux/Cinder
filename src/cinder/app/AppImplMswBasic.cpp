--- conflicted
+++ resolved
@@ -211,12 +211,6 @@
 	}
 
 	if( mFullScreen ) {
-<<<<<<< HEAD
-		// NOTE: CDS_mFullscreen Gets Rid Of Start Bar.
-		::ChangeDisplaySettings( NULL, CDS_FULLSCREEN );
-
-=======
->>>>>>> 504d223c
 		mWindowExStyle = WS_EX_APPWINDOW;								// Window Extended Style
 		mWindowStyle = WS_POPUP;										// Windows Style
 	}
