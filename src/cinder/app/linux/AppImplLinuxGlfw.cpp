--- conflicted
+++ resolved
@@ -126,8 +126,6 @@
 			}
 			if( GLFW_PRESS == glfwGetMouseButton( glfwWindow, GLFW_MOUSE_BUTTON_RIGHT ) ) {
 				modifiers |= MouseEvent::RIGHT_DOWN;
-<<<<<<< HEAD
-=======
 			}
 			if( ( GLFW_PRESS == glfwGetKey( glfwWindow, GLFW_KEY_LEFT_SHIFT ) ) || ( GLFW_PRESS == glfwGetKey( glfwWindow, GLFW_KEY_RIGHT_SHIFT ) ) ) {
 				modifiers |= MouseEvent::SHIFT_DOWN;
@@ -140,7 +138,6 @@
 			}
 			if( ( GLFW_PRESS == glfwGetKey( glfwWindow, GLFW_KEY_LEFT_SUPER ) ) || ( GLFW_PRESS == glfwGetKey( glfwWindow, GLFW_KEY_RIGHT_SUPER ) )  ) {
 				modifiers |= MouseEvent::META_DOWN;
->>>>>>> 6376d951
 			}
 
 			MouseEvent event( getWindow(), initiator, (int)mouseX, (int)mouseY, modifiers, 0.0f, 0 );
