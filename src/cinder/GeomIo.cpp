/*
 Copyright (c) 2013, The Cinder Project, All rights reserved.

 This code is intended for use with the Cinder C++ library: http://libcinder.org

 Redistribution and use in source and binary forms, with or without modification, are permitted provided that
 the following conditions are met:

    * Redistributions of source code must retain the above copyright notice, this list of conditions and
	the following disclaimer.
    * Redistributions in binary form must reproduce the above copyright notice, this list of conditions and
	the following disclaimer in the documentation and/or other materials provided with the distribution.

 THIS SOFTWARE IS PROVIDED BY THE COPYRIGHT HOLDERS AND CONTRIBUTORS "AS IS" AND ANY EXPRESS OR IMPLIED
 WARRANTIES, INCLUDING, BUT NOT LIMITED TO, THE IMPLIED WARRANTIES OF MERCHANTABILITY AND FITNESS FOR A
 PARTICULAR PURPOSE ARE DISCLAIMED. IN NO EVENT SHALL THE COPYRIGHT HOLDER OR CONTRIBUTORS BE LIABLE FOR
 ANY DIRECT, INDIRECT, INCIDENTAL, SPECIAL, EXEMPLARY, OR CONSEQUENTIAL DAMAGES (INCLUDING, BUT NOT LIMITED
 TO, PROCUREMENT OF SUBSTITUTE GOODS OR SERVICES; LOSS OF USE, DATA, OR PROFITS; OR BUSINESS INTERRUPTION)
 HOWEVER CAUSED AND ON ANY THEORY OF LIABILITY, WHETHER IN CONTRACT, STRICT LIABILITY, OR TORT (INCLUDING
 NEGLIGENCE OR OTHERWISE) ARISING IN ANY WAY OUT OF THE USE OF THIS SOFTWARE, EVEN IF ADVISED OF THE
 POSSIBILITY OF SUCH DAMAGE.
*/

#include "cinder/GeomIo.h"
#include "cinder/Quaternion.h"
#include "cinder/Log.h"
#include "cinder/TriMesh.h"
#include "cinder/Triangulate.h"
#include "cinder/BSpline.h"
#include "cinder/Matrix.h"
#include <algorithm>

using namespace std;

namespace cinder { namespace geom {

std::string sAttribNames[(int)Attrib::NUM_ATTRIBS] = {
	"POSITION", "COLOR", "TEX_COORD_0", "TEX_COORD_1", "TEX_COORD_2", "TEX_COORD_3",
	"NORMAL", "TANGENT", "BITANGENT", "BONE_INDEX", "BONE_WEIGHT",
	"CUSTOM_0", "CUSTOM_1", "CUSTOM_2", "CUSTOM_3", "CUSTOM_4", "CUSTOM_5", "CUSTOM_6", "CUSTOM_7", "CUSTOM_8", "CUSTOM_9"
};

std::string sPrimitiveNames[(int)Primitive::NUM_PRIMITIVES] = {
	"LINES", "LINE_STRIP", "TRIANGLES", "TRIANGLE_STRIP", "TRIANGLE_FAN"
};

std::string attribToString( Attrib attrib )
{
	if( attrib < Attrib::NUM_ATTRIBS )
		return sAttribNames[(int)attrib];
	else
		return "";
}

std::string primitiveToString( Primitive primitive )
{
	if( primitive < Primitive::NUM_PRIMITIVES )
		return sPrimitiveNames[(int)primitive];
	else
		return "";
}

///////////////////////////////////////////////////////////////////////////////////////
// Modifier
size_t Modifier::getNumVertices( const Modifier::Params &upstreamParams ) const
{
	return upstreamParams.getNumVertices();
}

size_t Modifier::getNumIndices( const Modifier::Params &upstreamParams ) const
{
	return upstreamParams.getNumIndices();
}

Primitive Modifier::getPrimitive( const Modifier::Params &upstreamParams ) const
{
	return upstreamParams.getPrimitive();
}

uint8_t	Modifier::getAttribDims( Attrib attr, uint8_t upstreamDims ) const
{
	return upstreamDims;
}

AttribSet Modifier::getAvailableAttribs( const Modifier::Params &upstreamParams ) const
{
	return upstreamParams.getAvailableAttribs();
}


///////////////////////////////////////////////////////////////////////////////////////
// BufferLayout
AttribInfo BufferLayout::getAttribInfo( Attrib attrib ) const
{
	for( const auto &atIt : mAttribs )
		if( atIt.getAttrib() == attrib )
			return atIt;

	throw ExcMissingAttrib();
}

bool BufferLayout::hasAttrib( Attrib attrib ) const
{
	for( const auto &atIt : mAttribs )
		if( atIt.getAttrib() == attrib )
			return true;

	return false;
}

uint8_t	BufferLayout::getAttribDims( Attrib attrib ) const
{
	for( const auto &atIt : mAttribs ) {
		if( atIt.getAttrib() == attrib )
			return atIt.getDims();
	}

	return 0;
}

size_t BufferLayout::calcRequiredStorage( size_t numVertices ) const
{
	if( numVertices == 0 )
		return 0;
	
	size_t result = 0;
	for( auto &attrib : mAttribs ) {
		size_t stride = attrib.getStride();
		if( stride == 0 )
			stride = attrib.getByteSize();
		result = std::max( result, attrib.getOffset() + (numVertices-1) * stride + attrib.getByteSize() );
	}
	
	return result;
}

///////////////////////////////////////////////////////////////////////////////////////
// Source
namespace { // these are helper functions for copyData() and copyDataMultAdd

// Assumes source is tightly packed
template<uint8_t SRCDIM, uint8_t DSTDIM>
void copyDataImpl( const float *srcData, size_t numElements, size_t dstStrideBytes, float *dstData )
{
	static const float sFillerData[4] = { 0, 0, 0, 1 };
	const uint8_t MINDIM = (SRCDIM < DSTDIM) ? SRCDIM : DSTDIM;

	if( dstStrideBytes == 0 )
		dstStrideBytes = DSTDIM * sizeof(float);

	for( size_t v = 0; v < numElements; ++v ) {
		uint8_t d;
		for( d = 0; d < MINDIM; ++d ) {
			dstData[d] = srcData[d];
		}
		for( ; d < DSTDIM; ++d ) {
			dstData[d] = sFillerData[d];
		}
		srcData += SRCDIM;
		dstData = (float*)((uint8_t*)dstData + dstStrideBytes);
	}
}

template<uint8_t SRCDIM, uint8_t DSTDIM>
void copyDataImpl( const float *srcData, size_t srcStrideBytes, size_t numElements, size_t dstStrideBytes, float *dstData )
{
	static const float sFillerData[4] = { 0, 0, 0, 1 };
	const uint8_t MINDIM = (SRCDIM < DSTDIM) ? SRCDIM : DSTDIM;

	if( dstStrideBytes == 0 )
		dstStrideBytes = DSTDIM * sizeof(float);
	if( srcStrideBytes == 0 )
		srcStrideBytes = SRCDIM * sizeof(float);

	for( size_t v = 0; v < numElements; ++v ) {
		uint8_t d;
		for( d = 0; d < MINDIM; ++d ) {
			dstData[d] = srcData[d];
		}
		for( ; d < DSTDIM; ++d ) {
			dstData[d] = sFillerData[d];
		}
		srcData = (float*)((uint8_t*)srcData + srcStrideBytes);
		dstData = (float*)((uint8_t*)dstData + dstStrideBytes);
	}
}
} // anonymous namespace

void copyData( uint8_t srcDimensions, size_t srcStrideBytes, const float *srcData, size_t numElements, uint8_t dstDimensions, size_t dstStrideBytes, float *dstData )
{
	if( srcStrideBytes == 0 )
		srcStrideBytes = srcDimensions * sizeof(float);
	if( dstStrideBytes == 0 )
		dstStrideBytes = dstDimensions * sizeof(float);

	// call equivalent method that doesn't support srcStrideBytes
	if( srcStrideBytes == srcDimensions * sizeof(float) )
		copyData( srcDimensions, srcData, numElements, dstDimensions, dstStrideBytes, dstData );
	// we can get away with a memcpy
	else if( (srcDimensions == dstDimensions) && (dstStrideBytes == dstDimensions * sizeof(float)) && (srcStrideBytes == dstStrideBytes) ) {
		memcpy( dstData, srcData, numElements * srcDimensions * sizeof(float) );
	}
	else {
		switch( srcDimensions ) {
			case 1:
				switch( dstDimensions ) {
					case 1: copyDataImpl<1,1>( srcData, srcStrideBytes, numElements, dstStrideBytes, dstData ); break;
					case 2: copyDataImpl<1,2>( srcData, srcStrideBytes, numElements, dstStrideBytes, dstData ); break;
					case 3: copyDataImpl<1,3>( srcData, srcStrideBytes, numElements, dstStrideBytes, dstData ); break;
					case 4: copyDataImpl<1,4>( srcData, srcStrideBytes, numElements, dstStrideBytes, dstData ); break;
					default: throw ExcIllegalDestDimensions();
				}
			break;
			case 2:
				switch( dstDimensions ) {
					case 1: copyDataImpl<2,1>( srcData, srcStrideBytes, numElements, dstStrideBytes, dstData ); break;
					case 2: copyDataImpl<2,2>( srcData, srcStrideBytes, numElements, dstStrideBytes, dstData ); break;
					case 3: copyDataImpl<2,3>( srcData, srcStrideBytes, numElements, dstStrideBytes, dstData ); break;
					case 4: copyDataImpl<2,4>( srcData, srcStrideBytes, numElements, dstStrideBytes, dstData ); break;
					default: throw ExcIllegalDestDimensions();
				}
			break;
			case 3:
				switch( dstDimensions ) {
					case 1: copyDataImpl<3,1>( srcData, srcStrideBytes, numElements, dstStrideBytes, dstData ); break;
					case 2: copyDataImpl<3,2>( srcData, srcStrideBytes, numElements, dstStrideBytes, dstData ); break;
					case 3: copyDataImpl<3,3>( srcData, srcStrideBytes, numElements, dstStrideBytes, dstData ); break;
					case 4: copyDataImpl<3,4>( srcData, srcStrideBytes, numElements, dstStrideBytes, dstData ); break;
					default: throw ExcIllegalDestDimensions();
				}
			break;
			case 4:
				switch( dstDimensions ) {
					case 1: copyDataImpl<4,1>( srcData, srcStrideBytes, numElements, dstStrideBytes, dstData ); break;
					case 2: copyDataImpl<4,2>( srcData, srcStrideBytes, numElements, dstStrideBytes, dstData ); break;
					case 3: copyDataImpl<4,3>( srcData, srcStrideBytes, numElements, dstStrideBytes, dstData ); break;
					case 4: copyDataImpl<4,4>( srcData, srcStrideBytes, numElements, dstStrideBytes, dstData ); break;
					default: throw ExcIllegalDestDimensions();
				}
			break;
			default:
				throw ExcIllegalSourceDimensions();
		}
	}
}

void copyData( uint8_t srcDimensions, const float *srcData, size_t numElements, uint8_t dstDimensions, size_t dstStrideBytes, float *dstData )
{
	if( dstStrideBytes == 0 )
		dstStrideBytes = dstDimensions * sizeof(float);

	// we can get away with a memcpy
	if( (srcDimensions == dstDimensions) && (dstStrideBytes == dstDimensions * sizeof(float)) ) {
		memcpy( dstData, srcData, numElements * srcDimensions * sizeof(float) );
	}
	else {
		switch( srcDimensions ) {
			case 1:
				switch( dstDimensions ) {
					case 1: copyDataImpl<1,1>( srcData, numElements, dstStrideBytes, dstData ); break;
					case 2: copyDataImpl<1,2>( srcData, numElements, dstStrideBytes, dstData ); break;
					case 3: copyDataImpl<1,3>( srcData, numElements, dstStrideBytes, dstData ); break;
					case 4: copyDataImpl<1,4>( srcData, numElements, dstStrideBytes, dstData ); break;
					default: throw ExcIllegalDestDimensions();
				}
			break;
			case 2:
				switch( dstDimensions ) {
					case 1: copyDataImpl<2,1>( srcData, numElements, dstStrideBytes, dstData ); break;
					case 2: copyDataImpl<2,2>( srcData, numElements, dstStrideBytes, dstData ); break;
					case 3: copyDataImpl<2,3>( srcData, numElements, dstStrideBytes, dstData ); break;
					case 4: copyDataImpl<2,4>( srcData, numElements, dstStrideBytes, dstData ); break;
					default: throw ExcIllegalDestDimensions();
				}
			break;
			case 3:
				switch( dstDimensions ) {
					case 1: copyDataImpl<3,1>( srcData, numElements, dstStrideBytes, dstData ); break;
					case 2: copyDataImpl<3,2>( srcData, numElements, dstStrideBytes, dstData ); break;
					case 3: copyDataImpl<3,3>( srcData, numElements, dstStrideBytes, dstData ); break;
					case 4: copyDataImpl<3,4>( srcData, numElements, dstStrideBytes, dstData ); break;
					default: throw ExcIllegalDestDimensions();
				}
			break;
			case 4:
				switch( dstDimensions ) {
					case 1: copyDataImpl<4,1>( srcData, numElements, dstStrideBytes, dstData ); break;
					case 2: copyDataImpl<4,2>( srcData, numElements, dstStrideBytes, dstData ); break;
					case 3: copyDataImpl<4,3>( srcData, numElements, dstStrideBytes, dstData ); break;
					case 4: copyDataImpl<4,4>( srcData, numElements, dstStrideBytes, dstData ); break;
					default: throw ExcIllegalDestDimensions();
				}
			break;
			default:
				throw ExcIllegalSourceDimensions();
		}
	}
}


namespace { 
template<typename T>
void copyIndexDataForceTrianglesImpl( Primitive primitive, const uint32_t *source, size_t numIndices, T *target )
{
	switch( primitive ) {
	case Primitive::LINES:
	case Primitive::LINE_STRIP:
	case Primitive::TRIANGLES:
		memcpy( target, source, sizeof(uint32_t) * numIndices );
		break;
	case Primitive::TRIANGLE_STRIP: { // ABC, CBD, CDE, EDF, etc
		if( numIndices < 3 )
			return;
		size_t outIdx = 0; // (012, 213), (234, 435), etc : (odd,even), (odd,even), etc
		for( size_t i = 0; i < numIndices - 2; ++i ) {
			if( i & 1 ) { // odd
				target[outIdx++] = source[i+1];
				target[outIdx++] = source[0];
				target[outIdx++] = source[i+2];
			}
			else { // even
				target[outIdx++] = source[i];
				target[outIdx++] = source[i+1];
				target[outIdx++] = source[i+2];
			}
		}
									}
									break;
	case Primitive::TRIANGLE_FAN: { // ABC, ACD, ADE, etc
		if( numIndices < 3 )
			return;
		size_t outIdx = 0;
		for( size_t i = 0; i < numIndices - 2; ++i ) {
			target[outIdx++] = source[0];
			target[outIdx++] = source[i+1];
			target[outIdx++] = source[i+2];
		}
									}
	default:
		throw ExcIllegalPrimitiveType();			
		break;
	}
}

// Lengyel, Eric. "Computing Tangent Space Basis Vectors for an Arbitrary Mesh". 
// Terathon Software 3D Graphics Library, 2001.
// http://www.terathon.com/code/tangent.html
template<typename TEXTYPE>
void calculateTangentsImpl( size_t numIndices, const uint32_t *indices, size_t numVertices, const vec3 *positions, const vec3 *normals, const TEXTYPE *texCoords, vector<vec3> *resultTangents, vector<vec3> *resultBitangents )
{
	if( resultTangents )
		resultTangents->assign( numVertices, vec3( 0 ) );

	size_t numTriangles = numIndices / 3;
	for( size_t i = 0; i < numTriangles; ++i ) {
		uint32_t index0 = indices[i * 3];
		uint32_t index1 = indices[i * 3 + 1];
		uint32_t index2 = indices[i * 3 + 2];

		const vec3 &v0 = positions[index0];
		const vec3 &v1 = positions[index1];
		const vec3 &v2 = positions[index2];

		const vec2 &w0 = vec2( texCoords[index0] );
		const vec2 &w1 = vec2( texCoords[index1] );
		const vec2 &w2 = vec2( texCoords[index2] );

		float x1 = v1.x - v0.x;
		float x2 = v2.x - v0.x;
		float y1 = v1.y - v0.y;
		float y2 = v2.y - v0.y;
		float z1 = v1.z - v0.z;
		float z2 = v2.z - v0.z;

		float s1 = w1.x - w0.x;
		float s2 = w2.x - w0.x;
		float t1 = w1.y - w0.y;
		float t2 = w2.y - w0.y;

		float r = 1.0f / (s1 * t2 - s2 * t1);
		vec3 tangent((t2 * x1 - t1 * x2) * r, (t2 * y1 - t1 * y2) * r, (t2 * z1 - t1 * z2) * r);

		(*resultTangents)[index0] += tangent;
		(*resultTangents)[index1] += tangent;
		(*resultTangents)[index2] += tangent;
	}

	for( size_t i = 0; i < numVertices; ++i ) {
		vec3 normal = normals[i];
		vec3 tangent = (*resultTangents)[i];
		(*resultTangents)[i] = normalize( tangent - normal * dot( normal, tangent ) );
	}

	if( resultBitangents ) {
		resultBitangents->reserve( numVertices );
		for( size_t i = 0; i < numVertices; ++i )
			resultBitangents->emplace_back( normalize( cross( normals[i], (*resultTangents)[i] ) ) );
	}
}

} // anonymous namespace

void calculateTangents( size_t numIndices, const uint32_t *indices, size_t numVertices, const vec3 *positions, const vec3 *normals, const vec2 *texCoords, vector<vec3> *resultTangents, vector<vec3> *resultBitangents )
{
	calculateTangentsImpl( numIndices, indices, numVertices, positions, normals, texCoords, resultTangents, resultBitangents );
}

void calculateTangents( size_t numIndices, const uint32_t *indices, size_t numVertices, const vec3 *positions, const vec3 *normals, const vec3 *texCoords, vector<vec3> *resultTangents, vector<vec3> *resultBitangents )
{
	calculateTangentsImpl( numIndices, indices, numVertices, positions, normals, texCoords, resultTangents, resultBitangents );
}

///////////////////////////////////////////////////////////////////////////////////////
// Target
void Target::copyIndexDataForceTriangles( Primitive primitive, const uint32_t *source, size_t numIndices, uint32_t *target )
{
	copyIndexDataForceTrianglesImpl<uint32_t>( primitive, source, numIndices, target );
}

void Target::copyIndexDataForceTriangles( Primitive primitive, const uint32_t *source, size_t numIndices, uint16_t *target )
{
	copyIndexDataForceTrianglesImpl<uint16_t>( primitive, source, numIndices, target );
}

void Target::copyIndexData( const uint32_t *source, size_t numIndices, uint32_t *target )
{
	memcpy( target, source, numIndices * sizeof(float) );
}

void Target::copyIndexData( const uint32_t *source, size_t numIndices, uint16_t *target )
{
	for( size_t v = 0; v < numIndices; ++v )
		target[v] = source[v];
}

uint8_t calcIndicesRequiredBytes( size_t numIndices )
{
	if( numIndices < 256 )
		return 1;
	else if( numIndices < 65536 )
		return 2;
	else
		return 4;
}

void Target::generateIndices( Primitive sourcePrimitive, size_t sourceNumIndices )
{
	unique_ptr<uint32_t[]> indices( new uint32_t[sourceNumIndices] );

	uint32_t count = 0;
	std::generate( indices.get(), indices.get() + sourceNumIndices, [&] { return count++; } );

	uint8_t requiredBytesPerIndex = calcIndicesRequiredBytes( sourceNumIndices );
	copyIndices( sourcePrimitive, indices.get(), sourceNumIndices, requiredBytesPerIndex );
}

///////////////////////////////////////////////////////////////////////////////////////
// Rect
//float Rect::sPositions[4*2] = { 0.5f,-0.5f,	-0.5f,-0.5f,	0.5f,0.5f,	-0.5f,0.5f };
//float Rect::sColors[4*3] = { 1, 0, 1,	0, 0, 1,	1, 1, 1,	0, 1, 1 };
//float Rect::sTexCoords[4*2] = { 1, 1,		0, 1,		1, 0,		0, 0 };
const float Rect::sNormals[4*3] = {0, 0, 1,	0, 0, 1,	0, 0, 1,	0, 0, 1 };
const float Rect::sTangents[4*3] = {0.7071067f, 0.7071067f, 0,	0.7071067f, 0.7071067f, 0,	0.7071067f, 0.7071067f, 0,	0.7071067f, 0.7071067f, 0 };

<<<<<<< HEAD
Rect::Rect() : mHasColors( false )
=======
Rect::Rect()
	: mHasColors( false )
>>>>>>> c05f525d
{
	// upper-right, upper-left, lower-right, lower-left
	mPositions[0] = vec2(  0.5f, -0.5f );
	mPositions[1] = vec2( -0.5f, -0.5f );
	mPositions[2] = vec2(  0.5f,  0.5f );
	mPositions[3] = vec2( -0.5f,  0.5f );
	setDefaultColors();
	setDefaultTexCoords();
}

Rect::Rect( const Rectf &r )
	: mHasColors( false )
{
	rect( r );
	setDefaultColors();
	setDefaultTexCoords();
}

Rect& Rect::rect( const Rectf &r )
{ 
	mPositions[0] = r.getUpperRight();
	mPositions[1] = r.getUpperLeft();
	mPositions[2] = r.getLowerRight();
	mPositions[3] = r.getLowerLeft();
	return *this;
}

Rect& Rect::colors()
{
	mHasColors = true;
	return *this;
}

Rect& Rect::colors( const ColorAf &upperLeft, const ColorAf &upperRight, const ColorAf &lowerRight, const ColorAf &lowerLeft )
{
	mHasColors = true;
	mColors[0] = upperRight;
	mColors[1] = upperLeft;
	mColors[2] = lowerRight;
	mColors[3] = lowerLeft;
	return *this;
}

Rect& Rect::disableColors()
{
	mHasColors = false;
	return *this;
}

Rect& Rect::texCoords( const vec2 &upperLeft, const vec2 &upperRight, const vec2 &lowerRight, const vec2 &lowerLeft )
{
	mTexCoords[0] = upperRight;
	mTexCoords[1] = upperLeft;
	mTexCoords[2] = lowerRight;
	mTexCoords[3] = lowerLeft;
	return *this;
}

void Rect::loadInto( Target *target, const AttribSet &requestedAttribs ) const
{
	if( requestedAttribs.count( Attrib::POSITION ) )
		target->copyAttrib( Attrib::POSITION, 2, 0, (const float*)mPositions.data(), 4 );
	if( requestedAttribs.count( Attrib::NORMAL ) )
		target->copyAttrib( Attrib::NORMAL, 3, 0, sNormals, 4 );
	if( requestedAttribs.count( Attrib::TEX_COORD_0 ) )
		target->copyAttrib( Attrib::TEX_COORD_0, 2, 0, (const float*)mTexCoords.data(), 4 );
	if( requestedAttribs.count( Attrib::COLOR ) )
		target->copyAttrib( Attrib::COLOR, 4, 0, (const float*)mColors.data(), 4 );
	if( requestedAttribs.count( Attrib::TANGENT ) )
		target->copyAttrib( Attrib::TANGENT, 3, 0, sTangents, 4 );
}

uint8_t	Rect::getAttribDims( Attrib attr ) const
{
	switch( attr ) {
		case Attrib::POSITION: return 2;
		case Attrib::NORMAL: return 3;
		case Attrib::TEX_COORD_0: return 2;
		case Attrib::COLOR: return mHasColors ? 4 : 0;
		case Attrib::TANGENT: return 3;
		default:
			return 0;
	}
}

AttribSet Rect::getAvailableAttribs() const
{
	return { Attrib::POSITION, Attrib::NORMAL, Attrib::TEX_COORD_0, Attrib::COLOR, Attrib::TANGENT };
}

void Rect::setDefaultColors()
{
	// upper-right, upper-left, lower-right, lower-left
	mColors[0] = ColorAf( 0.0f, 1.0f, 0.0f, 1.0f );
	mColors[1] = ColorAf( 1.0f, 0.0f, 0.0f, 1.0f );	
	mColors[2] = ColorAf( 0.0f, 0.0f, 1.0f, 1.0f );
	mColors[3] = ColorAf( 1.0f, 1.0f, 0.0f, 1.0f );
}

void Rect::setDefaultTexCoords()
{
	// upper-right, upper-left, lower-right, lower-left
	mTexCoords[0] = vec2( 1.0f, 1.0f );
	mTexCoords[1] = vec2( 0.0f, 1.0f );
	mTexCoords[2] = vec2( 1.0f, 0.0f );
	mTexCoords[3] = vec2( 0.0f, 0.0f );
}

///////////////////////////////////////////////////////////////////////////////////////
// Cube
Cube::Cube()
	: mSubdivisions( 1 ), mSize( 1 ), mHasColors( false )
{
	mColors[0] = Color(1,0,0);
	mColors[1] = Color(0,1,1);
	mColors[2] = Color(0,1,0);
	mColors[3] = Color(1,0,1);
	mColors[4] = Color(0,0,1);
	mColors[5] = Color(1,1,0);
}

Cube& Cube::colors( const ColorAf &posX, const ColorAf &negX, const ColorAf &posY, const ColorAf &negY, const ColorAf &posZ, const ColorAf &negZ )
{
	mHasColors = true;
	mColors[0] = posX;
	mColors[1] = negX;
	mColors[2] = posY;
	mColors[3] = negY;
	mColors[4] = posZ;
	mColors[5] = negZ;
	return *this;
}

size_t Cube::getNumVertices() const
{
	return 2 * ( (mSubdivisions.x+1) * (mSubdivisions.y+1) ) // +-Z
			+ 2 * ( (mSubdivisions.y+1) * (mSubdivisions.z+1) ) // +-X
			+ 2 * ( (mSubdivisions.x+1) * (mSubdivisions.z+1) ); // +-Y
}

size_t Cube::getNumIndices() const
{
	return 2 * 6 * ( mSubdivisions.x * mSubdivisions.y ) // +-Z
			+ 2 * 6 * ( mSubdivisions.y * mSubdivisions.z ) // +-X
			+ 2 * 6 * ( mSubdivisions.x * mSubdivisions.z ); // +-Y
}

uint8_t	Cube::getAttribDims( Attrib attr ) const
{
	switch( attr ) {
		case Attrib::POSITION: return 3;
		case Attrib::NORMAL: return 3;
		case Attrib::TEX_COORD_0: return 2;
		case Attrib::COLOR: return mHasColors ? 4 : 0;
		case Attrib::TANGENT: return 3;
		default:
			return 0;
	}	
}

AttribSet Cube::getAvailableAttribs() const
{
	return { Attrib::POSITION, Attrib::NORMAL, Attrib::TEX_COORD_0, Attrib::COLOR, Attrib::TANGENT };
}

void generateFace( const vec3 &faceCenter, const vec3 &uAxis, const vec3 &vAxis, int subdivU, int subdivV,
					vector<vec3> *positions, vector<vec3> *normals,
					const ColorA &color, vector<ColorA> *colors, vector<vec2> *texCoords,
					vector<uint32_t> *indices )
{
	const vec3 normal = normalize( faceCenter );

	const uint32_t baseIdx = (uint32_t)positions->size();

	// fill vertex data
	for( int vi = 0; vi <= subdivV; vi++ ) {
		const float v = vi / float(subdivV);
		for( int ui = 0; ui <= subdivU; ui++ ) {
			const float u = ui / float(subdivU);

			positions->emplace_back( faceCenter + ( u - 0.5f ) * 2.0f * uAxis + ( v - 0.5f ) * 2.0f * vAxis );

			if( normals )
				normals->emplace_back( normal );
			if( colors )
				colors->emplace_back( color );
			if( texCoords )
				texCoords->emplace_back( u, v );
		}
	}

	// 'baseIdx' will correspond to the index of the first vertex we created in this call to generateFace()
//	const uint32_t baseIdx = indices->empty() ? 0 : ( indices->back() + 1 );
	for( int u = 0; u < subdivU; u++ ) {
		for( int v = 0; v < subdivV; v++ ) {
			const int i = u + v * ( subdivU + 1 );

			indices->push_back( baseIdx + i );
			indices->push_back( baseIdx + i + subdivU + 1 );
			indices->push_back( baseIdx + i + 1 );

			indices->push_back( baseIdx + i + 1 );
			indices->push_back( baseIdx + i + subdivU + 1 );
			indices->push_back( baseIdx + i + subdivU + 2 );
			// important the last is the highest idx due to determination of next face's baseIdx
		}
	}
}

void Cube::loadInto( Target *target, const AttribSet &requestedAttribs ) const
{
	vector<vec3> positions;
	vector<uint32_t> indices;
	vector<vec3> normals;
	vector<ColorA> colors;
	vector<vec2> texCoords;
	vector<vec3> *normalsPtr = nullptr;
	vector<ColorA> *colorsPtr = nullptr;
	vector<vec2> *texCoordsPtr = nullptr;
	
	const size_t numVertices = getNumVertices();
	
	// reserve room in vectors and set pointers to non-null for normals, texcoords and colors as appropriate
	positions.reserve( numVertices );
	indices.reserve( getNumIndices() );
	if( requestedAttribs.count( Attrib::NORMAL ) || requestedAttribs.count( Attrib::TANGENT ) ) {
		normals.reserve( numVertices );
		normalsPtr = &normals;
	}
	if( requestedAttribs.count( Attrib::COLOR ) > 0 ) {
		colors.reserve( numVertices );
		colorsPtr = &colors;
	}
	if( requestedAttribs.count( Attrib::TEX_COORD_0 ) || requestedAttribs.count( Attrib::TANGENT ) ) {
		texCoords.reserve( numVertices );
		texCoordsPtr = &texCoords;
	}
	
	// +X
	generateFace( vec3(mSize.x,0,0), vec3(0,0,mSize.z), vec3(0,mSize.y,0), mSubdivisions.z, mSubdivisions.y, &positions,
		normalsPtr, mColors[0], colorsPtr, texCoordsPtr, &indices );
	// +Y
	generateFace( vec3(0,mSize.y,0), vec3(mSize.x,0,0), vec3(0,0,mSize.z), mSubdivisions.x, mSubdivisions.z, &positions,
		normalsPtr, mColors[2], colorsPtr, texCoordsPtr, &indices );
	// +Z
	generateFace( vec3(0,0,mSize.z), vec3(0,mSize.y,0), vec3(mSize.x,0,0), mSubdivisions.y, mSubdivisions.x, &positions,
		normalsPtr, mColors[4], colorsPtr, texCoordsPtr, &indices );
	// -X
	generateFace( vec3(-mSize.x,0,0), vec3(0,mSize.y,0), vec3(0,0,mSize.z), mSubdivisions.y, mSubdivisions.z, &positions,
		normalsPtr, mColors[1], colorsPtr, texCoordsPtr, &indices );
	// -Y
	generateFace( vec3(0,-mSize.y,0), vec3(0,0,mSize.z), vec3(mSize.x,0,0), mSubdivisions.z, mSubdivisions.x, &positions,
		normalsPtr, mColors[3], colorsPtr, texCoordsPtr, &indices );
	// -Z
	generateFace( vec3(0,0,-mSize.z), vec3(mSize.x,0,0), vec3(0,mSize.y,0), mSubdivisions.x, mSubdivisions.y, &positions,
		normalsPtr, mColors[5], colorsPtr, texCoordsPtr, &indices );

	target->copyAttrib( Attrib::POSITION, 3, 0, (const float*)positions.data(), numVertices );
	if( normalsPtr )
		target->copyAttrib( Attrib::NORMAL, 3, 0, (const float*)normals.data(), numVertices );
	if( texCoordsPtr )
		target->copyAttrib( Attrib::TEX_COORD_0, 2, 0, (const float*)texCoords.data(), numVertices );
	if( colorsPtr )
		target->copyAttrib( Attrib::COLOR, 4, 0, (const float*)colors.data(), numVertices );

	// generate tangents
	if( requestedAttribs.count( geom::TANGENT ) ) {
		vector<vec3> tangents;
		calculateTangents( getNumIndices(), indices.data(), numVertices, positions.data(), normals.data(), texCoords.data(), &tangents, nullptr );
		
		if( requestedAttribs.count( geom::TANGENT ) )
			target->copyAttrib( Attrib::TANGENT, 3, 0, (const float*)tangents.data(), numVertices );
	}

	target->copyIndices( Primitive::TRIANGLES, indices.data(), getNumIndices(), calcIndicesRequiredBytes( getNumIndices() ) );
}

///////////////////////////////////////////////////////////////////////////////////////
// Icosahedron

#undef PHI	// take the reciprocal of phi, to obtain an icosahedron that fits a unit cube
#define PHI (1.0f / ((1.0f + math<float>::sqrt(5.0f)) / 2.0f))

float Icosahedron::sPositions[12*3] = { 
	-PHI, 1.0f, 0.0f,    PHI, 1.0f, 0.0f,   -PHI,-1.0f, 0.0f,    PHI,-1.0f, 0.0f,
	0.0f, -PHI, 1.0f,   0.0f,  PHI, 1.0f,   0.0f, -PHI,-1.0f,   0.0f,  PHI,-1.0f,
	1.0f, 0.0f, -PHI,   1.0f, 0.0f,  PHI,  -1.0f, 0.0f, -PHI,  -1.0f, 0.0f,  PHI };

uint32_t Icosahedron::sIndices[60] ={
	0,11, 5, 0, 5, 1, 0, 1, 7, 0, 7,10, 0,10,11,
	1, 5, 9, 5,11, 4,11,10, 2,10, 7, 6, 7, 1, 8,
	3, 9, 4, 3, 4, 2, 3, 2, 6, 3, 6, 8, 3, 8, 9,
	4, 9, 5, 2, 4,11, 6, 2,10, 8, 6, 7, 9, 8, 1 };

Icosahedron::Icosahedron()
	: mHasColors( false )
{
}

size_t Icosahedron::getNumVertices() const
{
	return 60;
}

size_t Icosahedron::getNumIndices() const
{
	return 60;
}

void Icosahedron::calculate( vector<vec3> *positions, vector<vec3> *normals, vector<vec3> *colors, vector<uint32_t> *indices ) const
{
	positions->reserve( 60 );
	normals->resize( 60 ); // needs to be resize rather than reserve
	colors->reserve( 60 );
	indices->reserve( 60 );

	for( size_t i = 0; i < 60; ++i ) {
		positions->emplace_back( *reinterpret_cast<const vec3*>(&sPositions[sIndices[i]*3]) );
		indices->push_back( (uint32_t)i );
	}

	// calculate the face normal for each triangle
	size_t numTriangles = indices->size() / 3;
	for( size_t i = 0; i < numTriangles; ++i ) {
		const uint32_t index0 = (*indices)[i*3+0];
		const uint32_t index1 = (*indices)[i*3+1];
		const uint32_t index2 = (*indices)[i*3+2];

		const vec3 &v0 = (*positions)[index0];
		const vec3 &v1 = (*positions)[index1];
		const vec3 &v2 = (*positions)[index2];

		vec3 e0 = v1 - v0;
		vec3 e1 = v2 - v0;

		(*normals)[index0] = (*normals)[index1] = (*normals)[index2] = normalize( cross( e0, e1 ) );
	}

	// color
	size_t numPositions = positions->size();
	for( size_t i = 0; i < numPositions; ++i )
		colors->emplace_back( (*positions)[i] * 0.5f + vec3( 0.5f ) );
}

uint8_t	Icosahedron::getAttribDims( Attrib attr ) const
{
	switch( attr ) {
		case Attrib::POSITION: return 3;
		case Attrib::NORMAL: return 3;
		case Attrib::COLOR: return mHasColors ? 3 : 0;
		default:
			return 0;
	}
}

AttribSet Icosahedron::getAvailableAttribs() const
{
	return { Attrib::POSITION, Attrib::NORMAL, Attrib::COLOR };
}

void Icosahedron::loadInto( Target *target, const AttribSet &requestedAttribs ) const
{
	vector<vec3> positions, normals, colors;
	vector<uint32_t> indices;
	
	calculate( &positions, &normals, &colors, &indices );

	target->copyAttrib( Attrib::POSITION, 3, 0, value_ptr( *positions.data() ), positions.size() );
	target->copyAttrib( Attrib::NORMAL, 3, 0, value_ptr( *normals.data() ), normals.size() );
	target->copyAttrib( Attrib::COLOR, 3, 0, value_ptr( *colors.data() ), colors.size() );

	target->copyIndices( Primitive::TRIANGLES, indices.data(), indices.size(), 1 );
}

///////////////////////////////////////////////////////////////////////////////////////
// Icosphere
Icosphere::Icosphere()
	: mSubdivision( 3 ), mCalculationsCached( false ), mHasColors( false )
{
}

void Icosphere::calculate() const
{
	if( mCalculationsCached )
		return;

	// start by copying the base icosahedron in its entirety (vertices are shared among faces)
	mPositions.assign( reinterpret_cast<vec3*>(Icosahedron::sPositions), reinterpret_cast<vec3*>(Icosahedron::sPositions) + 12 );
	mNormals.assign( reinterpret_cast<vec3*>(Icosahedron::sPositions), reinterpret_cast<vec3*>(Icosahedron::sPositions) + 12 );
	mIndices.assign( Icosahedron::sIndices, Icosahedron::sIndices + 60 );

	// subdivide all triangles
	subdivide();

	// spherize
	for( auto &pos : mPositions )
		pos = normalize( pos );
	for( auto &normal : mNormals )
		normal = normalize( normal );

	// add color if necessary
	size_t numPositions = mPositions.size();
	mColors.resize( numPositions );
	for( size_t i = 0; i < numPositions; ++i ) {
		mColors[i].x = mPositions[i].x * 0.5f + 0.5f;
		mColors[i].y = mPositions[i].y * 0.5f + 0.5f;
		mColors[i].z = mPositions[i].z * 0.5f + 0.5f;
	}

	// calculate texture coords based on equirectangular texture map
	calculateImplUV();

	mCalculationsCached = true;
}

void Icosphere::calculateImplUV() const
{
	// calculate texture coords
	mTexCoords.resize( mNormals.size(), vec2() );
	for( size_t i = 0; i < mNormals.size(); ++i ) {
		const vec3 &normal = mNormals[i];
		mTexCoords[i].x = (math<float>::atan2( normal.z, -normal.x ) / float(M_PI)) * 0.5f + 0.5f;
		mTexCoords[i].y = -normal.y * 0.5f + 0.5f;
	}

	// lambda closure to easily add a vertex with unique texture coordinate to our mesh
	auto addVertex = [&] ( size_t i, const vec2 &uv ) {
		const uint32_t index = mIndices[i];
		mIndices[i] = (uint32_t)mPositions.size();
		mPositions.push_back( mPositions[index] );
		mNormals.push_back( mNormals[index] );
		mTexCoords.push_back( uv );
		mColors.push_back( mColors[index] );
	};

	// fix texture seams (this is where the magic happens)
	size_t numTriangles = mIndices.size() / 3;
	for( size_t i = 0; i < numTriangles; ++i ) {
		const vec2 &uv0 = mTexCoords[ mIndices[i * 3 + 0] ];
		const vec2 &uv1 = mTexCoords[ mIndices[i * 3 + 1] ];
		const vec2 &uv2 = mTexCoords[ mIndices[i * 3 + 2] ];

		const float d1 = uv1.x - uv0.x;
		const float d2 = uv2.x - uv0.x;

		if( math<float>::abs(d1) > 0.5f && math<float>::abs(d2) > 0.5f )
			addVertex( i * 3 + 0, uv0 + vec2( (d1 > 0.0f) ? 1.0f : -1.0f, 0.0f ) );
		else if( math<float>::abs(d1) > 0.5f )
			addVertex( i * 3 + 1, uv1 + vec2( (d1 < 0.0f) ? 1.0f : -1.0f, 0.0f ) );
		else if( math<float>::abs(d2) > 0.5f )
			addVertex( i * 3 + 2, uv2 + vec2( (d2 < 0.0f) ? 1.0f : -1.0f, 0.0f ) );
	}
}

void Icosphere::subdivide() const
{
	for( int j = 0; j < mSubdivision; ++j ) {
		mPositions.reserve( mPositions.size() + mIndices.size() );
		mNormals.reserve( mNormals.size() + mIndices.size() );
		mIndices.reserve( mIndices.size() * 4 );

		const size_t numTriangles = mIndices.size() / 3;
		for( uint32_t i = 0; i < numTriangles; ++i ) {
			uint32_t index0 = mIndices[i * 3 + 0];
			uint32_t index1 = mIndices[i * 3 + 1];
			uint32_t index2 = mIndices[i * 3 + 2];

			uint32_t index3 = (uint32_t)mPositions.size();
			uint32_t index4 = index3 + 1;
			uint32_t index5 = index4 + 1;

			// add new triangles
			mIndices[i * 3 + 1] = index3;
			mIndices[i * 3 + 2] = index5;

			mIndices.push_back( index3 );
			mIndices.push_back( index1 );
			mIndices.push_back( index4 );

			mIndices.push_back( index5 );
			mIndices.push_back( index3 );
			mIndices.push_back( index4 );

			mIndices.push_back( index5 );
			mIndices.push_back( index4 );
			mIndices.push_back( index2 );

			// add new positions
			mPositions.push_back( 0.5f * (mPositions[index0] + mPositions[index1]) );
			mPositions.push_back( 0.5f * (mPositions[index1] + mPositions[index2]) );
			mPositions.push_back( 0.5f * (mPositions[index2] + mPositions[index0]) );

			// add new normals
			mNormals.push_back( 0.5f * (mNormals[index0] + mNormals[index1]) );
			mNormals.push_back( 0.5f * (mNormals[index1] + mNormals[index2]) );
			mNormals.push_back( 0.5f * (mNormals[index2] + mNormals[index0]) );
		}
	}
}

uint8_t Icosphere::getAttribDims( Attrib attr ) const
{
	switch( attr ) {
		case Attrib::POSITION: return 3;
		case Attrib::NORMAL: return 3;
		case Attrib::TANGENT: return 3;
		case Attrib::TEX_COORD_0: return 2;
		case Attrib::COLOR: return mHasColors ? 3 : 0;
		default:
			return 0;
	}
}

AttribSet Icosphere::getAvailableAttribs() const
{
	return { Attrib::POSITION, Attrib::NORMAL, Attrib::TEX_COORD_0, Attrib::COLOR, Attrib::TANGENT };
}

void Icosphere::loadInto( Target *target, const AttribSet &requestedAttribs ) const
{
	calculate();

	target->copyAttrib( Attrib::POSITION, 3, 0, value_ptr( *mPositions.data() ), mPositions.size() );
	target->copyAttrib( Attrib::NORMAL, 3, 0, value_ptr( *mNormals.data() ), mNormals.size() );
	target->copyAttrib( Attrib::TEX_COORD_0, 2, 0, value_ptr( *mTexCoords.data() ), mTexCoords.size() );
	target->copyAttrib( Attrib::COLOR, 3, 0, value_ptr( *mColors.data() ), mColors.size() );

	if( requestedAttribs.count( Attrib::TANGENT ) ) {
		vector<vec3> tangents;
		calculateTangents( mIndices.size(), mIndices.data(), mPositions.size(), mPositions.data(), mNormals.data(), mTexCoords.data(), &tangents, nullptr );
		target->copyAttrib( Attrib::TANGENT, 3, 0, value_ptr( *tangents.data() ), tangents.size() );
	}

	target->copyIndices( Primitive::TRIANGLES, mIndices.data(), mIndices.size(), 4 );
}

///////////////////////////////////////////////////////////////////////////////////////
// Teapot
const uint8_t Teapot::sPatchIndices[][16] = {
	// rim
	{102, 103, 104, 105, 4, 5, 6, 7, 8, 9, 10, 11, 12, 13, 14, 15},
	// body
	{12, 13, 14, 15, 16, 17, 18, 19, 20, 21, 22, 23, 24, 25, 26, 27}, {24, 25, 26, 27, 29, 30, 31, 32, 33, 34, 35, 36, 37, 38, 39, 40},
	// lid
	{96, 96, 96, 96, 97, 98, 99, 100, 101, 101, 101, 101, 0, 1, 2, 3,}, {0, 1, 2, 3, 106, 107, 108, 109, 110, 111, 112, 113, 114, 115, 116, 117},
	// bottom
	{118, 118, 118, 118, 124, 122, 119, 121, 123, 126, 125, 120, 40, 39, 38, 37},
	// handle
	{41, 42, 43, 44, 45, 46, 47, 48, 49, 50, 51, 52, 53, 54, 55, 56}, {53, 54, 55, 56, 57, 58, 59, 60, 61, 62, 63, 64, 28, 65, 66, 67},
	// spout
	{68, 69, 70, 71, 72, 73, 74, 75, 76, 77, 78, 79, 80, 81, 82, 83}, {80, 81, 82, 83, 84, 85, 86, 87, 88, 89, 90, 91, 92, 93, 94, 95}
};

#define LID 1.1f
#define LID_Z 1.0f
const float Teapot::sCurveData[127][3] =
{	{0.2f*LID, 0.f*LID, 2.7f*LID_Z}, {0.2f*LID, -0.112f*LID, 2.7f*LID_Z}, {0.112f*LID, -0.2f*LID, 2.7f*LID_Z}, {0.f*LID, -0.2f*LID, 2.7f*LID_Z},
	{1.3375f, 0.f, 2.53125f}, {1.3375f, -0.749f, 2.53125f}, {0.749f, -1.3375f, 2.53125f}, {0.f, -1.3375f, 2.53125f},
	{1.4375f, 0.f, 2.53125f}, {1.4375f, -0.805f, 2.53125f}, {0.805f, -1.4375f, 2.53125f}, {0.f, -1.4375f, 2.53125f},
	{1.5f, 0.f, 2.4f}, {1.5f, -0.84f, 2.4f}, {0.84f, -1.5f, 2.4f}, {0.f, -1.5f, 2.4f}, {1.75f, 0.f, 1.875f},
	{1.75f, -0.98f, 1.875f}, {0.98f, -1.75f, 1.875f}, {0.f, -1.75f, 1.875f}, {2.f, 0.f, 1.35f}, {2.f, -1.12f, 1.35f},
	{1.12f, -2.f, 1.35f}, {0.f, -2.f, 1.35f}, {2.f, 0.f, 0.9f}, {2.f, -1.12f, 0.9f}, {1.12f, -2.f, 0.9f},
	{0.f, -2.f, 0.9f}, {-2.f, 0.f, 0.9f}, {2.f, 0.f, 0.45f}, {2.f, -1.12f, 0.45f}, {1.12f, -2.f, 0.45f}, {0.f, -2.f, 0.45f},
	// 33
	{1.5f, 0.f, 0.225f},
	{1.5f, -0.84f, 0.225f}, {0.84f, -1.5f, 0.225f}, {0.f, -1.5f, 0.225f}, {1.5f, 0.f, 0.15f}, {1.5f,
	-0.84f, 0.15f}, {0.84f, -1.5f, 0.15f}, {0.f, -1.5f, 0.15f}, {-1.6f, 0.f, 2.025f}, {-1.6f, -0.3f,
	2.025f}, {-1.5f, -0.3f, 2.25f}, {-1.5f, 0.f, 2.25f}, {-2.3f, 0.f, 2.025f}, {-2.3f, -0.3f, 2.025f},
	{-2.5f, -0.3f, 2.25f}, {-2.5f, 0.f, 2.25f}, {-2.7f, 0.f, 2.025f}, {-2.7f, -0.3f, 2.025f}, {-3.f,
	-0.3f, 2.25f}, {-3.f, 0.f, 2.25f}, {-2.7f, 0.f, 1.8f}, {-2.7f, -0.3f, 1.8f}, {-3.f, -0.3f, 1.8f},
	{-3.f, 0.f, 1.8f}, {-2.7f, 0.f, 1.575f}, {-2.7f, -0.3f, 1.575f}, {-3.f, -0.3f, 1.35f}, {-3.f, 0.f,
	1.35f}, {-2.5f, 0.f, 1.125f}, {-2.5f, -0.3f, 1.125f}, {-2.65f, -0.3f, 0.9375f}, {-2.65f, 0.f,
	0.9375f}, {-2.f, -0.3f, 0.9f}, {-1.9f, -0.3f, 0.6f},
	// 67
	{-1.9f, 0.f, 0.6f}, {1.7f, 0.f, 1.425f}, {1.7f, -0.66f, 1.425f}, {1.7f, -0.66f, 0.6f}, {1.7f, 0.f, 0.6f}, {2.6f, 0.f, 1.425f}, {2.6f, -0.66f,
	1.425f}, {3.1f, -0.66f, 0.825f}, {3.1f, 0.f, 0.825f}, {2.3f, 0.f, 2.1f}, {2.3f, -0.25f, 2.1f},
	{2.4f, -0.25f, 2.025f}, {2.4f, 0.f, 2.025f}, {2.7f, 0.f, 2.4f}, {2.7f, -0.25f, 2.4f}, {3.3f, -0.25f,
	2.4f}, {3.3f, 0.f, 2.4f}, {2.8f, 0.f, 2.475f}, {2.8f, -0.25f, 2.475f}, {3.525f, -0.25f, 2.49375f},
	{3.525f, 0.f, 2.49375f}, {2.9f, 0.f, 2.475f}, {2.9f, -0.15f, 2.475f}, {3.45f, -0.15f, 2.5125f},
	{3.45f, 0.f, 2.5125f}, {2.8f, 0.f, 2.4f}, {2.8f, -0.15f, 2.4f}, {3.2f, -0.15f, 2.4f}, {3.2f, 0.f,
	2.4f},
	// 96:
	{0.f*LID, 0.f*LID, 3.15f*LID_Z}, {0.8f*LID, 0.f*LID, 3.15f*LID_Z}, {0.8f*LID, -0.45f*LID, 3.15f*LID_Z}, {0.45f*LID, -0.8f*LID, 3.15f*LID_Z},
	{0.f*LID, -0.8f*LID, 3.15f*LID_Z}, {0.f*LID, 0.f*LID, 2.85f*LID_Z},
	// 102:
	{1.4f, 0.f, 2.4f}, {1.4f, -0.784f, 2.4f}, {0.784f, -1.4f, 2.4f}, {0.f, -1.4f, 2.4f},
	// 106:
	{0.4f*LID, 0.f*LID, 2.55f*LID_Z}, {0.4f*LID, -0.224f*LID, 2.55f*LID_Z}, {0.224f*LID, -0.4f*LID, 2.55f*LID_Z},
	{0.f*LID, -0.4f*LID,2.55f*LID_Z}, {1.3f*LID, 0.f*LID, 2.55f*LID_Z}, {1.3f*LID, -0.728f*LID, 2.55f*LID_Z}, {0.728f*LID, -1.3f*LID, 2.55f*LID_Z}, {0.f*LID, -1.3f*LID, 2.55f*LID_Z},
	{1.3f*LID, 0.f*LID, 2.4f*LID_Z}, {1.3f*LID, -0.728f*LID, 2.4f*LID_Z}, {0.728f*LID, -1.3f*LID, 2.4f*LID_Z}, {0.f*LID, -1.3f*LID, 2.4f*LID_Z},
	// 118:
	{0.f, 0.f, 0.f}, {1.425f, -0.798f, 0.f}, {1.5f, 0.f, 0.075f}, {1.425f, 0.f, 0.f}, {0.798f, -1.425f, 0.f}, {0.f,
	-1.5f, 0.075f}, {0.f, -1.425f, 0.f}, {1.5f, -0.84f, 0.075f}, {0.84f, -1.5f, 0.075f} };

Teapot::Teapot()
	: mSubdivision( 6 )
{
	updateVertexCounts();
}

Teapot&	Teapot::subdivisions( int sub )
{
	mSubdivision = sub;
	updateVertexCounts();
	return *this;
}

uint8_t	Teapot::getAttribDims( Attrib attr ) const
{
	switch( attr ) {
		case Attrib::POSITION: return 3;
		case Attrib::NORMAL: return 3;
		case Attrib::TEX_COORD_0: return 2;
		case Attrib::TANGENT: return 3;
		default:
			return 0;
	}
}

AttribSet Teapot::getAvailableAttribs() const
{
	return { Attrib::POSITION, Attrib::NORMAL, Attrib::TEX_COORD_0, Attrib::TANGENT };
}

void Teapot::updateVertexCounts()
{
	int numFaces = mSubdivision * mSubdivision * 32;
	mNumIndices = numFaces * 6;
	mNumVertices = 32 * (mSubdivision + 1) * (mSubdivision + 1);
}

void Teapot::calculate( vector<float> *positions, vector<float> *normals, vector<float> *texCoords, vector<uint32_t> *indices ) const
{
	positions->resize( mNumVertices * 3 );
	texCoords->resize( mNumVertices * 2 );
	normals->resize( mNumVertices * 3 );
	indices->resize( mNumIndices );

	generatePatches( positions->data(), normals->data(), texCoords->data(), indices->data(), mSubdivision );
}

void Teapot::generatePatches( float *v, float *n, float *tc, uint32_t *el, int grid )
{
	unique_ptr<float[]> B( new float[4*(grid+1)] );  // Pre-computed Bernstein basis functions
	unique_ptr<float[]> dB( new float[4*(grid+1)] ); // Pre-computed derivitives of basis functions
	int idx = 0, elIndex = 0, tcIndex = 0;

	// Pre-compute the basis functions  (Bernstein polynomials)
	// and their derivatives
	computeBasisFunctions( B.get(), dB.get(), grid );

	// Build each patch
	// The rim
	buildPatchReflect( 0, B.get(), dB.get(), v, n, tc, el, idx, elIndex, tcIndex, grid, true, true );
	// The body
	buildPatchReflect( 1, B.get(), dB.get(), v, n, tc, el, idx, elIndex, tcIndex, grid, true, true );
	buildPatchReflect( 2, B.get(), dB.get(), v, n, tc, el, idx, elIndex, tcIndex, grid, true, true );
	// The lid
	buildPatchReflect( 3, B.get(), dB.get(), v, n, tc, el, idx, elIndex, tcIndex, grid, true, true );
	buildPatchReflect( 4, B.get(), dB.get(), v, n, tc, el, idx, elIndex, tcIndex, grid, true, true );
	// The bottom
	buildPatchReflect( 5, B.get(), dB.get(), v, n, tc, el, idx, elIndex, tcIndex, grid, true, true );
	// The handle
	buildPatchReflect( 6, B.get(), dB.get(), v, n, tc, el, idx, elIndex, tcIndex, grid, false, true );
	buildPatchReflect( 7, B.get(), dB.get(), v, n, tc, el, idx, elIndex, tcIndex, grid, false, true );
	// The spout
	buildPatchReflect( 8, B.get(), dB.get(), v, n, tc, el, idx, elIndex, tcIndex, grid, false, true );
	buildPatchReflect( 9, B.get(), dB.get(), v, n, tc, el, idx, elIndex, tcIndex, grid, false, true );
}

void Teapot::buildPatchReflect( int patchNum, float *B, float *dB, float *v, float *n, float *tc, unsigned int *el,
								int &index, int &elIndex, int &tcIndex, int grid, bool reflectX, bool reflectY )
{
	vec3 patch[4][4];
	vec3 patchRevV[4][4];
	getPatch( patchNum, patch, false );
	getPatch( patchNum, patchRevV, true );

	// Patch without modification
	buildPatch( patchRevV, B, dB, v, n, tc, el, index, elIndex, tcIndex, grid, mat3(), false );

	// Patch reflected in x
	if( reflectX ) {
		mat3 reflect( glm::scale( vec3( -1, 1, 1 ) ) );
		buildPatch( patch, B, dB, v, n, tc, el, index, elIndex, tcIndex, grid, reflect, true );
	}

	// Patch reflected in y
	if( reflectY ) {
		mat3 reflect( glm::scale( vec3( 1, -1, 1 ) ) );
		buildPatch( patch, B, dB, v, n, tc, el, index, elIndex, tcIndex, grid, reflect, true );
	}

	// Patch reflected in x and y
	if( reflectX && reflectY ) {
		mat3 reflect( glm::scale( vec3( -1, -1, 1 ) ) );
		buildPatch( patchRevV, B, dB, v, n, tc, el, index, elIndex, tcIndex, grid, reflect, false );
	}
}

void Teapot::buildPatch( vec3 patch[][4], float *B, float *dB, float *v, float *n, float *tc,
						unsigned int *el, int &index, int &elIndex, int &tcIndex, int grid, mat3 reflect, bool invertNormal )
{
	int startIndex = index / 3;
	float tcFactor = 1.0f / grid;

	float scale = 2.0f / 6.42813f; // awful hack to keep it within unit cube

	for( int i = 0; i <= grid; i++ ) {
		for( int j = 0 ; j <= grid; j++) {
			vec3 pt = reflect * evaluate( i, j, B, patch );
			vec3 norm = reflect * evaluateNormal( i, j, B, dB, patch );
			if( invertNormal )
				norm = -norm;
			// awful hack due to normals discontinuity
			if( abs( pt.x ) < 0.01f && abs( pt.y ) < 0.01f )
				norm = ( pt.z < 1 ) ? vec3( 0, 0, -1 ) : vec3( 0, 0, 1 );

			v[index] = pt.x * scale; v[index+1] = pt.z * scale; v[index+2] = pt.y * scale;
			n[index] = norm.x; n[index+1] = norm.z; n[index+2] = norm.y;
			tc[tcIndex] = i * tcFactor; tc[tcIndex+1] = j * tcFactor;
			index += 3;
			tcIndex += 2;
		}
	}

	for( int i = 0; i < grid; i++ ) {
		int iStart = i * (grid+1) + startIndex;
		int nextiStart = (i+1) * (grid+1) + startIndex;
		for( int j = 0; j < grid; j++) {
			el[elIndex] = iStart + j;
			el[elIndex+1] = nextiStart + j + 1;
			el[elIndex+2] = nextiStart + j;

			el[elIndex+3] = iStart + j;
			el[elIndex+4] = iStart + j + 1;
			el[elIndex+5] = nextiStart + j + 1;

			elIndex += 6;
		}
	}
}

void Teapot::getPatch( int patchNum, vec3 patch[][4], bool reverseV )
{
	for( int u = 0; u < 4; u++) {          // Loop in u direction
		for( int v = 0; v < 4; v++ ) {     // Loop in v direction
			if( reverseV ) {
				patch[u][v] = vec3(
					sCurveData[sPatchIndices[patchNum][u*4+(3-v)]][0],
					sCurveData[sPatchIndices[patchNum][u*4+(3-v)]][1],
					sCurveData[sPatchIndices[patchNum][u*4+(3-v)]][2]
				);
			}
			else {
				patch[u][v] = vec3(
					sCurveData[sPatchIndices[patchNum][u*4+v]][0],
					sCurveData[sPatchIndices[patchNum][u*4+v]][1],
					sCurveData[sPatchIndices[patchNum][u*4+v]][2]
				);
			}
		}
	}
}

void Teapot::computeBasisFunctions( float *B, float *dB, int grid )
{
	float inc = 1.0f / grid;
	for( int i = 0; i <= grid; i++ ) {
		float t = i * inc;
		float tSqr = t * t;
		float oneMinusT = (1.0f - t);
		float oneMinusT2 = oneMinusT * oneMinusT;

		B[i*4 + 0] = oneMinusT * oneMinusT2;
		B[i*4 + 1] = 3.0f * oneMinusT2 * t;
		B[i*4 + 2] = 3.0f * oneMinusT * tSqr;
		B[i*4 + 3] = t * tSqr;

		dB[i*4 + 0] = -3.0f * oneMinusT2;
		dB[i*4 + 1] = -6.0f * t * oneMinusT + 3.0f * oneMinusT2;
		dB[i*4 + 2] = -3.0f * tSqr + 6.0f * t * oneMinusT;
		dB[i*4 + 3] = 3.0f * tSqr;
	}
}

vec3 Teapot::evaluate( int gridU, int gridV, const float *B, const vec3 patch[][4] )
{
	vec3 p;
	for( int i = 0; i < 4; i++) {
		for( int j = 0; j < 4; j++) {
			p += patch[i][j] * B[gridU*4+i] * B[gridV*4+j];
		}
	}

	return p;
}

vec3 Teapot::evaluateNormal( int gridU, int gridV, const float *B, const float *dB, const vec3 patch[][4] )
{
	vec3 du, dv;
	for( int i = 0; i < 4; i++ ) {
		for( int j = 0; j < 4; j++ ) {
			du += patch[i][j] * dB[gridU*4+i] * B[gridV*4+j];
			dv += patch[i][j] * B[gridU*4+i] * dB[gridV*4+j];
		}
	}

	return normalize( cross( du, dv ) );
}

void Teapot::loadInto( Target *target, const AttribSet &requestedAttribs ) const
{
	vector<float> positions, normals, texCoords;
	vector<uint32_t> indices;
	
	calculate( &positions, &normals, &texCoords, &indices );

	target->copyAttrib( Attrib::POSITION, 3, 0, positions.data(), mNumVertices );
	target->copyAttrib( Attrib::NORMAL, 3, 0, normals.data(), mNumVertices );
	target->copyAttrib( Attrib::TEX_COORD_0, 2, 0, texCoords.data(), mNumVertices );

	if( requestedAttribs.count( Attrib::TANGENT ) ) {
		vector<vec3> tangents;
		calculateTangents( indices.size(), indices.data(), positions.size() / 3, (const vec3*)positions.data(), (const vec3*)normals.data(), (const vec2*)texCoords.data(), &tangents, nullptr );
		target->copyAttrib( Attrib::TANGENT, 3, 0, value_ptr( *tangents.data() ), tangents.size() );
	}

	target->copyIndices( Primitive::TRIANGLES, indices.data(), mNumIndices, 4 );
}

///////////////////////////////////////////////////////////////////////////////////////
// Circle
Circle::Circle()
	: mRequestedSubdivisions( -1 ), mCenter( 0, 0 ), mRadius( 1.0f )
{
	updateVertexCounts();
}

Circle&	Circle::subdivisions( int subdivs )
{
	mRequestedSubdivisions = subdivs;
	updateVertexCounts();
	return *this;
}

Circle&	Circle::radius( float radius )
{
	mRadius = radius;
	updateVertexCounts();
	return *this;
}

// If numSegments<0, calculate based on radius
void Circle::updateVertexCounts()
{
	if( mRequestedSubdivisions <= 0 )
		mNumSubdivisions = (int)math<double>::floor( mRadius * float(M_PI * 2) );
	else
		mNumSubdivisions = mRequestedSubdivisions;

	if( mNumSubdivisions < 3 ) mNumSubdivisions = 3;
	mNumVertices = mNumSubdivisions + 1 + 1;
}

size_t Circle::getNumVertices() const
{
	return mNumVertices;
}

uint8_t	Circle::getAttribDims( Attrib attr ) const
{
	switch( attr ) {
		case Attrib::POSITION: return 2;
		case Attrib::NORMAL: return 3;
		case Attrib::TEX_COORD_0: return 2;
		default:
			return 0;
	}
}

AttribSet Circle::getAvailableAttribs() const
{
	return { Attrib::POSITION, Attrib::NORMAL, Attrib::TEX_COORD_0 };
}

void Circle::loadInto( Target *target, const AttribSet &requestedAttribs ) const
{
	std::vector<vec2> positions, texCoords;
	std::vector<vec3> normals;

	positions.reserve( mNumVertices );
	texCoords.reserve( mNumVertices );
	normals.reserve( mNumVertices );

	// center
	positions.emplace_back( mCenter );
	texCoords.emplace_back( 0.5f, 0.5f );
	normals.emplace_back( 0, 0, 1 );

	// iterate the segments
	const float tDelta = 1 / (float)mNumSubdivisions * 2.0f * 3.14159f;
	float t = 0;
	for( int s = 0; s <= mNumSubdivisions; s++ ) {
		vec2 unit( math<float>::cos( t ), math<float>::sin( t ) );
		positions.emplace_back( mCenter + unit * mRadius );
		texCoords.emplace_back( unit * 0.5f + vec2( 0.5f ) );
		normals.emplace_back( 0, 0, 1 );
		t += tDelta;
	}

	target->copyAttrib( Attrib::POSITION, 2, 0, (const float*)positions.data(), mNumVertices );
	target->copyAttrib( Attrib::NORMAL, 3, 0, (const float*)normals.data(), mNumVertices );
	target->copyAttrib( Attrib::TEX_COORD_0, 2, 0, (const float*)texCoords.data(), mNumVertices );
}

///////////////////////////////////////////////////////////////////////////////////////
// Sphere

Sphere::Sphere()
	: mSubdivisions( 18 ), mCenter( 0, 0, 0 ), mRadius( 1.0f ), mHasColors( false )
{
}

void Sphere::numRingsAndSegments( int *numRings, int *numSegments ) const
{
	*numSegments = mSubdivisions;
	if( *numSegments < 4 )
		*numSegments = std::max( 12, (int)math<double>::floor( mRadius * float(M_PI * 2) ) );

	*numRings = ( *numSegments >> 1 ) + 1;
	*numSegments += 1;
}

size_t Sphere::getNumVertices() const
{
	int numRings, numSegments;
	numRingsAndSegments( &numRings, &numSegments );
	return numSegments * numRings;
}

size_t Sphere::getNumIndices() const
{
	int numRings, numSegments;
	numRingsAndSegments( &numRings, &numSegments );
	return numSegments * numRings * 6;
}

uint8_t Sphere::getAttribDims( Attrib attr ) const
{
	switch( attr ) {
		case Attrib::POSITION: return 3;
		case Attrib::NORMAL: return 3;
		case Attrib::TEX_COORD_0: return 2;
		case Attrib::COLOR: return mHasColors ? 3 : 0;
		case Attrib::TANGENT: return 3;
		default:
			return 0;
	}
}

AttribSet Sphere::getAvailableAttribs() const
{
	return { Attrib::POSITION, Attrib::NORMAL, Attrib::TEX_COORD_0, Attrib::COLOR, Attrib::TANGENT };
}

void Sphere::loadInto( Target *target, const AttribSet &requestedAttribs ) const
{
	int numRings, numSegments;
	numRingsAndSegments( &numRings, &numSegments );

	std::vector<vec3> positions;
	std::vector<vec2> texCoords;
	std::vector<vec3> normals;
	std::vector<vec3> colors;
	std::vector<uint32_t> indices;

	positions.resize( numSegments * numRings );
	normals.resize( numSegments * numRings );
	texCoords.resize( numSegments * numRings );
	colors.resize( numSegments * numRings );
	indices.resize( numSegments * numRings * 6 );

	float ringIncr = 1.0f / (float)( numRings - 1 );
	float segIncr = 1.0f / (float)( numSegments - 1 );
	float radius = mRadius;

	auto vertIt = positions.begin();
	auto normIt = normals.begin();
	auto texIt = texCoords.begin();
	auto colorIt = colors.begin();
	for( size_t r = 0; r < numRings; r++ ) {
		float v = r * ringIncr;
		for( size_t s = 0; s < numSegments; s++ ) {
			float u = 1.0f - s * segIncr;
			float x = math<float>::sin( float(M_PI * 2) * u ) * math<float>::sin( float(M_PI) * v );
			float y = math<float>::sin( float(M_PI) * (v - 0.5f) );
			float z = math<float>::cos( float(M_PI * 2) * u ) * math<float>::sin( float(M_PI) * v );

			*vertIt++ = vec3( x * radius + mCenter.x, y * radius + mCenter.y, z * radius + mCenter.z );

			*normIt++ = vec3( x, y, z );
			*texIt++ = vec2( u, v );
			*colorIt++ = vec3( x * 0.5f + 0.5f, y * 0.5f + 0.5f, z * 0.5f + 0.5f );
		}
	}

	auto indexIt = indices.begin();
	for( size_t r = 0; r < numRings - 1; r++ ) {
		for( size_t s = 0; s < numSegments - 1 ; s++ ) {
			*indexIt++ = (uint32_t)(r * numSegments + ( s + 1 ));
			*indexIt++ = (uint32_t)(r * numSegments + s);
			*indexIt++ = (uint32_t)(( r + 1 ) * numSegments + ( s + 1 ));

			*indexIt++ = (uint32_t)(( r + 1 ) * numSegments + s);
			*indexIt++ = (uint32_t)(( r + 1 ) * numSegments + ( s + 1 ));
			*indexIt++ = (uint32_t)(r * numSegments + s);
		}
	}
	
	target->copyAttrib( Attrib::POSITION, 3, 0, value_ptr( *positions.data() ), positions.size() );
	target->copyAttrib( Attrib::NORMAL, 3, 0, value_ptr( *normals.data() ), normals.size() );
	target->copyAttrib( Attrib::TEX_COORD_0, 2, 0, value_ptr( *texCoords.data() ), texCoords.size() );
	target->copyAttrib( Attrib::COLOR, 3, 0, value_ptr( *colors.data() ), colors.size() );

	if( requestedAttribs.count( geom::TANGENT ) ) {
		vector<vec3> tangents;
		calculateTangents( indices.size(), indices.data(), positions.size(), positions.data(), normals.data(), texCoords.data(), &tangents, nullptr );
		
		if( requestedAttribs.count( geom::TANGENT ) )
			target->copyAttrib( Attrib::TANGENT, 3, 0, (const float*)tangents.data(), tangents.size() );
	}

	target->copyIndices( Primitive::TRIANGLES, indices.data(), indices.size(), 4 );
}

///////////////////////////////////////////////////////////////////////////////////////
// Capsule
Capsule::Capsule()
	: mDirection( 0, 1, 0 ), mLength( 1.0f ), mSubdivisionsAxis( 6 ), mHasColors( false )
{
	radius( 0.5f );
	subdivisionsHeight( 6 );
}

Capsule& Capsule::set( const vec3 &from, const vec3 &to )
{
	const vec3 axis = to - from;
	mLength = glm::length( axis );
	mDirection = normalize( axis );
	mCenter = from + 0.5f * axis;
	return *this;
}

void Capsule::updateCounts()
{
	mNumSegments = mSubdivisionsAxis;
	if( mNumSegments < 4 )
		mNumSegments = std::max( 12, (int)math<double>::floor( mRadius * float(M_PI * 2) ) );
	mSubdivisionsHeight = std::max( mSubdivisionsHeight, 2 );
}

void Capsule::calculate( vector<vec3> *positions, vector<vec3> *normals, vector<vec2> *texCoords, vector<vec3> *colors, vector<uint32_t> *indices ) const
{
	size_t ringsBody = mSubdivisionsHeight + 1;
	size_t ringsTotal = mSubdivisionsHeight + ringsBody;

	positions->reserve( mNumSegments * ringsTotal );
	if( normals )
		normals->reserve( mNumSegments * ringsTotal );
	if( texCoords )
		texCoords->reserve( mNumSegments * ringsTotal );
	if( colors )
		colors->reserve( mNumSegments * ringsTotal );
	indices->reserve( ( mNumSegments - 1 ) * ( ringsTotal - 1 ) * 6 );

	float bodyIncr = 1.0f / (float)( ringsBody - 1 );
	float ringIncr = 1.0f / (float)( mSubdivisionsHeight - 1 );
	for( size_t r = 0; r < mSubdivisionsHeight / 2; r++ )
		calculateRing( mNumSegments, math<float>::sin( float(M_PI) * r * ringIncr), math<float>::sin( float(M_PI) * ( r * ringIncr - 0.5f ) ), -0.5f,
							positions, normals, texCoords, colors );
	for( size_t r = 0; r < ringsBody; r++ )
		calculateRing( mNumSegments, 1.0f, 0.0f, r * bodyIncr - 0.5f,
							positions, normals, texCoords, colors );
	for( size_t r = mSubdivisionsHeight / 2; r < mSubdivisionsHeight; r++ )
		calculateRing( mNumSegments, math<float>::sin( float(M_PI) * r * ringIncr), math<float>::sin( float(M_PI) * ( r * ringIncr - 0.5f ) ), +0.5f,
							positions, normals, texCoords, colors );

	for( size_t r = 0; r < ringsTotal - 1; r++ ) {
		for( size_t s = 0; s < mNumSegments - 1; s++ ) {
			indices->push_back( (uint32_t)(r * mNumSegments + ( s + 1 )) );
			indices->push_back( (uint32_t)(r * mNumSegments + ( s + 0 )) );
			indices->push_back( (uint32_t)(( r + 1 ) * mNumSegments + ( s + 1 )) );

			indices->push_back( (uint32_t)(( r + 1 ) * mNumSegments + ( s + 0 )) );
			indices->push_back( (uint32_t)(( r + 1 ) * mNumSegments + ( s + 1 )) );
			indices->push_back( (uint32_t)(r * mNumSegments + s) );
		}
	}
}

void Capsule::calculateRing( size_t segments, float radius, float y, float dy,
								vector<vec3> *positions, vector<vec3> *normals, vector<vec2> *texCoords, vector<vec3> *colors ) const
{
	const quat quaternion( vec3( 0, 1, 0 ), mDirection );

	float segIncr = 1.0f / (float)( segments - 1 );
	for( size_t s = 0; s < segments; s++ ) {
		float x = math<float>::cos( float(M_PI * 2) * s * segIncr ) * radius;
		float z = math<float>::sin( float(M_PI * 2) * s * segIncr ) * radius;

		positions->emplace_back( mCenter + ( quaternion * glm::vec3( mRadius * x, mRadius * y + mLength * dy, mRadius * z ) ) );

		if( normals )
			normals->emplace_back( quaternion * glm::vec3( x, y, z ) );
		// perform cylindrical projection
		if( texCoords ) {
			float u = 1.0f - (s * segIncr);
			float v = 0.5f - ((mRadius * y + mLength * dy) / (2.0f * mRadius + mLength));
			texCoords->emplace_back( u, v );
		}
		
		if( colors ) {
			float g = 0.5f + ((mRadius * y + mLength * dy) / (2.0f * mRadius + mLength));
			colors->emplace_back( x * 0.5f + 0.5f, g, z * 0.5f + 0.5f );
		}
	}
}

size_t Capsule::getNumVertices() const
{
	return mNumSegments * ( mSubdivisionsHeight * 2 + 1 );
}

size_t Capsule::getNumIndices() const
{
	return ( mNumSegments - 1 ) * ( mSubdivisionsHeight + mSubdivisionsHeight ) * 6;
}

uint8_t Capsule::getAttribDims( Attrib attr ) const
{
	switch( attr ) {
		case Attrib::POSITION: return 3;
		case Attrib::NORMAL: return 3;
		case Attrib::TEX_COORD_0: return 2;
		case Attrib::COLOR: return mHasColors ? 3 : 0;
		case Attrib::TANGENT: return 3;
		default:
			return 0;
	}
}

AttribSet Capsule::getAvailableAttribs() const
{
	return { Attrib::POSITION, Attrib::NORMAL, Attrib::TEX_COORD_0, Attrib::COLOR, Attrib::TANGENT };
}

void Capsule::loadInto( Target *target, const AttribSet &requestedAttribs ) const
{
	std::vector<vec3> positions, normals;
	std::vector<vec2> texCoords;
	std::vector<vec3> colors;
	std::vector<uint32_t> indices;

	vector<vec3> *normalsPtr = ( requestedAttribs.count( Attrib::NORMAL ) || requestedAttribs.count( Attrib::TANGENT ) ) ? &normals : nullptr;
	vector<vec2> *texCoordsPtr = ( requestedAttribs.count( Attrib::TEX_COORD_0 ) || requestedAttribs.count( Attrib::TANGENT ) ) ? &texCoords : nullptr;
	vector<vec3> *colorsPtr = ( requestedAttribs.count( Attrib::COLOR ) ) ? &colors : nullptr;

	calculate( &positions, normalsPtr, texCoordsPtr, colorsPtr, &indices );

	target->copyAttrib( Attrib::POSITION, 3, 0, value_ptr( *positions.data() ), positions.size() );
	if( normalsPtr )
		target->copyAttrib( Attrib::NORMAL, 3, 0, value_ptr( *normals.data() ), normals.size() );
	if( texCoordsPtr )
		target->copyAttrib( Attrib::TEX_COORD_0, 2, 0, value_ptr( *texCoords.data() ), texCoords.size() );
	if( colorsPtr )
		target->copyAttrib( Attrib::COLOR, 3, 0, value_ptr( *colors.data() ), colors.size() );

	if( requestedAttribs.count( geom::TANGENT ) ) {
		vector<vec3> tangents;
		calculateTangents( indices.size(), indices.data(), positions.size(), positions.data(), normals.data(), texCoords.data(), &tangents, nullptr );
		
		if( requestedAttribs.count( geom::TANGENT ) )
			target->copyAttrib( Attrib::TANGENT, 3, 0, (const float*)tangents.data(), tangents.size() );
	}

	target->copyIndices( Primitive::TRIANGLES, indices.data(), indices.size(), 4 );
}


///////////////////////////////////////////////////////////////////////////////////////
// Torus
Torus::Torus()
	: mCenter( 0, 0, 0), mRadiusMajor( 1.0f ), mRadiusMinor( 0.75f ), mCoils( 1 ), mHeight( 0 ),
	mSubdivisionsAxis( 18 ), mSubdivisionsHeight( 18 ), mTwist( 0 ), mTwistOffset( 0 ), mHasColors( false )
{
	updateCounts();
}

void Torus::updateCounts()
{
	mNumAxis = (int) math<float>::ceil( mSubdivisionsAxis * mCoils );
	if( mNumAxis < 4 )
		mNumAxis = std::max( 12, (int)math<double>::floor( mRadiusMajor * float(M_PI * 2) ) );
	mNumAxis += 1;

	mNumRings = mSubdivisionsHeight;
	if( mNumRings < 3 )
		mNumRings = std::max( 12, (int)math<double>::floor( mRadiusMajor * float(M_PI * 2) ) ) + 1;
	mNumRings += 1;
}

size_t Torus::getNumVertices() const
{
	return mNumAxis * mNumRings;
}

size_t Torus::getNumIndices() const
{
	return (mNumAxis - 1) * (mNumRings - 1) * 6;
}

void Torus::calculate( vector<vec3> *positions, vector<vec3> *normals, vector<vec2> *texCoords, vector<vec3> *colors, vector<uint32_t> *indices ) const
{
	positions->reserve( mNumAxis * mNumRings );
	normals->reserve( mNumAxis * mNumRings );
	texCoords->reserve( mNumAxis * mNumRings );
	if( colors )
		colors->reserve( mNumAxis * mNumRings );
	indices->reserve( (mNumAxis - 1) * (mNumRings - 1) * 6 );

	float majorIncr = 1.0f / (mNumAxis - 1);
	float minorIncr = 1.0f / (mNumRings - 1);
	float radiusDiff = mRadiusMajor - mRadiusMinor;
	float angle = float(M_PI * 2) * mCoils;
	float twist = angle * mTwist * minorIncr * majorIncr;

	// vertex, normal, tex coord and color buffers
	for( size_t i = 0; i < mNumAxis; ++i ) {
		float phi = i * majorIncr * angle;
		float cosPhi = -math<float>::cos( phi );
		float sinPhi =  math<float>::sin( phi );

		for( size_t j = 0; j < mNumRings; ++j ) {
			float theta = j * minorIncr * float(M_PI * 2) + i * twist + mTwistOffset;
			float cosTheta = -math<float>::cos( theta );
			float sinTheta =  math<float>::sin( theta );

			float r = mRadiusMinor + cosTheta * radiusDiff;
			float x = r * cosPhi;
			float y = i * majorIncr * mHeight + sinTheta * radiusDiff;
			float z = r * sinPhi;

			positions->emplace_back( mCenter + vec3( x, y, z ) );
			texCoords->emplace_back( i * majorIncr, j * minorIncr );
			normals->emplace_back( cosPhi * cosTheta, sinTheta, sinPhi * cosTheta );

			const vec3 &n = normals->back();
			if( colors )
				colors->emplace_back( n.x * 0.5f + 0.5f, n.y * 0.5f + 0.5f, n.z * 0.5f + 0.5f );
		}
	}

	// index buffer
	for( size_t i = 0; i < mNumAxis - 1; ++i ) {
		for ( size_t j = 0; j < mNumRings - 1; ++j ) {
			indices->push_back( (uint32_t)((i + 0) * mNumRings + (j + 0)) );
			indices->push_back( (uint32_t)((i + 1) * mNumRings + (j + 1)) );
			indices->push_back( (uint32_t)((i + 1) * mNumRings + (j + 0)) );

			indices->push_back( (uint32_t)((i + 0) * mNumRings + (j + 0)) );
			indices->push_back( (uint32_t)((i + 0) * mNumRings + (j + 1)) );
			indices->push_back( (uint32_t)((i + 1) * mNumRings + (j + 1)) );
		}
	}
}

uint8_t Torus::getAttribDims( Attrib attr ) const
{
	switch( attr ) {
		case Attrib::POSITION: return 3;
		case Attrib::NORMAL: return 3;
		case Attrib::TEX_COORD_0: return 2;
		case Attrib::COLOR: return mHasColors ? 3 : 0;
		case Attrib::TANGENT: return 3;
		default:
			return 0;
	}
}

AttribSet Torus::getAvailableAttribs() const
{
	return { Attrib::POSITION, Attrib::NORMAL, Attrib::TEX_COORD_0, Attrib::COLOR, Attrib::TANGENT };
}

void Torus::loadInto( Target *target, const AttribSet &requestedAttribs ) const
{
	std::vector<vec3> positions, normals;
	std::vector<vec2> texCoords;
	std::vector<vec3> colors;
	std::vector<uint32_t> indices;

	vector<vec3> *colorsPtr = ( requestedAttribs.count( Attrib::COLOR ) ) ? &colors : nullptr;

	calculate( &positions, &normals, &texCoords, colorsPtr, &indices );

	target->copyAttrib( Attrib::POSITION, 3, 0, value_ptr( *positions.data() ), positions.size() );
	target->copyAttrib( Attrib::NORMAL, 3, 0, value_ptr( *normals.data() ), normals.size() );
	target->copyAttrib( Attrib::TEX_COORD_0, 2, 0, value_ptr( *texCoords.data() ), texCoords.size() );
	if( requestedAttribs.count( Attrib::COLOR ) )
		target->copyAttrib( Attrib::COLOR, 3, 0, value_ptr( *colors.data() ), colors.size() );

	if( requestedAttribs.count( geom::TANGENT ) ) {
		vector<vec3> tangents;
		calculateTangents( indices.size(), indices.data(), positions.size(), positions.data(), normals.data(), texCoords.data(), &tangents, nullptr );
		
		if( requestedAttribs.count( geom::TANGENT ) )
			target->copyAttrib( Attrib::TANGENT, 3, 0, (const float*)tangents.data(), tangents.size() );
	}

	target->copyIndices( Primitive::TRIANGLES, indices.data(), indices.size(), 4 );
}

///////////////////////////////////////////////////////////////////////////////////////
// Cylinder
Cylinder::Cylinder()
	: mOrigin( 0, 0, 0 ), mHeight( 2.0f ), mDirection( 0, 1, 0 ), mRadiusBase( 1.0f ), mRadiusApex( 1.0f ),
		mSubdivisionsAxis( 18 ), mSubdivisionsHeight( 1 ), mHasColors( false )
{
	updateCounts();
}

Cylinder& Cylinder::set( const vec3 &from, const vec3 &to )
{
	const vec3 axis = ( to - from );
	mHeight = length( axis );
	mDirection = normalize( axis );
	mOrigin = from;
	return *this;
}

void Cylinder::updateCounts()
{
	mNumSegments = mSubdivisionsAxis + 1;
	if( mNumSegments < 4 ) {
		float radius = math<float>::max( mRadiusBase, mRadiusApex );
		mNumSegments = std::max( 12, (int)math<double>::floor( radius * float(M_PI * 2) ) ) + 1;
	}
	mNumSlices = math<int>::max( mSubdivisionsHeight, 1 ) + 1;
}

size_t Cylinder::getNumVertices() const
{
	size_t result = mNumSegments * mNumSlices;
	if( mRadiusBase > 0 )
		result += mNumSegments * 2;
	if( mRadiusApex > 0.0f )
		result += mNumSegments * 2;
	return result;
}

size_t Cylinder::getNumIndices() const
{
	size_t result = (mNumSegments - 1) * (mNumSlices - 1) * 6;
	if( mRadiusBase > 0 )
		result += 3 * (mNumSegments - 1);
	if( mRadiusApex > 0 )
		result += 3 * (mNumSegments - 1);
	return result;
}

void Cylinder::calculate( vector<vec3> *positions, vector<vec3> *normals, vector<vec2> *texCoords, vector<vec3> *colors, vector<uint32_t> *indices ) const
{
	positions->reserve( mNumSegments * mNumSlices );
	normals->reserve( mNumSegments * mNumSlices );
	texCoords->reserve( mNumSegments * mNumSlices );
	indices->reserve( (mNumSegments - 1) * (mNumSlices - 1) * 6 );

	colors->reserve( mNumSegments * mNumSlices );

	const float segmentIncr = 1.0f / (mNumSegments - 1);
	const float ringIncr = 1.0f / (mNumSlices - 1);
	const quat axis( vec3( 0, 1, 0 ), mDirection );

	// vertex, normal, tex coord and color buffers
	for( size_t i = 0; i < mNumSegments; ++i ) {
		for( size_t j = 0; j < mNumSlices; ++j ) {
			float cosPhi = -math<float>::cos( i * segmentIncr * float(M_PI * 2) );
			float sinPhi =  math<float>::sin( i * segmentIncr * float(M_PI * 2) );

			float r = lerp<float>( mRadiusBase, mRadiusApex, j * ringIncr );
			float x = r * cosPhi;
			float y = mHeight * j * ringIncr;
			float z = r * sinPhi;
			const vec3 n = normalize( vec3( mHeight * cosPhi, mRadiusBase - mRadiusApex, mHeight * sinPhi ) );

			positions->emplace_back( mOrigin + axis * vec3( x, y, z ) );
			texCoords->emplace_back( i * segmentIncr, 1.0f - j * ringIncr );
			normals->emplace_back( axis * n );
			colors->emplace_back( n.x * 0.5f + 0.5f, n.y * 0.5f + 0.5f, n.z * 0.5f + 0.5f );
		}
	}

	// index buffer
	for ( size_t j = 0; j < mNumSlices - 1; ++j ) {
		for( size_t i = 0; i < mNumSegments - 1; ++i ) {
			indices->push_back( (uint32_t)((i + 0) * mNumSlices + (j + 0)) );
			indices->push_back( (uint32_t)((i + 1) * mNumSlices + (j + 0)) );
			indices->push_back( (uint32_t)((i + 1) * mNumSlices + (j + 1)) );

			indices->push_back( (uint32_t)((i + 0) * mNumSlices + (j + 0)) );
			indices->push_back( (uint32_t)((i + 1) * mNumSlices + (j + 1)) );
			indices->push_back( (uint32_t)((i + 0) * mNumSlices + (j + 1)) );
		}
	}

	// caps
	if( mRadiusBase > 0.0f )
		calculateCap( true, 0.0f, mRadiusBase, positions, normals, texCoords, colors, indices );

	if( mRadiusApex > 0.0f )
		calculateCap( false, mHeight, mRadiusApex, positions, normals, texCoords, colors, indices );
}

void Cylinder::calculateCap( bool flip, float height, float radius, vector<vec3> *positions, vector<vec3> *normals,
								vector<vec2> *texCoords, vector<vec3> *colors, vector<uint32_t> *indices ) const
{
	const size_t index = positions->size();
	const vec3 n = flip ? -mDirection : mDirection;
	normals->resize( index + mNumSegments * 2, n );
	colors->resize( index + mNumSegments * 2, vec3( n.x * 0.5f + 0.5f, n.y * 0.5f + 0.5f, n.z * 0.5f + 0.5f ) );

	const quat axis( vec3( 0, 1, 0 ), mDirection );

	// vertices
	const float segmentIncr = 1.0f / (mNumSegments - 1);
	for( size_t i = 0; i < mNumSegments; ++i ) {
		// center point
		positions->emplace_back( mOrigin + mDirection * height );
		texCoords->emplace_back( i * segmentIncr, 1.0f - height / mHeight );

		// edge point
		float cosPhi = -math<float>::cos( i * segmentIncr * float(M_PI * 2) );
		float sinPhi =  math<float>::sin( i * segmentIncr * float(M_PI * 2) );

		float x = radius * cosPhi;
		float y = height;
		float z = radius * sinPhi;

		positions->emplace_back( mOrigin + axis * vec3( x, y, z ) );
		texCoords->emplace_back( i * segmentIncr, 1.0f - height / mHeight );
	}

	// index buffer
	indices->reserve( indices->size() + 3 * (mNumSegments - 1) );

	for( size_t i = 0; i < mNumSegments - 1; ++i ) {
		if( flip ) {
			indices->push_back( (uint32_t)(index + i * 2 + 0) );
			indices->push_back( (uint32_t)(index + i * 2 + 3) );
			indices->push_back( (uint32_t)(index + i * 2 + 1) );
		}
		else {
			indices->push_back( (uint32_t)(index + i * 2 + 0) );
			indices->push_back( (uint32_t)(index + i * 2 + 1) );
			indices->push_back( (uint32_t)(index + i * 2 + 3) );
		}
	}
}

uint8_t Cylinder::getAttribDims( Attrib attr ) const
{
	switch( attr ) {
		case Attrib::POSITION: return 3;
		case Attrib::NORMAL: return 3;
		case Attrib::TEX_COORD_0: return 2;
		case Attrib::COLOR: return mHasColors ? 3 : 0;
		case Attrib::TANGENT: return 3;
		default:
			return 0;
	}
}

AttribSet Cylinder::getAvailableAttribs() const
{
	return { Attrib::POSITION, Attrib::NORMAL, Attrib::TEX_COORD_0, Attrib::COLOR, Attrib::TANGENT };
}

void Cylinder::loadInto( Target *target, const AttribSet &requestedAttribs ) const
{
	vector<vec3> positions, normals, colors;
	vector<vec2> texCoords;
	vector<uint32_t> indices;

	calculate( &positions, &normals, &texCoords, &colors, &indices );

	target->copyAttrib( Attrib::POSITION, 3, 0, value_ptr( *positions.data() ), positions.size() );
	target->copyAttrib( Attrib::NORMAL, 3, 0, value_ptr( *normals.data() ), normals.size() );
	target->copyAttrib( Attrib::TEX_COORD_0, 2, 0, value_ptr( *texCoords.data() ), texCoords.size() );
	target->copyAttrib( Attrib::COLOR, 3, 0, value_ptr( *colors.data() ), colors.size() );

	if( requestedAttribs.count( geom::TANGENT ) ) {
		vector<vec3> tangents;
		calculateTangents( indices.size(), indices.data(), positions.size(), positions.data(), normals.data(), texCoords.data(), &tangents, nullptr );
		
		if( requestedAttribs.count( geom::TANGENT ) )
			target->copyAttrib( Attrib::TANGENT, 3, 0, (const float*)tangents.data(), tangents.size() );
	}

	target->copyIndices( Primitive::TRIANGLES, indices.data(), indices.size(), 4 );
}

///////////////////////////////////////////////////////////////////////////////////////
// Plane
Plane::Plane()
	: mOrigin( 0, 0, 0 ), mAxisU( 1, 0, 0 ), mAxisV( 0, 0, 1 ), mSize( 2, 2 ), mSubdivisions( 1, 1 )
{
}

Plane& Plane::subdivisions( const ivec2 &subdivisions )
{
	mSubdivisions.x = std::max( subdivisions.x, 1 );
	mSubdivisions.y = std::max( subdivisions.y, 1 );
	return *this;
}

Plane& Plane::normal( const vec3 &normal )
{
	auto normalNormal = normalize( normal );
	float yAxisDot = dot( normalNormal, vec3( 0, 1, 0 ) );
	if( abs( yAxisDot ) < 0.999f ) {
		quat normalQuat( vec3( 0, 1, 0 ), normalNormal );
		mAxisU = normalQuat * vec3( 1, 0, 0 );
		mAxisV = normalQuat * vec3( 0, 0, 1 );
	}
	else {
		quat normalQuat( vec3( 0, 0, 1 ), normalNormal );
		mAxisU = normalQuat * vec3( 1, 0, 0 );
		mAxisV = normalQuat * vec3( 0, -1, 0 );
	}

	return *this;
}

Plane& Plane::axes( const vec3 &uAxis, const vec3 &vAxis )
{
	mAxisU = normalize( uAxis );
	mAxisV = normalize( vAxis );
	return *this;
}

uint8_t Plane::getAttribDims( Attrib attr ) const
{
	switch( attr ) {
		case Attrib::POSITION: return 3;
		case Attrib::NORMAL: return 3;
		case Attrib::TEX_COORD_0: return 2;
		case Attrib::TANGENT: return 3;
		default:
			return 0;
	}
}

AttribSet Plane::getAvailableAttribs() const
{
	return { Attrib::POSITION, Attrib::NORMAL, Attrib::TEX_COORD_0, Attrib::TANGENT };
}

void Plane::loadInto( Target *target, const AttribSet &requestedAttribs ) const
{
	std::vector<vec3> positions, normals;
	std::vector<vec2> texCoords;
	std::vector<uint32_t> indices;

	const size_t numVerts = ( mSubdivisions.x + 1 ) * ( mSubdivisions.y + 1 );
	positions.reserve( numVerts );
	normals.reserve( numVerts );
	texCoords.reserve( numVerts );

	const vec2 stepIncr = vec2( 1, 1 ) / vec2( mSubdivisions );
	const vec3 normal = cross( mAxisV, mAxisU );

	// fill vertex data
	for( int x = 0; x <= mSubdivisions.x; x++ ) {
		for( int y = 0; y <= mSubdivisions.y; y++ ) {
			float u = x * stepIncr.x;
			float v = y * stepIncr.y;
			positions.emplace_back( mOrigin + ( mSize.x * ( u - 0.5f ) ) * mAxisU + ( mSize.y * ( v - 0.5f ) ) * mAxisV );
			normals.emplace_back( normal );
			texCoords.emplace_back( u, v );
		}
	}

	// fill indices
	for( int x = 0; x < mSubdivisions.x; x++ ) {
		for( int y = 0; y < mSubdivisions.y; y++ ) {
			const uint32_t i = x * ( mSubdivisions.y + 1 ) + y;

			indices.push_back( i );
			indices.push_back( i + 1 );
			indices.push_back( i + mSubdivisions.y + 1 );

			indices.push_back( i + mSubdivisions.y + 1 );
			indices.push_back( i + 1 );
			indices.push_back( i + mSubdivisions.y + 2 );
		}
	}


	target->copyAttrib( Attrib::POSITION, 3, 0, value_ptr( *positions.data() ), positions.size() );
	target->copyAttrib( Attrib::NORMAL, 3, 0, value_ptr( *normals.data() ), normals.size() );
	target->copyAttrib( Attrib::TEX_COORD_0, 2, 0, value_ptr( *texCoords.data() ), texCoords.size() );

	// generate tangents
	if( requestedAttribs.count( geom::TANGENT ) ) {
		vector<vec3> tangents;
		calculateTangents( getNumIndices(), indices.data(), positions.size(), positions.data(), normals.data(), texCoords.data(), &tangents, nullptr );
		
		if( requestedAttribs.count( geom::TANGENT ) )
			target->copyAttrib( Attrib::TANGENT, 3, 0, (const float*)tangents.data(), tangents.size() );
	}
	
	target->copyIndices( Primitive::TRIANGLES, indices.data(), indices.size(), 4 );
}

///////////////////////////////////////////////////////////////////////////////////////
// Transform
uint8_t	Transform::getAttribDims( Attrib attr, uint8_t upstreamDims ) const
{
	if( attr == Attrib::POSITION )
		return 3;
	else
		return upstreamDims;
}

void Transform::process( SourceModsContext *ctx, const AttribSet &requestedAttribs ) const
{
	ctx->processUpstream( requestedAttribs );
	
	const size_t numVertices = ctx->getNumVertices();

	if( ctx->getAttribDims( POSITION ) == 2 ) {
		vec2* positions = reinterpret_cast<vec2*>( ctx->getAttribData( POSITION ) );
		for( size_t v = 0; v < numVertices; ++v )
			positions[v] = vec2( mTransform * vec4( positions[v], 0, 1 ) );
	}
	else if( ctx->getAttribDims( POSITION ) == 3 ) {
		vec3* positions = reinterpret_cast<vec3*>( ctx->getAttribData( POSITION ) );
		for( size_t v = 0; v < numVertices; ++v )
			positions[v] = vec3( mTransform * vec4( positions[v], 1 ) );
	}
	else if( ctx->getAttribDims( POSITION ) == 4 ) {
		vec4* positions = reinterpret_cast<vec4*>( ctx->getAttribData( POSITION ) );
		for( size_t v = 0; v < numVertices; ++v )
			positions[v] = mTransform * positions[v];
	}
	else if( ctx->getAttribDims( POSITION ) != 0 )
		CI_LOG_W( "Unsupported dimension for geom::POSITION passed to geom::Transform" );
	
	// we'll make the sort of modification to our normals (if they're present)
	// using the inverse transpose of 'mTransform'
	if( ctx->getAttribDims( NORMAL ) == 3 ) {
		vec3* normals = reinterpret_cast<vec3*>( ctx->getAttribData( NORMAL ) );
		mat3 normalsTransform = glm::transpose( inverse( mat3( mTransform ) ) );
		for( size_t v = 0; v < numVertices; ++v )
			normals[v] = normalize( normalsTransform * normals[v] );
	}
	else if( ctx->getAttribDims( NORMAL ) != 0 )
		CI_LOG_W( "Unsupported dimension for geom::NORMAL passed to geom::Transform" );

	// and finally, we'll make the sort of modification to our tangents (if they're present)
	// using the inverse transpose of 'mTransform'
	if( ctx->getAttribDims( TANGENT ) == 3 ) {
		vec3* tangents = reinterpret_cast<vec3*>( ctx->getAttribData( TANGENT ) );
		mat3 tangentsTransform = glm::transpose( inverse( mat3( mTransform ) ) );
		for( size_t v = 0; v < numVertices; ++v )
			tangents[v] = normalize( tangentsTransform * tangents[v] );
	}
	else if( ctx->getAttribDims( TANGENT ) != 0 )
		CI_LOG_W( "Unsupported dimension for geom::TANGENT passed to geom::Transform" );
}

///////////////////////////////////////////////////////////////////////////////////////
// Twist
void Twist::process( SourceModsContext *ctx, const AttribSet &requestedAttribs ) const
{
	ctx->processUpstream( requestedAttribs );
	
	const size_t numVertices = ctx->getNumVertices();
	const float invAxisLength = 1.0f / distance( mAxisStart, mAxisEnd );
	const vec3 axisDir = ( mAxisEnd - mAxisStart ) * vec3( invAxisLength );

	if( ctx->getAttribDims( POSITION ) == 3 ) {
		vec3* positions = reinterpret_cast<vec3*>( ctx->getAttribData( POSITION ) );
		vec3* normals = nullptr, *tangents = nullptr;
		if( ctx->getAttribDims( NORMAL ) == 3 )
			normals = reinterpret_cast<vec3*>( ctx->getAttribData( NORMAL ) );
		if( ctx->getAttribDims( TANGENT ) == 3 )
			tangents = reinterpret_cast<vec3*>( ctx->getAttribData( TANGENT ) );
		
		for( size_t v = 0; v < numVertices; ++v ) {
			// find the 't' value of the point on the axis that inPosition is closest to
			float closestDist = dot( positions[v] - mAxisStart, axisDir );
			float tVal = glm::clamp<float>( closestDist * invAxisLength, 0, 1 );
			// 'pointOnAxis' is the actual point on the axis inPosition is closest to
			vec3 pointOnAxis = mAxisStart + axisDir * closestDist;
			// our rotation is around the axis, and the angle is a lerp between 'mStartAngle' and 'mEndAngle' based on 't'
			mat4 rotation = rotate( glm::mix( mStartAngle, mEndAngle, tVal ), axisDir );
			// now transform the point by rotating around 'pointOnAxis'
			mat4 transform = translate( pointOnAxis ) * rotation * translate( -pointOnAxis );
			vec3 outPos = vec3( transform * vec4( positions[v], 1 ) );
			positions[v] = outPos;
			// we need to transform the normal by rotating it by the same angle (but not around the point) we did the position
			if( normals )
				normals[v] = vec3( rotation * vec4( normals[v], 0 ) );
			// we need to transform the tangent by rotating it by the same angle (but not around the point) we did the position
			if( tangents )
				tangents[v] = vec3( rotation * vec4( tangents[v], 0 ) );
		}
	}
	else if( ctx->getAttribDims( POSITION ) != 0 )
		CI_LOG_W( "Unsupported dimension for geom::POSITION passed to geom::Twist" );
}

///////////////////////////////////////////////////////////////////////////////////////
// Lines
size_t Lines::getNumIndices( const Modifier::Params &upstreamParams ) const
{
	return calcNumIndices( upstreamParams.getPrimitive(), upstreamParams.getNumIndices(), upstreamParams.getNumVertices() );
}

size_t Lines::calcNumIndices( Primitive primitive, size_t upstreamNumIndices, size_t upstreamNumVertices )
{
	switch( primitive ) {
		case LINES:
			return upstreamNumIndices;
		break;
		case LINE_STRIP:
			return upstreamNumIndices ? ((upstreamNumIndices - 1) * 2 ) : ((upstreamNumVertices - 1) * 2 );
		break;
		case TRIANGLES:
			return upstreamNumIndices ? (upstreamNumIndices * 2) : (upstreamNumVertices * 2);
		break;
		case TRIANGLE_STRIP:
			return std::max<int>( 0, upstreamNumIndices ? (int)((upstreamNumVertices - 2) * 6 )
				: (int)(upstreamNumIndices - 2) * 6 );
		break;
		case TRIANGLE_FAN:
			return std::max<int>( 0, upstreamNumIndices ? (int)(upstreamNumVertices * 4 - 2 )
				: (int)(upstreamNumIndices * 4 - 2 ) );
		break;
		default:
			return upstreamNumIndices;
	}
}

void Lines::process( SourceModsContext *ctx, const AttribSet &requestedAttribs ) const
{
	ctx->processUpstream( requestedAttribs );
	
	const size_t numInIndices = ctx->getNumIndices();
	const size_t numInVertices = ctx->getNumVertices();
	const size_t numOutIndices = calcNumIndices( ctx->getPrimitive(), numInIndices, numInVertices );

	if( numOutIndices < 2 ) // early exit
		return;

	switch( ctx->getPrimitive() ) {
		case Primitive::LINES: // pass-through
		break;
		case Primitive::LINE_STRIP: {
			vector<uint32_t> outIndices;
			outIndices.reserve( numOutIndices );
			const uint32_t *indices = ctx->getIndicesData();
			if( indices ) {
				for( size_t i = 0; i < numInIndices - 1; i++ ) {
					outIndices.push_back( indices[i] ); outIndices.push_back( indices[i + 1] );
				}
			}
			else {
				for( size_t i = 0; i < numInVertices - 1; i++ ) {
					outIndices.push_back( (uint32_t)i ); outIndices.push_back( (uint32_t)(i + 1) );
				}
			}
			
			ctx->copyIndices( geom::LINES, outIndices.data(), outIndices.size(), 4 );
		}
		break;
		case Primitive::TRIANGLE_FAN: {
			vector<uint32_t> outIndices;
			outIndices.reserve( numOutIndices );
			const uint32_t *indices = ctx->getIndicesData();
			if( indices ) {
				for( size_t i = 1; i < numInIndices; i++ ) { // lines connecting first vertex ("hub") and all others
					outIndices.push_back( indices[0] ); outIndices.push_back( indices[i] );
				}
				for( size_t j = numInIndices-1, i = 0; i < numInIndices; j = i++ ) {// lines connecting adjacent vertices
					outIndices.push_back( indices[j] ); outIndices.push_back( indices[i] );
				}
			}
			else {
				for( size_t i = 1; i < numInVertices; i++ ) { // lines connecting first vertex ("hub") and all others
					outIndices.push_back( 0 ); outIndices.push_back( (uint32_t)i );
				}
				for( size_t j = numInVertices-1, i = 0; i < numInVertices; j = i++ ) {// lines connecting adjacent vertices
					outIndices.push_back( (uint32_t)j ); outIndices.push_back( (uint32_t)i );
				}
			}
			
			ctx->copyIndices( geom::LINES, outIndices.data(), outIndices.size(), 4 );
		}
		break;
		case Primitive::TRIANGLES: {
			vector<uint32_t> outIndices;
			outIndices.reserve( numOutIndices );
			const uint32_t *indices = ctx->getIndicesData();
			if( indices ) {
				for( size_t i = 0; i < numInIndices; i += 3 ) {
					outIndices.push_back( indices[i + 0] ); outIndices.push_back( indices[i + 1] );
					outIndices.push_back( indices[i + 1] ); outIndices.push_back( indices[i + 2] );
					outIndices.push_back( indices[i + 2] ); outIndices.push_back( indices[i + 0] );
				}
			}
			else {
				for( uint32_t i = 0; i < numInVertices; i += 3 ) {
					outIndices.push_back( i + 0 ); outIndices.push_back( i + 1 );
					outIndices.push_back( i + 1 ); outIndices.push_back( i + 2 );
					outIndices.push_back( i + 2 ); outIndices.push_back( i + 0 );
				}
			}
			
			ctx->copyIndices( geom::LINES, outIndices.data(), outIndices.size(), 4 );
		}
		break;
		case Primitive::TRIANGLE_STRIP: {
			vector<uint32_t> outIndices;
			outIndices.reserve( numOutIndices );
			const uint32_t *indices = ctx->getIndicesData();
			if( indices ) {
				for( size_t i = 0; i < numInIndices - 2; i++ ) {
					outIndices.push_back( indices[i + 0] ); outIndices.push_back( indices[i + 1] );
					outIndices.push_back( indices[i + 1] ); outIndices.push_back( indices[i + 2] );
					outIndices.push_back( indices[i + 2] ); outIndices.push_back( indices[i + 0] );
				}
			}
			else {
				for( uint32_t i = 0; i < numInVertices - 2; i++ ) {
					outIndices.push_back( i + 0 ); outIndices.push_back( i + 1 );
					outIndices.push_back( i + 1 ); outIndices.push_back( i + 2 );
					outIndices.push_back( i + 2 ); outIndices.push_back( i + 0 );
				}
			}
			
			ctx->copyIndices( geom::LINES, outIndices.data(), outIndices.size(), 4 );
		}
		break;
		default:
			CI_LOG_E( "geom::Lines unsupported primitive: " << primitiveToString( ctx->getPrimitive() ) );
		break;
	}
}

///////////////////////////////////////////////////////////////////////////////////////
// ColorFromAttrib
uint8_t ColorFromAttrib::getAttribDims( Attrib attr, uint8_t upstreamDims ) const
{
	switch( attr ) {
		case Attrib::COLOR: return 3;
		default:
			return upstreamDims;
	}
}

AttribSet ColorFromAttrib::getAvailableAttribs( const Modifier::Params &upstreamParams ) const
{
	AttribSet result = upstreamParams.getAvailableAttribs();
	result.insert( Attrib::COLOR );
	return result;
}

namespace {
template<typename I, typename IFD, typename O>
void processColorAttrib( const I* inputData, O *outputData, const std::function<O(IFD)> &fn, size_t numVertices )
{
	for( size_t v = 0; v < numVertices; ++v ) {
		IFD in( (IFD)inputData[v] );
		outputData[v] = fn( in );
	}
}

template<typename O>
void processColorAttrib2d( const vec2* inputData, O *outputData, const std::function<O(vec3)> &fn, size_t numVertices )
{
	for( size_t v = 0; v < numVertices; ++v ) {
		vec3 in( inputData[v], 0 );
		outputData[v] = fn( in );
	}
}
} // anonymous namespace

void ColorFromAttrib::process( SourceModsContext *ctx, const AttribSet &requestedAttribs ) const
{
	AttribSet request = requestedAttribs;
	request.insert( mAttrib );
	ctx->processUpstream( request );

	// if we have no function to apply just continue
	if( ( ! mFnColor2 ) && ( ! mFnColor3 ) )
		return;

	if( ctx->getAttribDims( mAttrib ) == 0 ) {
		CI_LOG_W( "ColorFromAttrib called on geom::Source missing requested " << attribToString( mAttrib ) );
		return;
	}

	const auto numVertices = ctx->getNumVertices();
	unique_ptr<float[]> mColorData( new float[numVertices * 3] );
	uint8_t inputAttribDims = ctx->getAttribDims( mAttrib );
	const float* inputAttribData = ctx->getAttribData( mAttrib );
	
	if( mFnColor2 ) {
		if( inputAttribDims == 2 )
			processColorAttrib( reinterpret_cast<const vec2*>( inputAttribData ), reinterpret_cast<Colorf*>( mColorData.get() ), mFnColor2, numVertices );
		else if( inputAttribDims == 3 )
			processColorAttrib( reinterpret_cast<const vec3*>( inputAttribData ), reinterpret_cast<Colorf*>( mColorData.get() ), mFnColor2, numVertices );
		else if( inputAttribDims == 4 )
			processColorAttrib( reinterpret_cast<const vec4*>( inputAttribData ), reinterpret_cast<Colorf*>( mColorData.get() ), mFnColor2, numVertices );
	}
	else if( mFnColor3 ) {
		if( inputAttribDims == 2 )
			processColorAttrib2d( reinterpret_cast<const vec2*>( inputAttribData ), reinterpret_cast<Colorf*>( mColorData.get() ), mFnColor3, numVertices );
		if( inputAttribDims == 3 )
			processColorAttrib( reinterpret_cast<const vec3*>( inputAttribData ), reinterpret_cast<Colorf*>( mColorData.get() ), mFnColor3, numVertices );
		else if( inputAttribDims == 4 )
			processColorAttrib( reinterpret_cast<const vec4*>( inputAttribData ), reinterpret_cast<Colorf*>( mColorData.get() ), mFnColor3, numVertices );
	}

	ctx->copyAttrib( Attrib::COLOR, 3, 0, mColorData.get(), numVertices );
}

///////////////////////////////////////////////////////////////////////////////////////
// AttribFn
template<typename S, typename D>
uint8_t AttribFn<S,D>::getAttribDims( Attrib attr, uint8_t upstreamDims ) const
{
	if( attr == mDstAttrib )
		return DSTDIM;
	else
		return upstreamDims;
}

template<typename S, typename D>
AttribSet AttribFn<S,D>::getAvailableAttribs( const Modifier::Params &upstreamParams ) const
{
	AttribSet result = upstreamParams.getAvailableAttribs();
	result.insert( mDstAttrib );
	return result;
}

namespace {
template<typename S, typename D>
void processAttrib( const float *inputDataFloat, float *outputDataFloat, const std::function<D(S)> &fn, size_t numVertices )
{
	const S *inData = reinterpret_cast<const S*>( inputDataFloat );
	D *outData = reinterpret_cast<D*>( outputDataFloat );

	for( size_t v = 0; v < numVertices; ++v )
		outData[v] = fn( inData[v] );
}
} // anonymous namespace

template<typename S, typename D>
void geom::AttribFn<S,D>::process( SourceModsContext *ctx, const AttribSet &requestedAttribs ) const
{
	AttribSet request = requestedAttribs;
	request.insert( mSrcAttrib );
	ctx->processUpstream( request );

	if( ctx->getAttribDims( mSrcAttrib ) == 0 ) {
		CI_LOG_W( "AttribFn called on geom::Source missing requested " << attribToString( mSrcAttrib ) );
		return;
	}

	const auto numVertices = ctx->getNumVertices();
	std::unique_ptr<float[]> outData( new float[numVertices * DSTDIM] );
	std::unique_ptr<float[]> tempInData;
	const float *inputAttribData;
	const uint8_t inputAttribDims = ctx->getAttribDims( mSrcAttrib );
	// if the actual input dims of the attribute don't equal SRCDIMS, we'll need to temporarily copy it to a buffer
	if( inputAttribDims != SRCDIM ) {
		CI_LOG_W( "AttribFn source dimensions don't match for attrib " << attribToString( mSrcAttrib ) );
		tempInData = std::unique_ptr<float[]>( new float[numVertices * SRCDIM] );
		auto tempDataWrongDims = ctx->getAttribData( mSrcAttrib );
		geom::copyData( inputAttribDims, tempDataWrongDims, numVertices, SRCDIM, 0, tempInData.get() );
		inputAttribData = tempInData.get();
	}
	else
		inputAttribData = ctx->getAttribData( mSrcAttrib );
	
	processAttrib<S,D>( inputAttribData, outData.get(), mFn, numVertices );
	ctx->copyAttrib( mDstAttrib, DSTDIM, 0, outData.get(), numVertices );
}

///////////////////////////////////////////////////////////////////////////////////////
// Extrude
Extrude::Extrude( const Shape2d &shape, float distance, float approximationScale )
	: mDistance( distance ), mApproximationScale( approximationScale ), mFrontCap( true ), mBackCap( true ), mSubdivisions( 1 )
{
	for( const auto &contour : shape.getContours() )
		mPaths.push_back( contour );
	updatePathSubdivision();
}

void Extrude::updatePathSubdivision()
{
	mPathSubdivisionPositions.clear();
	mPathSubdivisionTangents.clear();

	// necessary for texcoord calculation
	bool capBoundsEmpty = true;

	// iterate all the paths of the shape and subdivide, calculating both positions and tangents
	for( const auto &path : mPaths ) {
		if( capBoundsEmpty ) {
			mCapBounds = path.calcPreciseBoundingBox();
			capBoundsEmpty = false;
		}
		else
			mCapBounds.include( path.calcPreciseBoundingBox() );
		mPathSubdivisionPositions.emplace_back( vector<vec2>() );
		mPathSubdivisionTangents.emplace_back( vector<vec2>() );
		path.subdivide( &mPathSubdivisionPositions.back(), &mPathSubdivisionTangents.back(), mApproximationScale );
		// normalize the tangents
		for( auto &tan : mPathSubdivisionTangents.back() )
			tan = normalize( tan );
	}

	// Each of the subdivided paths' positions constitute a new contour on our triangulation
	Triangulator triangulator;
	for( const auto &subdivision : mPathSubdivisionPositions )
		triangulator.addPolyLine( subdivision );
	
	mCap = triangulator.createMesh();
}

void Extrude::calculate( vector<vec3> *positions, vector<vec3> *normals, vector<vec3> *texCoords, vector<uint32_t> *indices ) const
{
	// CAPS VERTICES
	uint32_t numCapVertices = (uint32_t)mCap->getNumVertices();
	const vec2* capPositions = mCap->getPositions<2>();
	// front cap
	if( mFrontCap )
		for( size_t v = 0; v < numCapVertices; ++v ) {
			positions->emplace_back( vec3( capPositions[v], mDistance * 0.5f ) );
			normals->emplace_back( vec3( 0, 0, 1 ) );
			texCoords->emplace_back( vec3( ( positions->back().x - mCapBounds.x1 ) / mCapBounds.getWidth(),
											1.0f - ( positions->back().y - mCapBounds.y1 ) / mCapBounds.getHeight(),
											0 ) );
		}
	// back cap
	if( mBackCap )
		for( size_t v = 0; v < numCapVertices; ++v ) {
			positions->emplace_back( vec3( capPositions[v], -mDistance * 0.5f ) );
			normals->emplace_back( vec3( 0, 0, -1 ) );
			texCoords->emplace_back( vec3( ( positions->back().x - mCapBounds.x1 ) / mCapBounds.getWidth(),
											1.0f - ( positions->back().y - mCapBounds.y1 ) / mCapBounds.getHeight(),
											1 ) );
		}

	// CAP INDICES
	auto capIndices = mCap->getIndices();
	// front cap
	if( mFrontCap )
		for( size_t i = 0; i < capIndices.size(); ++i )
			indices->push_back( capIndices[i] );
	// back cap
	if( mBackCap ) {
		for( size_t i = 0; i < capIndices.size(); i += 3 ) { // we need to reverse the winding order for the back cap
			indices->push_back( capIndices[i+2] + numCapVertices );
			indices->push_back( capIndices[i+1] + numCapVertices );
			indices->push_back( capIndices[i+0] + numCapVertices );
		}
	}
	
	// EXTRUSION
	// we don't make use of the caps' vertices because their normals are wrong,
	// so we'll need to create verts unique to the extrusion
	for( size_t p = 0; p < mPathSubdivisionPositions.size(); ++p ) {
		for( int sub = 0; sub <= mSubdivisions; ++sub ) {
			const float t = sub / (float)mSubdivisions;
			const float distance = ( 0.5f - t ) * mDistance;
			const auto &pathPositions = mPathSubdivisionPositions[p];
			const auto &pathTangents = mPathSubdivisionTangents[p];
			// add all the positions & normals
			uint32_t baseIndex = (uint32_t)positions->size();
			for( size_t v = 0; v < pathPositions.size(); ++v ) {
				positions->emplace_back( pathPositions[v], distance );
				normals->emplace_back( vec2( pathTangents[v].y, -pathTangents[v].x ), 0 );
				texCoords->emplace_back( ( positions->back().x - mCapBounds.x1 ) / mCapBounds.getWidth(),
											1.0f - ( positions->back().y - mCapBounds.y1 ) / mCapBounds.getHeight(),
											t );
			}
			// add the indices
			if( sub != mSubdivisions ) {
				uint32_t numSubdivVerts = (uint32_t)pathPositions.size();
				for( uint32_t j = numSubdivVerts-1, i = 0; i < numSubdivVerts; j = i++ ) {
					indices->push_back( baseIndex + i );
					indices->push_back( baseIndex + j );
					indices->push_back( baseIndex + numSubdivVerts + j );
					indices->push_back( baseIndex + i );
					indices->push_back( baseIndex + numSubdivVerts + j );
					indices->push_back( baseIndex + numSubdivVerts + i );
				}
			}
		}
	}
}
	
size_t Extrude::getNumVertices() const
{
	size_t result = 0;
	for( size_t p = 0; p < mPathSubdivisionPositions.size(); ++p )
		result += mPathSubdivisionPositions[p].size() * (mSubdivisions + 1);
	if( mFrontCap )
		result += mCap->getNumVertices();
	if( mBackCap )
		result += mCap->getNumVertices();
	return result;
}

size_t Extrude::getNumIndices() const
{
	size_t result = 0;
	for( size_t p = 0; p < mPathSubdivisionPositions.size(); ++p )
		result += 6 * mPathSubdivisionPositions[p].size() * mSubdivisions;
	if( mFrontCap )
		result += mCap->getNumIndices();
	if( mBackCap )
		result += mCap->getNumIndices();
	return result;
}

uint8_t	Extrude::getAttribDims( Attrib attr ) const
{
	switch( attr ) {
		case Attrib::POSITION: return 3;
		case Attrib::NORMAL: return 3;
		case Attrib::TEX_COORD_0: return 3;
		case Attrib::TANGENT: return 3;
		default:
			return 0;
	}
}

AttribSet Extrude::getAvailableAttribs() const
{
	return { Attrib::POSITION, Attrib::NORMAL, Attrib::TEX_COORD_0, Attrib::TANGENT };
}

void Extrude::loadInto( Target *target, const AttribSet &requestedAttribs ) const
{
	vector<vec3> positions, normals, texCoords;
	vector<uint32_t> indices;

	calculate( &positions, &normals, &texCoords, &indices );

	target->copyAttrib( Attrib::POSITION, 3, 0, (const float*)positions.data(), positions.size() );
	target->copyAttrib( Attrib::NORMAL, 3, 0, (const float*)normals.data(), normals.size() );
	target->copyAttrib( Attrib::TEX_COORD_0, 3, 0, (const float*)texCoords.data(), texCoords.size() );

	// generate tangents
	if( requestedAttribs.count( geom::TANGENT ) ) {
		vector<vec3> tangents;
		calculateTangents( getNumIndices(), indices.data(), positions.size(), positions.data(), normals.data(), texCoords.data(), &tangents, nullptr );
		
		if( requestedAttribs.count( geom::TANGENT ) )
			target->copyAttrib( Attrib::TANGENT, 3, 0, (const float*)tangents.data(), tangents.size() );
	}

	target->copyIndices( Primitive::TRIANGLES, indices.data(), indices.size(), calcIndicesRequiredBytes( indices.size() ) );
}

///////////////////////////////////////////////////////////////////////////////////////
// Extrude
ExtrudeSpline::ExtrudeSpline( const Shape2d &shape, const ci::BSpline<3,float> &spline, int splineSubdivisions, float approximationScale )
	: mApproximationScale( approximationScale ), mFrontCap( true ), mBackCap( true ), mSubdivisions( splineSubdivisions )
{
	for( const auto &contour : shape.getContours() )
		mPaths.push_back( contour );

	const float splineLength = spline.getLength( 0, 1 );
	vec3 prevPos = spline.getPosition( 0 );
	vec3 prevTangent = spline.getDerivative( 0 );
	mSplineFrames.emplace_back( firstFrame( prevPos, spline.getPosition( 0.1f ), spline.getPosition( 0.2f ) ) );
	mSplineTimes.push_back( 0 );
	for( int sub = 1; sub <= mSubdivisions; ++sub ) {
		const float t = spline.getTime( sub / (float)mSubdivisions * splineLength );
		const vec3 curPos = spline.getPosition( t );
		const vec3 curTangent = normalize( spline.getDerivative( t ) );
		mSplineFrames.emplace_back( nextFrame( mSplineFrames.back(), prevPos, curPos, prevTangent, curTangent ) );
		mSplineTimes.push_back( t );
		prevPos = curPos;
		prevTangent = curTangent;
	}
	
	updatePathSubdivision();
}

void ExtrudeSpline::updatePathSubdivision()
{
	bool capBoundsEmpty = true;
	
	// iterate all the paths of the shape and subdivide, calculating both positions and tangents
	for( const auto &path : mPaths ) {
		if( capBoundsEmpty ) {
			mCapBounds = path.calcPreciseBoundingBox();
			capBoundsEmpty = false;
		}
		else
			mCapBounds.include( path.calcPreciseBoundingBox() );
		mPathSubdivisionPositions.emplace_back( vector<vec2>() );
		mPathSubdivisionTangents.emplace_back( vector<vec2>() );
		path.subdivide( &mPathSubdivisionPositions.back(), &mPathSubdivisionTangents.back(), mApproximationScale );
		// normalize the tangents
		for( auto& tan : mPathSubdivisionTangents.back() )
			tan = normalize( tan );
	}

	// Each of the subdivided paths' positions constitute a new contour on our triangulation
	Triangulator triangulator;
	for( const auto &subdivision : mPathSubdivisionPositions )
		triangulator.addPolyLine( subdivision );
	
	mCap = triangulator.createMesh();
}

void ExtrudeSpline::calculate( vector<vec3> *positions, vector<vec3> *normals, vector<vec3> *texCoords, vector<uint32_t> *indices ) const
{
	auto capNumVertices = mCap->getNumVertices();
	
	// CAP VERTICES
	const vec2* capPositions = mCap->getPositions<2>();
	// front cap
	if( mFrontCap ) {
		const vec3 frontNormal = vec3( mSplineFrames.front() * vec4( 0, 0, -1, 0 ) );
		for( size_t v = 0; v < mCap->getNumVertices(); ++v ) {
			positions->emplace_back( mSplineFrames.front() * vec4( capPositions[v], 0, 1 ) );
			normals->emplace_back( frontNormal );
			texCoords->emplace_back( vec3( ( capPositions[v].x - mCapBounds.x1 ) / mCapBounds.getWidth(),
											1.0f - ( capPositions[v].y - mCapBounds.y1 ) / mCapBounds.getHeight(),
											0 ) );
		}
	}
	// back cap
	if( mBackCap ) {
		const vec3 backNormal = vec3( mSplineFrames.back() * vec4( 0, 0, 1, 0 ) );
		for( size_t v = 0; v < mCap->getNumVertices(); ++v ) {
			positions->emplace_back( mSplineFrames.back() * vec4( capPositions[v], 0, 1 ) );
			normals->emplace_back( backNormal );
			texCoords->emplace_back( vec3( ( capPositions[v].x - mCapBounds.x1 ) / mCapBounds.getWidth(),
											1.0f - ( capPositions[v].y - mCapBounds.y1 ) / mCapBounds.getHeight(),
											1 ) );
		}
	}
	
	// CAP INDICES
	auto capIndices = mCap->getIndices();
	// front cap
	if( mFrontCap )
		for( size_t i = 0; i < capIndices.size(); ++i )
			indices->push_back( capIndices[i] );
	// back cap
	if( mBackCap ) {
		for( size_t i = 0; i < capIndices.size(); i += 3 ) { // we need to reverse the winding order for the back cap
			indices->push_back( capIndices[i+2] + (uint32_t)capNumVertices );
			indices->push_back( capIndices[i+1] + (uint32_t)capNumVertices );
			indices->push_back( capIndices[i+0] + (uint32_t)capNumVertices );
		}
	}

	// EXTRUSION
	for( size_t p = 0; p < mPathSubdivisionPositions.size(); ++p ) {
		for( int sub = 0; sub <= mSubdivisions; ++sub ) {
			const mat4 &transform = mSplineFrames[sub];
			const auto &pathPositions = mPathSubdivisionPositions[p];
			const auto &pathTangents = mPathSubdivisionTangents[p];
			// add all the positions & normals
			uint32_t baseIndex = (uint32_t)positions->size();
			for( size_t v = 0; v < pathPositions.size(); ++v ) {
				positions->emplace_back( vec3( transform * vec4( pathPositions[v], 0, 1 ) ) );
				normals->emplace_back( transform * vec4( vec2( pathTangents[v].y, -pathTangents[v].x ), 0, 0 ) );
				texCoords->emplace_back( ( pathPositions[v].x - mCapBounds.x1 ) / mCapBounds.getWidth(),
											1.0f - ( pathPositions[v].y - mCapBounds.y1 ) / mCapBounds.getHeight(),
											mSplineTimes[sub] );
			}
			// add the indices
			if( sub != mSubdivisions ) {
				uint32_t numSubdivVerts = (uint32_t)pathPositions.size();
				for( uint32_t j = numSubdivVerts-1, i = 0; i < numSubdivVerts; j = i++ ) {
					indices->push_back( baseIndex + i );
					indices->push_back( baseIndex + j );
					indices->push_back( baseIndex + numSubdivVerts + j );
					indices->push_back( baseIndex + i );
					indices->push_back( baseIndex + numSubdivVerts + j );
					indices->push_back( baseIndex + numSubdivVerts + i );
				}
			}
		}
	}
}
	
size_t ExtrudeSpline::getNumVertices() const
{
	size_t result = 0;
	for( size_t p = 0; p < mPathSubdivisionPositions.size(); ++p )
		result += mPathSubdivisionPositions[p].size() * (mSubdivisions + 1);
	if( mFrontCap )
		result += mCap->getNumVertices();
	if( mBackCap )
		result += mCap->getNumVertices();
	return result;
}

size_t ExtrudeSpline::getNumIndices() const
{
	size_t result = 0;
	for( size_t p = 0; p < mPathSubdivisionPositions.size(); ++p )
		result += 6 * mPathSubdivisionPositions[p].size() * mSubdivisions;
	if( mFrontCap )
		result += mCap->getNumIndices();
	if( mBackCap )
		result += mCap->getNumIndices();
	return result;
}

uint8_t	ExtrudeSpline::getAttribDims( Attrib attr ) const
{
	switch( attr ) {
		case Attrib::POSITION: return 3;
		case Attrib::NORMAL: return 3;
		case Attrib::TEX_COORD_0: return 3;
		case Attrib::TANGENT: return 3;
		default:
			return 0;
	}
}

AttribSet ExtrudeSpline::getAvailableAttribs() const
{
	return { Attrib::POSITION, Attrib::NORMAL, Attrib::TEX_COORD_0, Attrib::TANGENT };
}

void ExtrudeSpline::loadInto( Target *target, const AttribSet &requestedAttribs ) const
{
	vector<vec3> positions, normals, texCoords;
	vector<uint32_t> indices;

	calculate( &positions, &normals, &texCoords, &indices );

	target->copyAttrib( Attrib::POSITION, 3, 0, (const float*)positions.data(), positions.size() );
	target->copyAttrib( Attrib::NORMAL, 3, 0, (const float*)normals.data(), normals.size() );
	target->copyAttrib( Attrib::TEX_COORD_0, 3, 0, (const float*)texCoords.data(), texCoords.size() );

	// generate tangents
	if( requestedAttribs.count( geom::TANGENT ) ) {
		vector<vec3> tangents;
		calculateTangents( getNumIndices(), indices.data(), positions.size(), positions.data(), normals.data(), texCoords.data(), &tangents, nullptr );
		
		if( requestedAttribs.count( geom::TANGENT ) )
			target->copyAttrib( Attrib::TANGENT, 3, 0, (const float*)tangents.data(), tangents.size() );
	}

	target->copyIndices( Primitive::TRIANGLES, indices.data(), indices.size(), calcIndicesRequiredBytes( indices.size() ) );
}


///////////////////////////////////////////////////////////////////////////////////////
// BSpline
template<int D, typename T>
BSpline::BSpline( const ci::BSpline<D,T> &spline, int subdivisions )
	: mPositionDims( D )
{
	CI_ASSERT( D >= 2 && D <= 4 );
	
	subdivisions = std::max( 2, subdivisions );
	mNumVertices = subdivisions;
	
	mPositions.reserve( mNumVertices * D );
	mNormals.reserve( mNumVertices );

	init( spline, subdivisions );
}

template<typename T>
void BSpline::init( const ci::BSpline<2,T> &spline, int subdivisions )
{
	const float tInc = 1.0f / ( subdivisions - 1 );

	for( size_t i = 0; i < (size_t)subdivisions; ++i ) {
		auto pos = spline.getPosition( i * tInc );
		auto deriv = spline.getDerivative( i * tInc );
		mPositions.push_back( pos.x ); mPositions.push_back( pos.y );
		mNormals.emplace_back( vec3( normalize( vec2( deriv.y, -deriv.x ) ), 0 ) );
	}
}

template<typename T>
void BSpline::init( const ci::BSpline<3,T> &spline, int subdivisions )
{
	const float tInc = 1.0f / ( subdivisions - 1 );

	for( size_t i = 0; i < (size_t)subdivisions; ++i ) {
		auto pos = spline.getPosition( i * tInc );
		auto deriv = spline.getDerivative( i * tInc );
		mPositions.push_back( pos.x ); mPositions.push_back( pos.y ); mPositions.push_back( pos.z );
		mNormals.emplace_back( normalize( vec3( deriv.y, -deriv.x, deriv.z ) ) );
	}
}

template<typename T>
void BSpline::init( const ci::BSpline<4,T> &spline, int subdivisions )
{
	const float tInc = 1.0f / ( subdivisions - 1 );

	for( size_t i = 0; i < (size_t)subdivisions; ++i ) {
		auto pos = spline.getPosition( i * tInc );
		auto deriv = spline.getDerivative( i * tInc );
		mPositions.push_back( pos.x ); mPositions.push_back( pos.y ); mPositions.push_back( pos.z ); mPositions.push_back( pos.w );
		mNormals.emplace_back( normalize( vec3( deriv.y, -deriv.x, deriv.z ) ) );
	}
}

uint8_t	BSpline::getAttribDims( Attrib attr ) const
{
	if( attr == Attrib::POSITION )
		return mPositionDims;
	else if( attr == Attrib::NORMAL )
		return 3;
	else
		return 0;
}

AttribSet BSpline::getAvailableAttribs() const
{
	return { Attrib::POSITION, Attrib::NORMAL };
}

void BSpline::loadInto( Target *target, const AttribSet &requestedAttribs ) const
{
	target->copyAttrib( Attrib::POSITION, mPositionDims, 0, mPositions.data(), mNumVertices );
	target->copyAttrib( Attrib::NORMAL, 3, 0, (const float*)mNormals.data(), mNumVertices );
}

template BSpline::BSpline( const ci::BSpline<2,float>&, int );
template BSpline::BSpline( const ci::BSpline<3,float>&, int );

///////////////////////////////////////////////////////////////////////////////////////
// VertexNormalLines
VertexNormalLines::VertexNormalLines( float length, Attrib attrib )
	: mLength( length ), mAttrib( attrib )
{
}

size_t VertexNormalLines::getNumVertices( const Modifier::Params &upstreamParams ) const
{
	if( upstreamParams.getNumIndices() > 0 )
		return upstreamParams.getNumIndices() * 2;
	else
		return upstreamParams.getNumVertices() * 2;
}

uint8_t VertexNormalLines::getAttribDims( Attrib attr, uint8_t upstreamDims ) const
{
	if( attr == Attrib::POSITION )
		return 3;
	else if( attr == Attrib::CUSTOM_0 )
		return 1;
	else if( attr == mAttrib || attr == Attrib::COLOR )
		return 0;
	else
		return upstreamDims;
}

AttribSet VertexNormalLines::getAvailableAttribs( const Modifier::Params &upstreamParams ) const
{
	AttribSet result = upstreamParams.getAvailableAttribs();
	result.erase( mAttrib );
	result.erase( Attrib::COLOR );
	result.insert( Attrib::POSITION );
	result.insert( Attrib::CUSTOM_0 );
	return result;
}

void VertexNormalLines::process( SourceModsContext *ctx, const AttribSet &requestedAttribs ) const
{
	AttribSet request = requestedAttribs;
	request.insert( mAttrib );
	request.insert( Attrib::POSITION );
	ctx->processUpstream( request );

	const size_t numInIndices = ctx->getNumIndices();
	const size_t numInVertices = ctx->getNumVertices();

	if( ctx->getAttribDims( Attrib::POSITION ) != 3 ) {
		CI_LOG_W( "VertexNormalLines only works for 3D positions" );
		return;
	}
	if( ctx->getAttribDims( mAttrib ) != 3 ) {
		if( ctx->getAttribDims( mAttrib ) > 0 )
			CI_LOG_W( "VertexNormalLines requires 3D " << attribToString( mAttrib ) );
		else
			CI_LOG_W( "VertexNormalLines requires " << attribToString( mAttrib ) );
		return;
	}

	const uint32_t *indices = ctx->getIndicesData();
	const vec3 *positions = reinterpret_cast<const vec3*>( ctx->getAttribData( Attrib::POSITION ) );
	const vec3 *attrib = reinterpret_cast<const vec3*>( ctx->getAttribData( mAttrib ) );
	const float *texCoords = nullptr;
	size_t texCoordDims = ctx->getAttribDims( Attrib::TEX_COORD_0 );
	if( texCoordDims > 0 )
		texCoords = reinterpret_cast<const float*>( ctx->getAttribData( Attrib::TEX_COORD_0 ) );

	vector<vec3> outPositions;
	vector<float> outCustom0;
	vector<float> outTexCoord0;
	size_t numVertices = ctx->getNumIndices() ? ( ctx->getNumIndices() * 2 ) : ( ctx->getNumVertices() * 2 );
	outPositions.reserve( numVertices );
	outCustom0.reserve( numVertices );
	if( texCoords )
		outTexCoord0.reserve( numVertices * texCoordDims );

	if( indices ) {
		for( size_t i = 0; i < numInIndices; i++ ) { // lines connecting first vertex ("hub") and all others
			outPositions.emplace_back( positions[indices[i]] ); outPositions.emplace_back( positions[indices[i]] + attrib[indices[i]] * mLength );
			outCustom0.emplace_back( 0 ); outCustom0.emplace_back( 1 );
			if( texCoords ) {
				for( size_t d = 0; d < texCoordDims; ++d )
					outTexCoord0.push_back( texCoords[indices[i] * texCoordDims + d] );
				for( size_t d = 0; d < texCoordDims; ++d )
					outTexCoord0.push_back( texCoords[indices[i] * texCoordDims + d] );
			}
		}
	}
	else {
		for( size_t i = 0; i < numInVertices; i++ ) { // lines connecting first vertex ("hub") and all others
			outPositions.emplace_back( positions[i] ); outPositions.emplace_back( positions[i] + attrib[i] * mLength );
			outCustom0.emplace_back( 0 ); outCustom0.emplace_back( 1 );
			if( texCoords ) {
				for( size_t d = 0; d < texCoordDims; ++d )
					outTexCoord0.push_back( texCoords[i * texCoordDims + d] );
				for( size_t d = 0; d < texCoordDims; ++d )
					outTexCoord0.push_back( texCoords[i * texCoordDims + d] );
			}
		}
	}
	
	ctx->copyAttrib( Attrib::POSITION, 3, 0, (const float*)outPositions.data(), numVertices );
	ctx->copyAttrib( Attrib::CUSTOM_0, 1, 0, (const float*)outCustom0.data(), numVertices );
	if( texCoords )
		ctx->copyAttrib( Attrib::TEX_COORD_0, texCoordDims, 0, (const float*)outTexCoord0.data(), numVertices );

	// if the upstream was indexed, we need to clear that out
	ctx->clearIndices();
}

///////////////////////////////////////////////////////////////////////////////////////
// Tangents
uint8_t Tangents::getAttribDims( Attrib attr, uint8_t upstreamDims ) const
{
	if( attr == Attrib::TANGENT || attr == Attrib::BITANGENT )
		return 3;
	else
		return upstreamDims;
}

AttribSet Tangents::getAvailableAttribs( const Modifier::Params &upstreamParams ) const
{
	AttribSet result = upstreamParams.getAvailableAttribs();
	result.insert( Attrib::TANGENT );
	result.insert( Attrib::BITANGENT );
	return result;
}

void Tangents::process( SourceModsContext *ctx, const AttribSet &requestedAttribs ) const
{
	AttribSet request = requestedAttribs;
	request.insert( Attrib::POSITION );
	request.insert( Attrib::NORMAL );
	request.insert( Attrib::TEX_COORD_0 );
	ctx->processUpstream( request );

	const size_t numIndices = ctx->getNumIndices();
	const size_t numVertices = ctx->getNumVertices();

	if( numIndices == 0 ) {
		CI_LOG_W( "geom::Tangents requires indexed geometry" );
		return;
	}
	if( ctx->getAttribDims( Attrib::POSITION ) != 3 ) {
		CI_LOG_W( "geom::Tangents requires 3D positions" );
		return;
	}
	if( ctx->getAttribDims( Attrib::NORMAL ) != 3 ) {
		CI_LOG_W( "geom::Tangents requires 3D normals" );
		return;
	}
	if( ctx->getAttribDims( Attrib::TEX_COORD_0 ) != 2 ) {
		CI_LOG_W( "geom::Tangents requires 2D texture coordinates" );
		return;
	}

	const vec3 *positions = (const vec3*)ctx->getAttribData( geom::POSITION );
	const vec3 *normals = (const vec3*)ctx->getAttribData( geom::NORMAL );
	const vec2 *texCoords = (const vec2*)ctx->getAttribData( geom::TEX_COORD_0 );
	
	if( requestedAttribs.count( geom::TANGENT ) || requestedAttribs.count( geom::BITANGENT ) ) {
		vector<vec3> tangents, bitangents;
		vector<vec3> *bitangentPtr = ( requestedAttribs.count( geom::BITANGENT ) ) ? &bitangents : nullptr;
		calculateTangents( numIndices, ctx->getIndicesData(), numVertices, positions, normals, texCoords, &tangents, bitangentPtr );
		
		if( requestedAttribs.count( geom::TANGENT ) )
			ctx->copyAttrib( Attrib::TANGENT, 3, 0, (const float*)tangents.data(), numVertices );
		if( bitangentPtr )
			ctx->copyAttrib( Attrib::BITANGENT, 3, 0, (const float*)bitangentPtr, numVertices );
	}
}

///////////////////////////////////////////////////////////////////////////////////////
// Invert
void Invert::process( SourceModsContext *ctx, const AttribSet &requestedAttribs ) const
{
	ctx->processUpstream( requestedAttribs );

	if( ctx->getAttribDims( mAttrib ) == 0 ) {
		CI_LOG_W( "geom::Invert missing attrib: " << attribToString( mAttrib ) );
		return;
	}
	
	float *d = ctx->getAttribData( mAttrib );
	size_t maxIdx = ctx->getAttribDims( mAttrib ) * ctx->getNumVertices();
	for( size_t i = 0; i < maxIdx; ++i )
		d[i] = -d[i];
	
	// we don't need to copyAttrib() because we processed in place
}

///////////////////////////////////////////////////////////////////////////////////////
// Remove
uint8_t Remove::getAttribDims( Attrib attr, uint8_t upstreamDims ) const
{
	if( attr == mAttrib )
		return 0;
	else
		return upstreamDims;
}

AttribSet Remove::getAvailableAttribs( const Modifier::Params &upstreamParams ) const
{
	AttribSet result = upstreamParams.getAvailableAttribs();
	result.erase( mAttrib );
	return result;
}

void Remove::process( SourceModsContext *ctx, const AttribSet &requestedAttribs ) const
{
	ctx->processUpstream( requestedAttribs );

	ctx->clearAttrib( mAttrib );
}

///////////////////////////////////////////////////////////////////////////////////////
// Combine
size_t Combine::getNumVertices( const Modifier::Params &upstreamParams ) const
{
	return upstreamParams.getNumVertices() + mSource->getNumVertices();
}

size_t Combine::getNumIndices( const Modifier::Params &upstreamParams ) const
{
	// we have to return indexed geometry if either upstream or
	size_t numIndices = upstreamParams.getNumIndices();
	size_t sourceNumIndices = mSource->getNumIndices();
	if( numIndices || sourceNumIndices ) {
		if( numIndices == 0 )
			numIndices = upstreamParams.getNumVertices();
		if( sourceNumIndices == 0 )
			sourceNumIndices = mSource->getNumVertices();
		return numIndices + sourceNumIndices;
	}
	else
		return 0;
}

void Combine::process( SourceModsContext *ctx, const AttribSet &requestedAttribs ) const
{
	ctx->processUpstream( requestedAttribs );
	
	if( mSource->getPrimitive() != ctx->getPrimitive() ) {
		CI_LOG_W( "geom::Combine() primitive types don't match: " << primitiveToString( ctx->getPrimitive() ) << " vs. "
					<< primitiveToString( mSource->getPrimitive() ) );
		return;
	}

	SourceModsContext sourceCtx;
	mSource->loadInto( &sourceCtx, requestedAttribs );

	// Handle indices
	size_t numIndices = ctx->getNumIndices(); // upstream indices
	size_t sourceNumIndices = mSource->getNumIndices(); // mSource indices
	size_t numVertices = ctx->getNumVertices(); // upstream vertices
	size_t sourceNumVertices = mSource->getNumVertices(); // mSource vertices
	// indexed output if either upstream or mSource is indexed
	if( ( numIndices > 0 ) || ( sourceNumIndices > 0 ) ) {
		// allocate space for the output indices
		size_t numOutIndices = numIndices + sourceNumIndices;
		if( numIndices == 0 )
			numOutIndices += ctx->getNumVertices();
		if( sourceNumIndices == 0 )
			numOutIndices += mSource->getNumVertices();
		std::vector<uint32_t> outIndices;
		
		if( numIndices > 0 ) { // is upstream geometry indexed?
			outIndices.resize( numOutIndices );
			memcpy( outIndices.data(), ctx->getIndicesData(), sizeof(uint32_t) * numIndices );
			if( sourceNumIndices > 0 ) { // both upstream and mSource are indexed
				const uint32_t *sourceIndicesData = sourceCtx.getIndicesData();
				for( size_t i = 0; i < sourceNumIndices; ++i ) // append index data from mSource, offseting values by # of upstream indices
					outIndices[numIndices+i] = (uint32_t)(sourceIndicesData[i] + numVertices);
			}
			else { // source is non-indexed
				for( size_t i = 0; i < sourceNumVertices; ++i )
					outIndices[numIndices+i] = (uint32_t)(numVertices + i);
			}
		}
		else { // upstream geometry is non-indexed; implies mSource geometry is though
			for( size_t i = 0; i < numVertices; ++i )
				outIndices.push_back( (uint32_t)i );
			// we need to increment the values of mSource indices by 'numVertices'
			const uint32_t *sourceIndicesData = sourceCtx.getIndicesData();
			for( size_t i = 0; i < sourceNumVertices; ++i )
				outIndices.push_back( (uint32_t)(sourceIndicesData[i] + numVertices) );
		}
		
		// output indices
		ctx->copyIndices( ctx->getPrimitive(), outIndices.data(), outIndices.size(), 4 );
	}
	else { // non-indexed output
		ctx->clearIndices();
	}
	
	// Handle Attributes
	for( const auto &attrib : requestedAttribs ) {
		uint8_t dims = ctx->getAttribDims( attrib );
		if( dims > 0 ) {
			unique_ptr<float[]> outAttribData( new float[dims * (numVertices + sourceNumVertices)] );
			
			// copy the existing data from upstream
			const float *existingAttribData = ctx->getAttribData( attrib );
			memcpy( outAttribData.get(), existingAttribData, dims * numVertices * sizeof(float) );

			uint8_t sourceDims = sourceCtx.getAttribDims( attrib );
			// if mSource has data for the attribute, copy that
			if( sourceDims > 0 ) {
				const float *sourceExistingAttribData = sourceCtx.getAttribData( attrib );
				copyData( sourceDims, sourceExistingAttribData, sourceNumVertices, dims, 0, outAttribData.get() + ( numVertices * dims ) );
			}
			else { // mSource has no data for this attribute. Fill with zeros.
				float *ptr = outAttribData.get() + ( numVertices * dims );
				for( size_t i = 0; i < dims * sourceNumVertices; ++i )
					ptr[i] = 0;
			}
			
			// output attribute
			ctx->copyAttrib( attrib, dims, 0, outAttribData.get(), numVertices + sourceNumVertices );
		}
	}
}

//////////////////////////////////////////////////////////////////////////////////////
// Bounds
void Bounds::process( SourceModsContext *ctx, const AttribSet &requestedAttribs ) const
{
	AttribSet request = requestedAttribs;
	request.insert( mAttrib );
	ctx->processUpstream( request );
	
	uint8_t dims = ctx->getAttribDims( mAttrib );
	if( dims == 0 ) {
		CI_LOG_W( "geom::Bounds requested attribute " << attribToString( mAttrib ) << " missing." );
		return;
	}
	
	size_t numVertices = ctx->getNumVertices();
	const float *data = ctx->getAttribData( mAttrib );
	vec3 minResult( FLT_MAX ), maxResult( FLT_MIN );
	for( size_t v = 0; v < numVertices; ++v ) {
		if( dims == 1 ) {
			minResult.x = std::min<float>( minResult.x, data[0] );
			maxResult.x = std::max<float>( maxResult.x, data[0] );
		}
		else if( dims == 2 ) {
			minResult.x = std::min<float>( minResult.x, data[0] );
			maxResult.x = std::max<float>( maxResult.x, data[0] );
			minResult.y = std::min<float>( minResult.y, data[1] );
			maxResult.y = std::max<float>( maxResult.y, data[1] );
		}
		else {
			minResult.x = std::min<float>( minResult.x, data[0] );
			maxResult.x = std::max<float>( maxResult.x, data[0] );
			minResult.y = std::min<float>( minResult.y, data[1] );
			maxResult.y = std::max<float>( maxResult.y, data[1] );
			minResult.z = std::min<float>( minResult.z, data[2] );
			maxResult.z = std::max<float>( maxResult.z, data[2] );
		}
		data += dims;
	}
	
	if( mResult )
		*mResult = AxisAlignedBox3f( minResult, maxResult );
}

//////////////////////////////////////////////////////////////////////////////////////
// Subdivide
size_t Subdivide::getNumVertices( const Modifier::Params &upstreamParams ) const
{
	if( upstreamParams.getPrimitive() == Primitive::TRIANGLES ) {
		size_t numTriangles = upstreamParams.getNumIndices() / 3;
		// we add one new vertex for every input triangle
		return upstreamParams.getNumVertices() + numTriangles;
	}
	else
		return upstreamParams.getNumVertices();
}

size_t Subdivide::getNumIndices( const Modifier::Params &upstreamParams ) const
{
	// We create 3 triangles per every input triangle
	if( upstreamParams.getPrimitive() == Primitive::TRIANGLES ) {
		size_t numTriangles = upstreamParams.getNumIndices() / 3;
		return numTriangles * 3 /*output triangles per input*/ * 3 /*vertices per triangle*/;
	}
	else
		return upstreamParams.getNumIndices();
}

void Subdivide::process( SourceModsContext *ctx, const AttribSet &requestedAttribs ) const
{
	AttribSet request = requestedAttribs;
	request.insert( POSITION );
	ctx->processUpstream( request );
	
	if( ctx->getPrimitive() != Primitive::TRIANGLES ) {
		CI_LOG_E( "geom::PhongTessellate only supports TRIANGLES primitive." );
		return;
	}

	if( ctx->getAttribDims( POSITION ) != 3 ) {
		CI_LOG_E( "geom::Subdivide requires 3D POSITION." );
		return;
	}
	
	const size_t numInVertices = ctx->getNumVertices();
	const size_t numInIndices = ctx->getNumIndices();
	
	const uint32_t *inIndices = ctx->getIndicesData();
	const vec3 *inPositions = reinterpret_cast<const vec3*>( ctx->getAttribData( POSITION ) );
	
	vector<vec3> outPositions;
	vector<uint32_t> outIndices;
	
	for( size_t idx = 0; idx < numInIndices; idx += 3 ) {
		vec3 sumPos = inPositions[inIndices[idx+0]] + inPositions[inIndices[idx+1]] +
						inPositions[inIndices[idx+2]];
		outPositions.push_back( sumPos / 3.0f );
		
		uint32_t newIdx = (uint32_t)(outPositions.size() + numInVertices - 1);
		// 0-new-2
		outIndices.push_back( inIndices[idx+0] ); outIndices.push_back( newIdx ); outIndices.push_back( inIndices[idx+2] );
		// 0-1-new
		outIndices.push_back( inIndices[idx+0] ); outIndices.push_back( inIndices[idx+1] ); outIndices.push_back( newIdx );
		// new-1-2
		outIndices.push_back( newIdx ); outIndices.push_back( inIndices[idx+1] ); outIndices.push_back( inIndices[idx+2] );
	}
	
	// iterate the attributes and lerp
	for( const auto &attr : ctx->getAvailableAttribs() ) {
		// we processed POSITION in the previous loop
		if( attr == POSITION )
			continue;
	
		vector<float> outData;
		const float *inData = ctx->getAttribData( attr );
		uint8_t dims = ctx->getAttribDims( attr );
		outData.reserve( numInIndices / 3 * dims );
		for( size_t idx = 0; idx < numInIndices; idx += 3 ) {
			for( uint8_t dim = 0; dim < dims; ++dim )
				outData.push_back( (inData[inIndices[idx+0]*dims + dim] +
									inData[inIndices[idx+1]*dims + dim] +
									inData[inIndices[idx+2]*dims + dim]) / 3.0f );
		}
		
		// normalize 3D NORMAL, TANGENT or BITANGENT
		if( ( (attr == NORMAL) || (attr == TANGENT) || (attr == BITANGENT) ) && ( dims == 3 ) ) {
			size_t numVerts = outData.size() / 3;
			for( size_t v = 0; v < numVerts; ++v ) {
				vec3 *d = reinterpret_cast<vec3*>( &outData[v * 3] );
				*d = normalize( *d );
			}
		}

		ctx->appendAttrib( attr, dims, outData.data(), outData.size() / dims );
	}
	
	ctx->appendAttrib( POSITION, 3, (const float*)outPositions.data(), outPositions.size() );
	ctx->copyIndices( ctx->getPrimitive(), outIndices.data(), outIndices.size(), 4 );
}

//////////////////////////////////////////////////////////////////////////////////////
// SourceModsBase
size_t SourceModsBase::getNumVertices() const
{
	cacheVariables();
	return mParamsStack.back().getNumVertices();
}

size_t SourceModsBase::getNumIndices() const
{
	cacheVariables();
	return mParamsStack.back().getNumIndices();
}

Primitive SourceModsBase::getPrimitive() const
{
	cacheVariables();
	return mParamsStack.back().getPrimitive();
}

uint8_t	SourceModsBase::getAttribDims( Attrib attr ) const
{
	cacheVariables();
	
	uint8_t result = getSource()->getAttribDims( attr );
	for( auto &mod : mModifiers ) {
		result = mod->getAttribDims( attr, result );
	}
	
	return result;
}

AttribSet SourceModsBase::getAvailableAttribs() const
{
	cacheVariables();
	return mParamsStack.back().getAvailableAttribs();
}

// Caches out 'mCachedNumVertices', 'mCachedNumIndices', 'mCachedPrimitive' & 'mCachedAvailableAttribs'
//
// First we store the Source's values for the above variables; then we iterate the modifiers, updating all variables in turn
// A Modifier's various get*() methods (getNumVertices() for example) will call back into 'this' in some instances.
// For example, the geom::Lines modifier must call getPrimitive() in order to calculate the numIndices
// In this example, the SourceModsBase::getPrimitive() method will reflect whatever the primitive is as of the previous modifier in the iteration,
// or the Source if this is the first modifier, because we are setting 'mCachedPrimitive' in the loop
void SourceModsBase::cacheVariables() const
{
	if( mVariablesCached )
		return;

	// this is important to set first; modifiers' get*() methods might call into one of our get*() methods
	// in which case we need cacheVariables() to return immediately
	mVariablesCached = true;
	
	mParamsStack.push_back( Modifier::Params() );
	mParamsStack.back().mNumVertices = getSource()->getNumVertices();
	mParamsStack.back().mNumIndices = getSource()->getNumIndices();
	mParamsStack.back().mPrimitive = getSource()->getPrimitive();
	mParamsStack.back().mAvaliableAttribs = getSource()->getAvailableAttribs();
	for( auto &mod : mModifiers ) {
		// we store these values in temporaries so that they aren't yet returned by get*()
		auto numVertices = mod->getNumVertices( mParamsStack.back() );
		auto numIndices = mod->getNumIndices( mParamsStack.back() );
		auto primitive = mod->getPrimitive( mParamsStack.back() );
		auto availableAttribs = mod->getAvailableAttribs( mParamsStack.back() );

		mParamsStack.push_back( Modifier::Params() );
		mParamsStack.back().mNumVertices = numVertices;
		mParamsStack.back().mNumIndices = numIndices;
		mParamsStack.back().mPrimitive = primitive;
		mParamsStack.back().mAvaliableAttribs = availableAttribs;
	}
}

void SourceModsBase::loadInto( Target *target, const AttribSet &requestedAttribs ) const
{
	// if we have no modifiers (not typical) just do a standard loadInto
	if( mModifiers.empty() ) {
		getSource()->loadInto( target, requestedAttribs );
	}
	else {
		SourceModsContext context( this );
		context.loadInto( target, requestedAttribs );
	}
}

void SourceModsBase::addModifier( const Modifier &modifier )
{
	mModifiers.push_back( std::unique_ptr<Modifier>( modifier.clone() ) );
	mVariablesCached = false;
}

//////////////////////////////////////////////////////////////////////////////////////////////////////////////
// SourceModsContext
SourceModsContext::SourceModsContext( const SourceModsBase *sourceMods )
	: mNumIndices( 0 ), mNumVertices( 0 )
{
	mSource = sourceMods->getSource();
	
	if( sourceMods->mParamsStack.empty() )
		CI_LOG_E( "SourceModsContext constructed with empty mParamsStack" );
	else // this allows for a non-indexed Source to have never specified the primitive via copyIndices()
		mPrimitive = sourceMods->mParamsStack.front().mPrimitive;
	
	
	for( auto &modifier : sourceMods->mModifiers )
		mModiferStack.push_back( modifier.get() );
}

SourceModsContext::SourceModsContext()
	: mNumIndices( 0 ), mNumVertices( 0 ), mSource( nullptr )
{
}

void SourceModsContext::loadInto( Target *target, const AttribSet &requestedAttribs )
{
	if( ! mSource ) {
		CI_LOG_E( "SourceModsContext::loadInto() called with a NULL source." );
		return;
	}

	// initiate the chain by calling the last modifier's process() method.
	// This in turn will call processUpstream(), which will call the next modifier's process(), until there
	// are no remaining modifiers. Finally processUpstream() will call loadInto() on the Source
	if( ! mModiferStack.empty() ) {
		auto modifier = mModiferStack.back();
		mModiferStack.pop_back();
		modifier->process( this, requestedAttribs );

		// We've finished processing all Modifiers and the Source. Now iterate all the attribute data and the indices
		// and copy them to the target.
		
		// first let's verify that all counts on our requested attributes are the same. If not, we'll continue to process but with an error
		for( const auto &attribCount : mAttribCount )
			if( attribCount.second != mNumVertices && ( requestedAttribs.count( attribCount.first ) > 0 ) )
				CI_LOG_E( "Attribute " << attribToString( attribCount.first ) << " count is " << attribCount.first << " instead of " << mNumVertices );
		
		for( const auto &attribInfoPair : mAttribInfo ) {
			Attrib attrib = attribInfoPair.first;
			const AttribInfo &attribInfo = attribInfoPair.second;
			target->copyAttrib( attrib, attribInfo.getDims(), attribInfo.getStride(), mAttribData[attrib].get(), mAttribCount[attrib] );
		}

		target->copyIndices( mPrimitive, mIndices.get(), mNumIndices, calcIndicesRequiredBytes( mNumIndices ) );
	}
	else {
		// no modifiers; in this case just call loadInto()
		mSource->loadInto( target, requestedAttribs );
	}
}

void SourceModsContext::processUpstream( const AttribSet &requestedAttribs )
{
	// next 'modifier' is actually the Source, because we're at the end of the stack of modifiers
	if( mModiferStack.empty() ) {
		mSource->loadInto( this, requestedAttribs );
	}
	else {
		// we want the Params to reflect upstream from the current Modifier
		auto modifier = mModiferStack.back();
		mModiferStack.pop_back();
		modifier->process( this, requestedAttribs );
	}
}
	
uint8_t	SourceModsContext::getAttribDims( Attrib attr ) const
{
	auto attrInfoIt = mAttribInfo.find( attr );
	if( attrInfoIt != mAttribInfo.end() )
		return attrInfoIt->second.getDims();
	else
		return 0;
}

size_t SourceModsContext::getNumVertices() const
{
	return mNumVertices;
}

size_t SourceModsContext::getNumIndices() const
{
	return mNumIndices;
}

Primitive SourceModsContext::getPrimitive() const
{
	return mPrimitive;
}

float* SourceModsContext::getAttribData( Attrib attr )
{
	auto attrDataIt = mAttribData.find( attr );
	if( attrDataIt != mAttribData.end() ) {
		return attrDataIt->second.get();
	}
	else
		return nullptr;
}

AttribSet SourceModsContext::getAvailableAttribs() const
{
	AttribSet result;
	for( const auto &attribInfo : mAttribInfo )
		result.insert( attribInfo.first );
	return result;
}

uint32_t* SourceModsContext::getIndicesData()
{
	return mIndices.get();
}

void SourceModsContext::copyAttrib( Attrib attr, uint8_t dims, size_t strideBytes, const float *srcData, size_t count )
{
	// theoretically this should be the same for all calls to copyAttrib from a given modifier. If it's not at loadInto(), we'll log an error
	mNumVertices = count;

	// we definitely need allocation if we haven't encountered this attrib before
	bool needsAllocation = ( mAttribCount.count( attr ) == 0 ) || ( mAttribData.count( attr ) == 0 ) || ( mAttribInfo.count( attr ) == 0 );
	// we need allocation if we have this attrib but with different parameters
	if( ! needsAllocation ) {
		const AttribInfo &attribInfo = mAttribInfo.at( attr );
		needsAllocation = ( attribInfo.getStride() != strideBytes ) || ( attribInfo.getDims() != dims ) || ( count != mAttribCount[attr] );
	}
	
	if( needsAllocation ) {
		mAttribData[attr] = unique_ptr<float[]>( new float[dims * count] );
		mAttribCount[attr] = count;
		// oddly elaborate logic necessary to replace set contents w/o a default-constructible type
		// equivalent to mAttribInfo[attr] = AttribInfo( ... )
		auto it = mAttribInfo.insert( make_pair( attr, AttribInfo( attr, dims, dims * sizeof(float), (size_t)0 ) ) ).first;
		it->second = AttribInfo( attr, dims, dims * sizeof(float), (size_t)0 ); // only necessary if the key already exists
	}
	
	copyData( dims, strideBytes, srcData, count, dims, 0, mAttribData.at( attr ).get() );
}

void SourceModsContext::appendAttrib( Attrib attr, uint8_t dims, const float *srcData, size_t count )
{
	// if we don't have any data for this attribute, just call copyAttrib
	if( mAttribInfo.count( attr ) == 0 ) {
		copyAttrib( attr, dims, 0, srcData, count );
		return;
	}
	auto attribInfoIt = mAttribInfo.at( attr );
	uint8_t existingDims = attribInfoIt.getDims();
	if( existingDims != dims ) {
		CI_LOG_E( "Attribute dimensions don't match" );
		return;
	}
	size_t existingCount = mAttribCount[attr];
	const float *existingData = mAttribData[attr].get();

	auto newData = unique_ptr<float[]>( new float[(existingCount + count) * existingDims] );
	// copy old data
	memcpy( newData.get(), existingData, sizeof(float) * existingCount * existingDims );
	// append new data
	memcpy( newData.get() + existingCount * existingDims, srcData, sizeof(float) * count * existingDims );
	// reassign data
	mAttribData[attr] = std::move( newData );
	mAttribCount[attr] = existingCount + count;

	mNumVertices = existingCount + count;
}

void SourceModsContext::copyIndices( Primitive primitive, const uint32_t *source, size_t numIndices, uint8_t requiredBytes )
{
	mPrimitive = primitive;
	mIndicesRequiredBytes = requiredBytes;
	// need to reallocate storage only if this is a different number of indices
	if( mNumIndices != numIndices ) {
		mNumIndices = numIndices;
		mIndices = unique_ptr<uint32_t[]>( new uint32_t[numIndices] );
	}
	memcpy( mIndices.get(), source, sizeof(uint32_t) * numIndices );
}

void SourceModsContext::appendIndices( Primitive primitive, const uint32_t *source, size_t numIndices, uint8_t requiredBytes )
{
	if( mPrimitive != primitive )
		CI_LOG_E( "Primitive types don't match" );
	
	auto newIndices = unique_ptr<uint32_t[]>( new uint32_t[numIndices + mNumIndices] );
	mIndicesRequiredBytes = std::max( mIndicesRequiredBytes, requiredBytes );

	// copy old index data
	if( mNumIndices && mIndices.get() )
		memcpy( newIndices.get(), mIndices.get(), sizeof(uint32_t) * mNumIndices );
	// and append new index data
	memcpy( newIndices.get() + mNumIndices, source, sizeof(uint32_t) * numIndices );
	// total indices += new number of indices
	mNumIndices = mNumIndices + numIndices;
	
	mIndices = std::move( newIndices );
}

void SourceModsContext::clearAttrib( Attrib attr )
{
	mAttribInfo.erase( attr );
	mAttribData.erase( attr );
	mAttribCount.erase( attr );
}

void SourceModsContext::clearIndices()
{
	mNumIndices = 0;
	mIndices.reset();
}

///////////////////////////////////////////////////////////////////////////////////////
// Modifier

template class AttribFn<float,float>;	template class AttribFn<float,vec2>;	template class AttribFn<float,vec3>;	template class AttribFn<float,vec4>;
template class AttribFn<vec2,float>;	template class AttribFn<vec2,vec2>;		template class AttribFn<vec2,vec3>;		template class AttribFn<vec2,vec4>;
template class AttribFn<vec3,float>;	template class AttribFn<vec3,vec2>;		template class AttribFn<vec3,vec3>;		template class AttribFn<vec3,vec4>;
template class AttribFn<vec4,float>;	template class AttribFn<vec4,vec2>;		template class AttribFn<vec4,vec3>;		template class AttribFn<vec4,vec4>;

} } // namespace cinder::geom<|MERGE_RESOLUTION|>--- conflicted
+++ resolved
@@ -462,12 +462,8 @@
 const float Rect::sNormals[4*3] = {0, 0, 1,	0, 0, 1,	0, 0, 1,	0, 0, 1 };
 const float Rect::sTangents[4*3] = {0.7071067f, 0.7071067f, 0,	0.7071067f, 0.7071067f, 0,	0.7071067f, 0.7071067f, 0,	0.7071067f, 0.7071067f, 0 };
 
-<<<<<<< HEAD
-Rect::Rect() : mHasColors( false )
-=======
 Rect::Rect()
 	: mHasColors( false )
->>>>>>> c05f525d
 {
 	// upper-right, upper-left, lower-right, lower-left
 	mPositions[0] = vec2(  0.5f, -0.5f );
