--- conflicted
+++ resolved
@@ -376,16 +376,11 @@
 	if( ! drawBuffers.empty() ) {
 		std::sort( drawBuffers.begin(), drawBuffers.end() );
 		glDrawBuffers( (GLsizei)drawBuffers.size(), &drawBuffers[0] );
-<<<<<<< HEAD
+	}
 	else {
 		GLenum none = GL_NONE;
 		glDrawBuffers( 1, &none );
 	}
-=======
-	}
-	else
-		glDrawBuffer( GL_NONE );
->>>>>>> 6dabafe9
 #endif
 }
 
@@ -562,17 +557,10 @@
 
 		vector<GLenum> drawBuffers;
 		for( GLenum c = GL_COLOR_ATTACHMENT0; c <= MAX_COLOR_ATTACHMENT; ++c ) {
-<<<<<<< HEAD
             auto colorAttachmentIt = mAttachmentsTexture.find( c );
             if( colorAttachmentIt != mAttachmentsTexture.end() ) {
                 glDrawBuffers( 1, &colorAttachmentIt->first );
                 glReadBuffer( colorAttachmentIt->first );
-=======
-			auto colorAttachmentIt = mAttachmentsTexture.find( c );
-			if( colorAttachmentIt != mAttachmentsTexture.end() ) {
-				glDrawBuffer( colorAttachmentIt->first );
-				glReadBuffer( colorAttachmentIt->first );
->>>>>>> 6dabafe9
 				glBlitFramebuffer( 0, 0, mWidth, mHeight, 0, 0, mWidth, mHeight, GL_COLOR_BUFFER_BIT | GL_DEPTH_BUFFER_BIT, GL_NEAREST );
 				drawBuffers.push_back( colorAttachmentIt->first );
 			}
@@ -708,9 +696,6 @@
 	env()->objectLabel( GL_FRAMEBUFFER, mId, (GLsizei)label.size(), label.c_str() );
 }
 
-<<<<<<< HEAD
-#if ! defined( CINDER_GL_ES_2 )
-=======
 Surface8u Fbo::readPixels8u( const Area &area, GLenum attachment ) const
 {
 	// resolve first, before our own bind so that we don't force a resolve unnecessarily
@@ -754,7 +739,6 @@
 }
 
 #if ! defined( CINDER_GL_ES )
->>>>>>> 6dabafe9
 void Fbo::blitTo( Fbo dst, const Area &srcArea, const Area &dstArea, GLenum filter, GLbitfield mask ) const
 {
 	ScopedFramebuffer readScp( GL_READ_FRAMEBUFFER, mId );
