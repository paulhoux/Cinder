/*
 Copyright (c) 2013, The Cinder Project, All rights reserved.
 This code is intended for use with the Cinder C++ library: http://libcinder.org

 Redistribution and use in source and binary forms, with or without modification, are permitted provided that
 the following conditions are met:

    * Redistributions of source code must retain the above copyright notice, this list of conditions and
	the following disclaimer.
    * Redistributions in binary form must reproduce the above copyright notice, this list of conditions and
	the following disclaimer in the documentation and/or other materials provided with the distribution.

 THIS SOFTWARE IS PROVIDED BY THE COPYRIGHT HOLDERS AND CONTRIBUTORS "AS IS" AND ANY EXPRESS OR IMPLIED
 WARRANTIES, INCLUDING, BUT NOT LIMITED TO, THE IMPLIED WARRANTIES OF MERCHANTABILITY AND FITNESS FOR A
 PARTICULAR PURPOSE ARE DISCLAIMED. IN NO EVENT SHALL THE COPYRIGHT HOLDER OR CONTRIBUTORS BE LIABLE FOR
 ANY DIRECT, INDIRECT, INCIDENTAL, SPECIAL, EXEMPLARY, OR CONSEQUENTIAL DAMAGES (INCLUDING, BUT NOT LIMITED
 TO, PROCUREMENT OF SUBSTITUTE GOODS OR SERVICES; LOSS OF USE, DATA, OR PROFITS; OR BUSINESS INTERRUPTION)
 HOWEVER CAUSED AND ON ANY THEORY OF LIABILITY, WHETHER IN CONTRACT, STRICT LIABILITY, OR TORT (INCLUDING
 NEGLIGENCE OR OTHERWISE) ARISING IN ANY WAY OUT OF THE USE OF THIS SOFTWARE, EVEN IF ADVISED OF THE
 POSSIBILITY OF SUCH DAMAGE.
*/

#include "cinder/gl/BufferObj.h"
#include "cinder/gl/Context.h"
#include "cinder/gl/ConstantConversions.h"
#include "cinder/gl/Environment.h"
#include "cinder/gl/scoped.h"

namespace cinder { namespace gl {

BufferObjRef BufferObj::create( GLenum target, GLsizeiptr allocationSize, const void *data, GLenum usage )
{
	return BufferObjRef( new BufferObj( target, allocationSize, data, usage ) );
}
	
BufferObj::BufferObj( GLenum target )
	: mId( 0 ), mSize( 0 ), mTarget( target ),
#if defined( CINDER_GL_ES )
	mUsage( 0 ) /* GL ES default buffer usage is undefined(?) */
#else
	mUsage( GL_READ_WRITE )
#endif
{
	glGenBuffers( 1, &mId );
	gl::context()->bufferCreated( this );
}

BufferObj::BufferObj( GLenum target, GLsizeiptr allocationSize, const void *data, GLenum usage )
	: mId( 0 ), mTarget( target ), mSize( allocationSize ), mUsage( usage )
{
	glGenBuffers( 1, &mId );
	
	ScopedBuffer bufferBind( mTarget, mId );
	glBufferData( mTarget, mSize, data, mUsage );
	gl::context()->bufferCreated( this );
}

BufferObj::~BufferObj()
{	
	auto ctx = gl::context();
	if( ctx )
		ctx->bufferDeleted( this );
		
	glDeleteBuffers( 1, &mId );		
}

void BufferObj::bind() const
{
	context()->bindBuffer( mTarget, mId );
}

void BufferObj::bufferData( GLsizeiptr size, const GLvoid *data, GLenum usage )
{
	ScopedBuffer bufferBind( mTarget, mId );
	mSize = size;
	mUsage = usage;
	glBufferData( mTarget, mSize, data, usage );
}
	
void BufferObj::bufferSubData( GLintptr offset, GLsizeiptr size, const GLvoid *data )
{
	ScopedBuffer bufferBind( mTarget, mId );
	glBufferSubData( mTarget, offset, size, data );
}

#if ! defined( CINDER_GL_ES )
void BufferObj::getBufferSubData( GLintptr offset, GLsizeiptr size, GLvoid *data )
{
	ScopedBuffer bufferBind( mTarget, mId );
	glGetBufferSubData( mTarget, offset, size, data );
}
#endif

void BufferObj::copyData( GLsizeiptr size, const GLvoid *data )
{
	ScopedBuffer bufferBind( mTarget, mId );
	
	if( size <= mSize )
		glBufferSubData( mTarget, 0, size, data );
	else { // need to reallocate due to inadequate size
		mSize = size;
		glBufferData( mTarget, mSize, data, mUsage );
	}
}

void BufferObj::ensureMinimumSize( GLsizeiptr minimumSize )
{
	if( mSize < minimumSize ) {
		mSize = minimumSize;
		ScopedBuffer bufferBind( mTarget, mId );
		glBufferData( mTarget, mSize, NULL, mUsage );
	}
}

#if defined( CINDER_GL_HAS_MAP_BUFFER )
void* BufferObj::map( GLenum access ) const
{
	ScopedBuffer bufferBind( mTarget, mId );
	return reinterpret_cast<void*>( glMapBuffer( mTarget, access ) );
}
#endif

<<<<<<< HEAD
#if defined( CINDER_GL_HAS_MAP_BUFFER )
void* BufferObj::mapWriteOnly( bool invalidatePrevious )
{
	ScopedBuffer bufferBind( mTarget, mId );
#if defined( CINDER_GL_HAS_MAP_BUFFER_RANGE )
	GLbitfield access = GL_MAP_WRITE_BIT;
	if( invalidatePrevious ) {
		access |= GL_MAP_INVALIDATE_BUFFER_BIT;
	}
=======
#if (! defined( CINDER_GL_ANGLE )) || defined( CINDER_GL_ES_3 )
void* BufferObj::mapWriteOnly()
{
	ScopedBuffer bufferBind( mTarget, mId );
	// iOS ES 2 only has glMapBufferOES()
#if defined( CINDER_GL_ES_2 )
	return reinterpret_cast<void*>( glMapBufferOES( mTarget, GL_WRITE_ONLY_OES ) );
#else	
	// ES 3 has only glMapBufferRange
	GLbitfield access = GL_MAP_WRITE_BIT;
	return reinterpret_cast<void*>( glMapBufferRange( mTarget, 0, mSize, access ) );
#endif
}

void* BufferObj::mapReplace()
{
	ScopedBuffer bufferBind( mTarget, mId );
	// iOS ES 2 only has glMapBufferOES()
#if defined( CINDER_GL_ES_2 )
	glBufferData( mTarget, mSize, nullptr, mUsage );
	return reinterpret_cast<void*>( glMapBufferOES( mTarget, GL_WRITE_ONLY_OES ) );
#else	
	// ES 3 has only glMapBufferRange
	GLbitfield access = GL_MAP_WRITE_BIT | GL_MAP_INVALIDATE_BUFFER_BIT;
>>>>>>> 663a60bb
	return reinterpret_cast<void*>( glMapBufferRange( mTarget, 0, mSize, access ) );
#else	
	if( invalidatePrevious ) {
		glBufferData( mTarget, mSize, nullptr, mUsage );
	}
	return reinterpret_cast<void*>( glMapBufferOES( mTarget, GL_WRITE_ONLY_OES ) );
#endif
}

#if defined( CINDER_GL_HAS_MAP_BUFFER_RANGE )
void* BufferObj::mapBufferRange( GLintptr offset, GLsizeiptr length, GLbitfield access ) const
{
	ScopedBuffer bufferBind( mTarget, mId );
	return reinterpret_cast<void*>( glMapBufferRange( mTarget, offset, length, access ) );
}
#endif

void BufferObj::unmap() const
{
	ScopedBuffer bufferBind( mTarget, mId );
	GLboolean result = glUnmapBuffer( mTarget );
	if ( GL_TRUE != result ) {
		//throw BufferFailedUnmapExc();
	}
}
#endif

size_t BufferObj::getSize() const
{
	return mSize;
}
	
void BufferObj::setTarget( GLenum target )
{
	mTarget = target;
}
	
GLenum BufferObj::getUsage() const
{
	return mUsage;
}

void BufferObj::setUsage( GLenum usage )
{
	mUsage = usage;
}
	
void BufferObj::unbind() const
{
	context()->bindBuffer( mTarget, 0 );
}

GLuint BufferObj::getBindingConstantForTarget( GLenum target )
{
	switch( target ) {
		case GL_ARRAY_BUFFER:
			return GL_ARRAY_BUFFER_BINDING;
		case GL_ELEMENT_ARRAY_BUFFER:
			return GL_ELEMENT_ARRAY_BUFFER_BINDING;
#if ! defined( CINDER_GL_ES )
		case GL_PIXEL_PACK_BUFFER:
			return GL_PIXEL_PACK_BUFFER_BINDING;
		case GL_PIXEL_UNPACK_BUFFER:
			return GL_PIXEL_UNPACK_BUFFER_BINDING;
		case GL_TEXTURE_BUFFER:
			return GL_TEXTURE_BINDING_BUFFER;
		case GL_TRANSFORM_FEEDBACK_BUFFER:
			return GL_TRANSFORM_FEEDBACK_BUFFER_BINDING;
		case GL_UNIFORM_BUFFER:
			return GL_UNIFORM_BUFFER_BINDING;
#endif
		default:
			return 0;
	}
}

void BufferObj::setLabel( const std::string &label )
{
	mLabel = label;
#if defined( CINDER_GL_HAS_DEBUG_LABEL )
	env()->objectLabel( GL_BUFFER_OBJECT_EXT, mId, (GLsizei)label.size(), label.c_str() );
#elif defined( CINDER_HAS_KHR_DEBUG )
	env()->objectLabel( GL_BUFFER, mId, (GLsizei)label.size(), label.c_str() );
#endif
}

std::ostream& operator<<( std::ostream &os, const BufferObj &rhs )
{
	os << "ID: " << rhs.mId << std::endl;
	os << " Target: " << gl::constantToString( rhs.mTarget ) << "(" << rhs.mTarget << ")" << std::endl;
	os << "   Size: " << rhs.mSize << std::endl;
	os << "  Usage: " << gl::constantToString( rhs.mUsage ) << "(" << rhs.mUsage << ")" << std::endl;
	if( ! rhs.mLabel.empty() )
		os << "  Label: " << rhs.mLabel << std::endl;

	return os;
}

} } // namespace cinder::gl<|MERGE_RESOLUTION|>--- conflicted
+++ resolved
@@ -120,48 +120,26 @@
 }
 #endif
 
-<<<<<<< HEAD
-#if defined( CINDER_GL_HAS_MAP_BUFFER )
-void* BufferObj::mapWriteOnly( bool invalidatePrevious )
+void* BufferObj::mapWriteOnly()
 {
 	ScopedBuffer bufferBind( mTarget, mId );
 #if defined( CINDER_GL_HAS_MAP_BUFFER_RANGE )
 	GLbitfield access = GL_MAP_WRITE_BIT;
-	if( invalidatePrevious ) {
-		access |= GL_MAP_INVALIDATE_BUFFER_BIT;
-	}
-=======
-#if (! defined( CINDER_GL_ANGLE )) || defined( CINDER_GL_ES_3 )
-void* BufferObj::mapWriteOnly()
-{
-	ScopedBuffer bufferBind( mTarget, mId );
-	// iOS ES 2 only has glMapBufferOES()
-#if defined( CINDER_GL_ES_2 )
-	return reinterpret_cast<void*>( glMapBufferOES( mTarget, GL_WRITE_ONLY_OES ) );
-#else	
-	// ES 3 has only glMapBufferRange
-	GLbitfield access = GL_MAP_WRITE_BIT;
-	return reinterpret_cast<void*>( glMapBufferRange( mTarget, 0, mSize, access ) );
-#endif
-}
-
-void* BufferObj::mapReplace()
-{
-	ScopedBuffer bufferBind( mTarget, mId );
-	// iOS ES 2 only has glMapBufferOES()
-#if defined( CINDER_GL_ES_2 )
-	glBufferData( mTarget, mSize, nullptr, mUsage );
-	return reinterpret_cast<void*>( glMapBufferOES( mTarget, GL_WRITE_ONLY_OES ) );
-#else	
-	// ES 3 has only glMapBufferRange
-	GLbitfield access = GL_MAP_WRITE_BIT | GL_MAP_INVALIDATE_BUFFER_BIT;
->>>>>>> 663a60bb
 	return reinterpret_cast<void*>( glMapBufferRange( mTarget, 0, mSize, access ) );
 #else	
-	if( invalidatePrevious ) {
-		glBufferData( mTarget, mSize, nullptr, mUsage );
-	}
-	return reinterpret_cast<void*>( glMapBufferOES( mTarget, GL_WRITE_ONLY_OES ) );
+	return reinterpret_cast<void*>( glMapBuffer( mTarget, GL_WRITE_ONLY_OES ) );
+#endif
+}
+
+void* BufferObj::mapReplace()
+{
+	ScopedBuffer bufferBind( mTarget, mId );
+#if defined( CINDER_GL_HAS_MAP_BUFFER_RANGE )
+	GLbitfield access = GL_MAP_WRITE_BIT | GL_MAP_INVALIDATE_BUFFER_BIT;
+	return reinterpret_cast<void*>( glMapBufferRange( mTarget, 0, mSize, access ) );
+#else	
+	glBufferData( mTarget, mSize, nullptr, mUsage );
+	return reinterpret_cast<void*>( glMapBuffer( mTarget, GL_WRITE_ONLY ) );
 #endif
 }
 
@@ -173,6 +151,7 @@
 }
 #endif
 
+#if defined( CINDER_GL_HAS_MAP_BUFFER )
 void BufferObj::unmap() const
 {
 	ScopedBuffer bufferBind( mTarget, mId );
