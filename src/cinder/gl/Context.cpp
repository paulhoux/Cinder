/*
 Copyright (c) 2013, The Cinder Project, All rights reserved.
 This code is intended for use with the Cinder C++ library: http://libcinder.org

 Redistribution and use in source and binary forms, with or without modification, are permitted provided that
 the following conditions are met:

    * Redistributions of source code must retain the above copyright notice, this list of conditions and
	the following disclaimer.
    * Redistributions in binary form must reproduce the above copyright notice, this list of conditions and
	the following disclaimer in the documentation and/or other materials provided with the distribution.

 THIS SOFTWARE IS PROVIDED BY THE COPYRIGHT HOLDERS AND CONTRIBUTORS "AS IS" AND ANY EXPRESS OR IMPLIED
 WARRANTIES, INCLUDING, BUT NOT LIMITED TO, THE IMPLIED WARRANTIES OF MERCHANTABILITY AND FITNESS FOR A
 PARTICULAR PURPOSE ARE DISCLAIMED. IN NO EVENT SHALL THE COPYRIGHT HOLDER OR CONTRIBUTORS BE LIABLE FOR
 ANY DIRECT, INDIRECT, INCIDENTAL, SPECIAL, EXEMPLARY, OR CONSEQUENTIAL DAMAGES (INCLUDING, BUT NOT LIMITED
 TO, PROCUREMENT OF SUBSTITUTE GOODS OR SERVICES; LOSS OF USE, DATA, OR PROFITS; OR BUSINESS INTERRUPTION)
 HOWEVER CAUSED AND ON ANY THEORY OF LIABILITY, WHETHER IN CONTRACT, STRICT LIABILITY, OR TORT (INCLUDING
 NEGLIGENCE OR OTHERWISE) ARISING IN ANY WAY OUT OF THE USE OF THIS SOFTWARE, EVEN IF ADVISED OF THE
 POSSIBILITY OF SUCH DAMAGE.
*/

#include "cinder/gl/Context.h"
#include "cinder/gl/gl.h"
#include "cinder/gl/Environment.h"
#include "cinder/gl/GlslProg.h"
#include "cinder/gl/Shader.h"
#include "cinder/gl/Vao.h"
#include "cinder/gl/Vbo.h"
#include "cinder/gl/TransformFeedbackObj.h"
#include "cinder/gl/Fbo.h"
#include "cinder/gl/Batch.h"
#include "cinder/gl/ConstantStrings.h"
#include "cinder/Log.h"
#include "cinder/Utilities.h"

#include "cinder/app/App.h"

using namespace std;

// ES 2 Multisampling is available on iOS and ANGLE via an extension
#if (! defined( CINDER_GL_ES_2 )) || ( defined( CINDER_COCOA_TOUCH ) ) || defined( CINDER_GL_ANGLE )
	#define SUPPORTS_FBO_MULTISAMPLING
	#if defined( CINDER_COCOA_TOUCH ) && ! defined( CINDER_GL_ES_3 )
		#define GL_READ_FRAMEBUFFER					GL_READ_FRAMEBUFFER_APPLE
		#define GL_DRAW_FRAMEBUFFER					GL_DRAW_FRAMEBUFFER_APPLE
		#define GL_READ_FRAMEBUFFER_BINDING			GL_READ_FRAMEBUFFER_BINDING_APPLE
		#define GL_DRAW_FRAMEBUFFER_BINDING			GL_DRAW_FRAMEBUFFER_BINDING_APPLE
	#elif defined( CINDER_GL_ANGLE ) && ! defined( CINDER_GL_ES_3 )
		#define GL_READ_FRAMEBUFFER					GL_READ_FRAMEBUFFER_ANGLE
		#define GL_DRAW_FRAMEBUFFER					GL_DRAW_FRAMEBUFFER_ANGLE
		#define GL_READ_FRAMEBUFFER_BINDING			GL_READ_FRAMEBUFFER_BINDING_ANGLE
		#define GL_DRAW_FRAMEBUFFER_BINDING			GL_DRAW_FRAMEBUFFER_BINDING_ANGLE
	#endif
#endif

namespace cinder { namespace gl {

#if defined( CINDER_COCOA )
	static pthread_key_t sThreadSpecificCurrentContextKey;
	static bool sThreadSpecificCurrentContextInitialized = false;
#elif defined( _MSC_VER )
	__declspec(thread) Context *sThreadSpecificCurrentContext = NULL;
#else
	thread_local Context *sThreadSpecificCurrentContext = NULL;
#endif

Context::Context( const std::shared_ptr<PlatformData> &platformData )
	: mPlatformData( platformData ),
	mColor( ColorAf::white() )
#if ! defined( CINDER_GL_ES )
	,mCachedFrontPolygonMode( GL_FILL ), mCachedBackPolygonMode( GL_FILL ),
	mCachedTransformFeedbackObj( nullptr )
#endif
	,mObjectTrackingEnabled( platformData->mObjectTracking )
{
	// set thread's active Context to 'this' in case anything calls gl::context() (like the GlslProg constructor)
	Context::reflectCurrent( this );

	// setup default VAO
#if defined( SUPPORTS_FBO_MULTISAMPLING )
	mDefaultVao = Vao::create();
	mVaoStack.push_back( mDefaultVao );
	mDefaultVao->setContext( this );
	mDefaultVao->bindImpl( NULL );

	mBufferBindingStack[GL_ARRAY_BUFFER] = vector<int>();
	mBufferBindingStack[GL_ARRAY_BUFFER].push_back( 0 );
	mBufferBindingStack[GL_ELEMENT_ARRAY_BUFFER] = vector<int>();
	mBufferBindingStack[GL_ELEMENT_ARRAY_BUFFER].push_back( 0 );

	mRenderbufferBindingStack[GL_RENDERBUFFER] = vector<int>();
	mRenderbufferBindingStack[GL_RENDERBUFFER].push_back( 0 );
	 
	mReadFramebufferStack.push_back( 0 );
	mDrawFramebufferStack.push_back( 0 );	
#else
	mFramebufferStack.push_back( 0 );
#endif
	mDefaultArrayVboIdx = 0;

	// initial state for depth mask is enabled
	mBoolStateStack[GL_DEPTH_WRITEMASK] = vector<GLboolean>();
	mBoolStateStack[GL_DEPTH_WRITEMASK].push_back( GL_TRUE );
	mActiveTextureStack.push_back( 0 );

	mImmediateMode = gl::VertBatch::create();
	
	GLint params[4];
	glGetIntegerv( GL_VIEWPORT, params );
	mViewportStack.push_back( std::pair<ivec2, ivec2>( ivec2( params[ 0 ], params[ 1 ] ), ivec2( params[ 2 ], params[ 3 ] ) ) );
    
	glGetIntegerv( GL_SCISSOR_BOX, params );
	mScissorStack.push_back( std::pair<ivec2, ivec2>( ivec2( params[ 0 ], params[ 1 ] ), ivec2( params[ 2 ], params[ 3 ] ) ) );

	GLint queriedInt;
	glGetIntegerv( GL_BLEND_SRC_RGB, &queriedInt );
	mBlendSrcRgbStack.push_back( queriedInt );
	glGetIntegerv( GL_BLEND_DST_RGB, &queriedInt );
	mBlendDstRgbStack.push_back( queriedInt );
	glGetIntegerv( GL_BLEND_SRC_ALPHA, &queriedInt );
	mBlendSrcAlphaStack.push_back( queriedInt );
	glGetIntegerv( GL_BLEND_DST_ALPHA, &queriedInt );
	mBlendDstAlphaStack.push_back( queriedInt );
    
    mModelMatrixStack.push_back( mat4() );
    mViewMatrixStack.push_back( mat4() );
	mProjectionMatrixStack.push_back( mat4() );
	mGlslProgStack.push_back( GlslProgRef() );

	// set default shader
	pushGlslProg( getStockShader( ShaderDef().color() ) );
	
	// debug context
#if ! defined( CINDER_GL_ES ) && defined( CINDER_MSW )
	if( mPlatformData->mDebug ) {
		mDebugLogSeverity = mPlatformData->mDebugLogSeverity;
		mDebugBreakSeverity = mPlatformData->mDebugBreakSeverity;
		if( (mDebugLogSeverity > 0) || (mDebugBreakSeverity > 0) ) {
			//setBoolState( GL_DEBUG_OUTPUT_SYNCHRONOUS, GL_TRUE );
			glEnable( GL_DEBUG_OUTPUT_SYNCHRONOUS );
			glDebugMessageCallback( (GLDEBUGPROC)debugMessageCallback, this );
		}
	}
#endif
}

Context::~Context()
{
	if( getCurrent() == this ) {
		env()->makeContextCurrent( nullptr );

	#if defined( CINDER_COCOA )
		pthread_setspecific( sThreadSpecificCurrentContextKey, NULL );
	#else
		sThreadSpecificCurrentContext = (Context*)( nullptr );
	#endif
	}
}

ContextRef Context::create( const Context *sharedContext )
{
	return env()->createSharedContext( sharedContext );

}

ContextRef Context::createFromExisting( const std::shared_ptr<PlatformData> &platformData )
{
	env()->initializeFunctionPointers();
	ContextRef result( std::shared_ptr<Context>( new Context( platformData ) ) );

	return result;
}

void Context::makeCurrent() const
{
#if defined( CINDER_COCOA )
	if( ! sThreadSpecificCurrentContextInitialized ) {
		pthread_key_create( &sThreadSpecificCurrentContextKey, NULL );
		sThreadSpecificCurrentContextInitialized = true;
	}
	if( pthread_getspecific( sThreadSpecificCurrentContextKey ) != this ) {
	pthread_setspecific( sThreadSpecificCurrentContextKey, this );
		env()->makeContextCurrent( this );
	}
#else
	if( sThreadSpecificCurrentContext != this ) {
		sThreadSpecificCurrentContext = const_cast<Context*>( this );
		env()->makeContextCurrent( this );
	}
#endif
}

Context* Context::getCurrent()
{
#if defined( CINDER_COCOA )
	if( ! sThreadSpecificCurrentContextInitialized ) {
		return nullptr;
	}
	return reinterpret_cast<Context*>( pthread_getspecific( sThreadSpecificCurrentContextKey ) );
#else
	return sThreadSpecificCurrentContext;
#endif
}

void Context::reflectCurrent( Context *context )
{
#if defined( CINDER_COCOA )
	if( ! sThreadSpecificCurrentContextInitialized ) {
		pthread_key_create( &sThreadSpecificCurrentContextKey, NULL );
		sThreadSpecificCurrentContextInitialized = true;
	}
	pthread_setspecific( sThreadSpecificCurrentContextKey, context );
#else
	sThreadSpecificCurrentContext = context;
#endif	
}

//////////////////////////////////////////////////////////////////
// VAO
void Context::bindVao( const VaoRef &vao )
{
	VaoRef prevVao = getVao();
	if( setStackState( mVaoStack, vao ) ) {
		if( prevVao )
			prevVao->unbindImpl( this );
		if( vao )
			vao->bindImpl( this );	
	}
}

void Context::pushVao( const VaoRef &vao )
{
	VaoRef prevVao = getVao();
	if( pushStackState( mVaoStack, vao ) ) {
		if( prevVao )
			prevVao->unbindImpl( this );
		if( vao )
			vao->bindImpl( this );
	}
}

void Context::pushVao()
{
	mVaoStack.push_back( getVao() );
}

void Context::popVao()
{
	VaoRef prevVao = getVao();

	if( ! mVaoStack.empty() ) {
		mVaoStack.pop_back();
		if( ! mVaoStack.empty() ) {
			if( prevVao != mVaoStack.back() ) {
				if( prevVao )
					prevVao->unbindImpl( this );
				if( mVaoStack.back() )
					mVaoStack.back()->bindImpl( this );
			}
		}
		else {
			if( prevVao )
				prevVao->unbindImpl( this );
		}
	}
}

VaoRef Context::getVao()
{
	if( ! mVaoStack.empty() )
		return mVaoStack.back();
	else
		return VaoRef();
}

void Context::restoreInvalidatedVao()
{
	if( ! mVaoStack.empty() )
		mVaoStack.back()->bindImpl( this );
}

void Context::vaoCreated( const Vao *vao )
{
	if( mObjectTrackingEnabled )
		mLiveVaos.insert( vao );
}

void Context::vaoDeleted( const Vao *vao )
{
	// remove from object tracking
	if( mObjectTrackingEnabled )
		mLiveVaos.erase( vao );
		
	// if this was the currently bound VAO, mark the top of the stack as null
	if( ! mVaoStack.empty() && mVaoStack.back()->getId() == vao->getId() )
		mVaoStack.back() = nullptr;
}

//////////////////////////////////////////////////////////////////
// Viewport
void Context::viewport( const std::pair<ivec2, ivec2> &viewport )
{
	if( setStackState( mViewportStack, viewport ) )
		glViewport( viewport.first.x, viewport.first.y, viewport.second.x, viewport.second.y );
}

void Context::pushViewport( const std::pair<ivec2, ivec2> &viewport )
{
	if( pushStackState( mViewportStack, viewport ) )
		glViewport( viewport.first.x, viewport.first.y, viewport.second.x, viewport.second.y );
}

void Context::pushViewport()
{
	mViewportStack.push_back( getViewport() );
}

void Context::popViewport()
{
	if( mViewportStack.empty() || popStackState( mViewportStack ) ) {
		auto viewport = getViewport();
		glViewport( viewport.first.x, viewport.first.y, viewport.second.x, viewport.second.y );
	}
}

std::pair<ivec2, ivec2> Context::getViewport()
{
	if( mViewportStack.empty() ) {
		GLint params[4];
		glGetIntegerv( GL_VIEWPORT, params );
		// push twice in anticipation of later pop
		mViewportStack.push_back( std::pair<ivec2, ivec2>( ivec2( params[0], params[1] ), ivec2( params[2], params[3] ) ) );
		mViewportStack.push_back( std::pair<ivec2, ivec2>( ivec2( params[0], params[1] ), ivec2( params[2], params[3] ) ) );
	}

	return mViewportStack.back();
}
    
//////////////////////////////////////////////////////////////////
// Scissor Test
void Context::setScissor( const std::pair<ivec2, ivec2> &scissor )
{
	if( setStackState( mScissorStack, scissor ) )
		glScissor( scissor.first.x, scissor.first.y, scissor.second.x, scissor.second.y );
}

void Context::pushScissor( const std::pair<ivec2, ivec2> &scissor )
{
	if( pushStackState( mScissorStack, scissor ) )
		glScissor( scissor.first.x, scissor.first.y, scissor.second.x, scissor.second.y );
}

void Context::pushScissor()
{
	mScissorStack.push_back( getScissor() );
}

//! Sets the active texture unit; expects values relative to \c 0, \em not GL_TEXTURE0
void Context::popScissor()
{
	if( mScissorStack.empty() || popStackState( mScissorStack ) ) {
		auto scissor = getScissor();
		glScissor( scissor.first.x, scissor.first.y, scissor.second.x, scissor.second.y );
	}
}

std::pair<ivec2, ivec2> Context::getScissor()
{
	if( mScissorStack.empty() ) {
		GLint params[4];
		glGetIntegerv( GL_SCISSOR_BOX, params ); 
		// push twice in anticipation of later pop
		mScissorStack.push_back( std::pair<ivec2, ivec2>( ivec2( params[ 0 ], params[ 1 ] ), ivec2( params[ 2 ], params[ 3 ] ) ) );
		mScissorStack.push_back( std::pair<ivec2, ivec2>( ivec2( params[ 0 ], params[ 1 ] ), ivec2( params[ 2 ], params[ 3 ] ) ) );
	}

	return mScissorStack.back();
}

//////////////////////////////////////////////////////////////////
// Face Culling

void Context::cullFace( GLenum face )
{
	if( setStackState( mCullFaceStack, face ) ) {
		glCullFace( face );
	}
}

void Context::pushCullFace( GLenum face )
{
	if( pushStackState( mCullFaceStack, face ) ) {
		glCullFace( face );
	}
}

void Context::pushCullFace()
{
	mCullFaceStack.push_back( getCullFace() );
}

void Context::popCullFace()
{
	if( mCullFaceStack.empty() || popStackState( mCullFaceStack ) ) {
		glCullFace( getCullFace() );
	}
}

GLenum Context::getCullFace()
{
	if( mCullFaceStack.empty() ) {
		mCullFaceStack.push_back( GL_BACK );
	}

	return mCullFaceStack.back();
}

//////////////////////////////////////////////////////////////////
// Buffer
void Context::bindBuffer( GLenum target, GLuint id )
{
	GLuint prevValue = getBufferBinding( target );
	if( prevValue != id ) {
		mBufferBindingStack[target].back() = id;
		if( target == GL_ARRAY_BUFFER || target == GL_ELEMENT_ARRAY_BUFFER ) {
			VaoRef vao = getVao();
			if( vao )
				vao->reflectBindBufferImpl( target, id );
			else
				glBindBuffer( target, id );
		}
		else
			glBindBuffer( target, id );
	}
}

void Context::pushBufferBinding( GLenum target, GLuint id )
{
	pushBufferBinding( target );
	bindBuffer( target, id );
}

void Context::pushBufferBinding( GLenum target )
{
	GLuint curValue = getBufferBinding( target );
	mBufferBindingStack[target].push_back( curValue );
}

void Context::popBufferBinding( GLenum target )
{
	GLuint prevValue = getBufferBinding( target );
	auto cachedIt = mBufferBindingStack.find( target );
	cachedIt->second.pop_back();
	if( ! cachedIt->second.empty() && cachedIt->second.back() != prevValue ) {
		if( target == GL_ARRAY_BUFFER || target == GL_ELEMENT_ARRAY_BUFFER ) {
			VaoRef vao = getVao();
			if( vao )
				vao->reflectBindBufferImpl( target, cachedIt->second.back() );
			else
				glBindBuffer( target, cachedIt->second.back() );
		}
		else
			glBindBuffer( target, cachedIt->second.back() );
	}
}

GLuint Context::getBufferBinding( GLenum target )
{
	auto cachedIt = mBufferBindingStack.find( target );
	if( (cachedIt == mBufferBindingStack.end()) || ( cachedIt->second.empty() ) || ( cachedIt->second.back() == -1 ) ) {
		GLint queriedInt = 0;
		GLenum targetBinding = BufferObj::getBindingConstantForTarget( target );
		if( targetBinding > 0 ) {
			glGetIntegerv( targetBinding, &queriedInt );
		}
		else
			return 0; // warning?
		
		if( mBufferBindingStack[target].empty() ) { // bad - empty stack; push twice to allow for the pop later and not lead to an empty stack
			mBufferBindingStack[target] = vector<GLint>();
			mBufferBindingStack[target].push_back( queriedInt );
			mBufferBindingStack[target].push_back( queriedInt );			
		}
		else
			mBufferBindingStack[target].back() = queriedInt;
		return (GLuint)queriedInt;
	}
	else
		return (GLuint)cachedIt->second.back();
}

void Context::reflectBufferBinding( GLenum target, GLuint id )
{
	// first time we've met this target; start an empty stack
	if( mBufferBindingStack.find(target) == mBufferBindingStack.end() ) {
		mBufferBindingStack[target] = vector<int>();
		mBufferBindingStack[target].push_back( id );
	}
	else if( ! mBufferBindingStack[target].empty() )
		mBufferBindingStack[target].back() = id;
}

void Context::bufferCreated( const BufferObj *buffer )
{
	if( mObjectTrackingEnabled )
		mLiveBuffers.insert( buffer );
}

void Context::bufferDeleted( const BufferObj *buffer )
{
	// remove from object tracking
	if( mObjectTrackingEnabled )
		mLiveBuffers.erase( buffer );

	auto target = buffer->getTarget();

	// if 'id' was bound to 'target', mark 'target's binding as 0
	auto existingIt = mBufferBindingStack.find( target );
	if( existingIt != mBufferBindingStack.end() ) {
		if( mBufferBindingStack[target].back() == buffer->getId() )
			mBufferBindingStack[target].back() = 0;
			// alert the currently bound VAO
			if( target == GL_ARRAY_BUFFER || target == GL_ELEMENT_ARRAY_BUFFER ) {
				VaoRef vao = getVao();
				if( vao )
					vao->reflectBindBufferImpl( target, 0 );
	}
	}
	else
		mBufferBindingStack[target].push_back( 0 );
}

void Context::invalidateBufferBindingCache( GLenum target )
{
	if( mBufferBindingStack.find(target) == mBufferBindingStack.end() ) {
		mBufferBindingStack[target] = vector<int>();
		mBufferBindingStack[target].push_back( -1 );
	}
	else if( ! mBufferBindingStack[target].empty() )
		mBufferBindingStack[target].back() = -1;
}
	
void Context::restoreInvalidatedBufferBinding( GLenum target )
{
	if( mBufferBindingStack.find(target) != mBufferBindingStack.end() ) {
		if( ! mBufferBindingStack[target].empty() )
			glBindBuffer( target, mBufferBindingStack[target].back() );
	}
}

//////////////////////////////////////////////////////////////////
// Renderbuffer
void Context::bindRenderbuffer( GLenum target, GLuint id )
{
	GLuint prevValue = getRenderbufferBinding( target );
	if( prevValue != id ) {
		mRenderbufferBindingStack[target].back() = id;
		glBindRenderbuffer( target, id );
	}
}

void Context::pushRenderbufferBinding( GLenum target, GLuint id )
{
	pushRenderbufferBinding( target );
	bindRenderbuffer( target, id );
}

void Context::pushRenderbufferBinding( GLenum target )
{
	GLuint curValue = getRenderbufferBinding( target );
	mRenderbufferBindingStack[target].push_back( curValue );
}

void Context::popRenderbufferBinding( GLenum target )
{
	GLuint prevValue = getRenderbufferBinding( target );
	auto cachedIt = mRenderbufferBindingStack.find( target );
	cachedIt->second.pop_back();
	if( ! cachedIt->second.empty() && cachedIt->second.back() != prevValue ) {
		glBindRenderbuffer( target, cachedIt->second.back() );
	}
}

GLuint Context::getRenderbufferBinding( GLenum target )
{
	// currently only GL_RENDERBUFFER is legal in GL
	CI_ASSERT( target == GL_RENDERBUFFER );
	
	auto cachedIt = mRenderbufferBindingStack.find( target );
	if( (cachedIt == mRenderbufferBindingStack.end()) || ( cachedIt->second.empty() ) || ( cachedIt->second.back() == -1 ) ) {
		GLint queriedInt = 0;
		glGetIntegerv( GL_RENDERBUFFER_BINDING, &queriedInt );
		
		if( mRenderbufferBindingStack[target].empty() ) { // bad - empty stack; push twice to allow for the pop later and not lead to an empty stack
			mRenderbufferBindingStack[target] = vector<GLint>();
			mRenderbufferBindingStack[target].push_back( queriedInt );
			mRenderbufferBindingStack[target].push_back( queriedInt );			
		}
		else
			mRenderbufferBindingStack[target].back() = queriedInt;
		return (GLuint)queriedInt;
	}
	else
		return (GLuint)cachedIt->second.back();
}

void Context::renderbufferDeleted( const Renderbuffer *buffer )
{
	GLenum target = GL_RENDERBUFFER;

	// if 'id' was bound to 'target', mark 'target's binding as 0
	auto existingIt = mRenderbufferBindingStack.find( target );
	if( existingIt != mRenderbufferBindingStack.end() ) {
		if( mRenderbufferBindingStack[target].back() == buffer->getId() )
			mRenderbufferBindingStack[target].back() = 0;
	}
	else
		mRenderbufferBindingStack[target].push_back( 0 );
}

<<<<<<< HEAD
#if ! defined( CINDER_GL_ES )

=======
#if ! defined( CINDER_GL_ES_2 )
>>>>>>> 43d21988
void Context::bindBufferBase( GLenum target, int index, const BufferObjRef &buffer )
{
	switch (target) {
		case GL_TRANSFORM_FEEDBACK_BUFFER: {
			if( mCachedTransformFeedbackObj ) {
				mCachedTransformFeedbackObj->setIndex( index, buffer );
			}
			else {
				glBindBufferBase( target, index, buffer->getId() );
			}
		}
		break;
		case GL_UNIFORM_BUFFER: {
			// Soon to implement
		}
		break;
		default:
		break;
	}
}

//////////////////////////////////////////////////////////////////
// TransformFeedbackObj
void Context::bindTransformFeedbackObj( const TransformFeedbackObjRef &feedbackObj )
{
	if( feedbackObj != mCachedTransformFeedbackObj ) {
		if( mCachedTransformFeedbackObj )
			mCachedTransformFeedbackObj->unbindImpl( this );
		if( feedbackObj )
			feedbackObj->bindImpl( this );
		
		mCachedTransformFeedbackObj = feedbackObj;
	}
}

TransformFeedbackObjRef Context::transformFeedbackObjGet()
{
	return mCachedTransformFeedbackObj;
}
	
void Context::beginTransformFeedback( GLenum primitiveMode )
{
	if( mCachedTransformFeedbackObj ) {
		mCachedTransformFeedbackObj->begin( primitiveMode );
	}
	else {
		glBeginTransformFeedback( primitiveMode );
	}
}

void Context::pauseTransformFeedback()
{
	if( mCachedTransformFeedbackObj ) {
		mCachedTransformFeedbackObj->pause();
	}
	else {
		glPauseTransformFeedback();
	}
}

void Context::resumeTransformFeedback()
{
	if( mCachedTransformFeedbackObj ) {
		mCachedTransformFeedbackObj->resume();
	}
	else {
		glResumeTransformFeedback();
	}
}

void Context::endTransformFeedback()
{
	if( mCachedTransformFeedbackObj ) {
		mCachedTransformFeedbackObj->end();
	}
	else {
		glEndTransformFeedback();
	}
}
#endif

//////////////////////////////////////////////////////////////////
// Shader
void Context::pushGlslProg( const GlslProgRef &prog )
{
	GlslProgRef prevGlsl = getGlslProg();

	mGlslProgStack.push_back( prog );
	if( prog != prevGlsl ) {
		if( prog )
			prog->bindImpl();
		else
			glUseProgram( 0 );
	}
}

void Context::pushGlslProg()
{
	mGlslProgStack.push_back( getGlslProg() );
}

void Context::popGlslProg()
{
	GlslProgRef prevGlsl = getGlslProg();

	if( ! mGlslProgStack.empty() ) {
		mGlslProgStack.pop_back();
		if( ! mGlslProgStack.empty() ) {
			if( prevGlsl != mGlslProgStack.back() ) {
				if( mGlslProgStack.back() )
					mGlslProgStack.back()->bindImpl();
				else
					glUseProgram( 0 );
			}
		}
	}
}

void Context::bindGlslProg( const GlslProgRef &prog )
{
	if( mGlslProgStack.empty() || (mGlslProgStack.back() != prog) ) {
		if( ! mGlslProgStack.empty() )
			mGlslProgStack.back() = prog;
		if( prog )
			prog->bindImpl();
		else
			glUseProgram( 0 );
	}
}

GlslProgRef Context::getGlslProg()
{
	if( mGlslProgStack.empty() )
		mGlslProgStack.push_back( GlslProgRef() );
	
	return mGlslProgStack.back();
}

void Context::glslProgCreated( const GlslProg *glslProg )
{
	if( mObjectTrackingEnabled )
		mLiveGlslProgs.insert( glslProg );
}

void Context::glslProgDeleted( const GlslProg *glslProg )
{
	if( mObjectTrackingEnabled )
		mLiveGlslProgs.erase( glslProg );
}

//////////////////////////////////////////////////////////////////
// TextureBinding
void Context::bindTexture( GLenum target, GLuint textureId )
{
	bindTexture( target, textureId, getActiveTexture() );
}

void Context::bindTexture( GLenum target, GLuint textureId, uint8_t textureUnit )
{
	if( mTextureBindingStack.find( textureUnit ) == mTextureBindingStack.end() )
		mTextureBindingStack[textureUnit] = std::map<GLenum,std::vector<GLint>>();

	GLuint prevValue = getTextureBinding( target, textureUnit );
	if( prevValue != textureId ) {
		mTextureBindingStack[textureUnit][target].back() = textureId;
		ScopedActiveTexture actScp( textureUnit );
		glBindTexture( target, textureId );
	}
}

void Context::pushTextureBinding( GLenum target, uint8_t textureUnit )
{
	if( mTextureBindingStack.find( textureUnit ) == mTextureBindingStack.end() ) {
		mTextureBindingStack[textureUnit] = std::map<GLenum,std::vector<GLint>>();
		GLenum targetBinding = Texture::getBindingConstantForTarget( target );
		GLint queriedInt = -1;
		if( targetBinding > 0 ) {
			ScopedActiveTexture actScp( textureUnit );
			glGetIntegerv( targetBinding, &queriedInt );
		}
		mTextureBindingStack[textureUnit][target].push_back( queriedInt );
	}
	else if( mTextureBindingStack[textureUnit].find( target ) == mTextureBindingStack[textureUnit].end() ) {
		mTextureBindingStack[textureUnit][target] = std::vector<GLint>();
		GLenum targetBinding = Texture::getBindingConstantForTarget( target );
		GLint queriedInt = -1;
		if( targetBinding > 0 ) {
			ScopedActiveTexture actScp( textureUnit );
			glGetIntegerv( targetBinding, &queriedInt );
		}
		mTextureBindingStack[textureUnit][target].push_back( queriedInt );
	}
	
	mTextureBindingStack[textureUnit][target].push_back( mTextureBindingStack[textureUnit][target].back() );
}

void Context::pushTextureBinding( GLenum target, GLuint textureId, uint8_t textureUnit )
{
	pushTextureBinding( target, textureUnit );
	bindTexture( target, textureId, textureUnit );
}

void Context::popTextureBinding( GLenum target, uint8_t textureUnit )
{
	if( mTextureBindingStack.find( textureUnit ) == mTextureBindingStack.end() )
		mTextureBindingStack[textureUnit] = std::map<GLenum,std::vector<GLint>>();

	auto cached = mTextureBindingStack[textureUnit].find( target );
	if( ( cached != mTextureBindingStack[textureUnit].end() ) && ( ! cached->second.empty() ) ) {
		GLint prevValue = cached->second.back();
		cached->second.pop_back();
		if( ! cached->second.empty() ) {
			if( cached->second.back() != prevValue ) {
				ScopedActiveTexture actScp( textureUnit );
				glBindTexture( target, cached->second.back() );
		}
	}
	}
}

GLuint Context::getTextureBinding( GLenum target, uint8_t textureUnit )
{
	if( mTextureBindingStack.find( textureUnit ) == mTextureBindingStack.end() )
		mTextureBindingStack[textureUnit] = std::map<GLenum,std::vector<GLint>>();

	auto cachedIt = mTextureBindingStack[textureUnit].find( target );
	if( (cachedIt == mTextureBindingStack[textureUnit].end()) || ( cachedIt->second.empty() ) || ( cachedIt->second.back() == -1 ) ) {
		GLint queriedInt = 0;
		GLenum targetBinding = Texture::getBindingConstantForTarget( target );
		if( targetBinding > 0 ) {
			ScopedActiveTexture actScp( textureUnit );
			glGetIntegerv( targetBinding, &queriedInt );
		}
		else
			return 0; // warning?
		
		if( mTextureBindingStack[textureUnit][target].empty() ) { // bad - empty stack; push twice to allow for the pop later and not lead to an empty stack
			mTextureBindingStack[textureUnit][target] = vector<GLint>();
			mTextureBindingStack[textureUnit][target].push_back( queriedInt );
			mTextureBindingStack[textureUnit][target].push_back( queriedInt );			
		}
		else
			mTextureBindingStack[textureUnit][target].back() = queriedInt;
		return (GLuint)queriedInt;
	}
	else
		return (GLuint)cachedIt->second.back();
}

void Context::textureCreated( const TextureBase *texture )
{
	if( mObjectTrackingEnabled )
		mLiveTextures.insert( texture );
}

void Context::textureDeleted( const TextureBase *texture )
{
	GLenum target = texture->getTarget();
	GLuint textureId = texture->getId();

	// remove from object tracking
	if( mObjectTrackingEnabled )
		mLiveTextures.erase( texture );

	for( auto &unit : mTextureBindingStack ) {
		auto cachedIt = unit.second.find( target );
		if( cachedIt != unit.second.end() && ( ! cachedIt->second.empty() ) && ( cachedIt->second.back() != textureId ) ) {
		// GL will have set the binding to 0 for target, so let's do the same
			unit.second[target].back() = 0;
	}
	}
}

//////////////////////////////////////////////////////////////////
// ActiveTexture
void Context::setActiveTexture( uint8_t textureUnit )
{
	if( setStackState<uint8_t>( mActiveTextureStack, textureUnit ) )
		glActiveTexture( GL_TEXTURE0 + textureUnit );
}

void Context::pushActiveTexture( uint8_t textureUnit )
{
	if( pushStackState<uint8_t>( mActiveTextureStack, textureUnit ) )
		glActiveTexture( GL_TEXTURE0 + textureUnit );
}

void Context::pushActiveTexture()
{
	pushStackState<uint8_t>( mActiveTextureStack, getActiveTexture() );
}

//! Sets the active texture unit; expects values relative to \c 0, \em not GL_TEXTURE0
void Context::popActiveTexture()
{
	if( mActiveTextureStack.empty() || popStackState<uint8_t>( mActiveTextureStack ) )
		glActiveTexture( GL_TEXTURE0 + getActiveTexture() );
}

uint8_t Context::getActiveTexture()
{
	if( mActiveTextureStack.empty() ) {
		GLint queriedInt;
		glGetIntegerv( GL_ACTIVE_TEXTURE, &queriedInt );
		// push twice to account for inevitable pop to follow
		mActiveTextureStack.push_back( queriedInt - GL_TEXTURE0 );
		mActiveTextureStack.push_back( queriedInt - GL_TEXTURE0 );
	}

	return mActiveTextureStack.back();
}

//////////////////////////////////////////////////////////////////
// Framebuffers
void Context::bindFramebuffer( GLenum target, GLuint framebuffer )
{
#if ! defined( SUPPORTS_FBO_MULTISAMPLING )
	if( target == GL_FRAMEBUFFER ) {
		if( setStackState<GLint>( mFramebufferStack, framebuffer ) )
			glBindFramebuffer( target, framebuffer );
	}
	else {
		//throw gl::Exception( "Illegal target for Context::bindFramebuffer" );	
	}
#else
	if( target == GL_FRAMEBUFFER ) {
		bool readRequiresBind = setStackState<GLint>( mReadFramebufferStack, framebuffer );
		bool drawRequiresBind = setStackState<GLint>( mDrawFramebufferStack, framebuffer );
		if( readRequiresBind || drawRequiresBind )
			glBindFramebuffer( GL_FRAMEBUFFER, framebuffer );
	}
	else if( target == GL_READ_FRAMEBUFFER ) {
		if( setStackState<GLint>( mReadFramebufferStack, framebuffer ) )
			glBindFramebuffer( target, framebuffer );
	}
	else if( target == GL_DRAW_FRAMEBUFFER ) {
		if( setStackState<GLint>( mDrawFramebufferStack, framebuffer ) )
			glBindFramebuffer( target, framebuffer );		
	}
	else {
		//throw gl::Exception( "Illegal target for Context::bindFramebuffer" );	
	}
#endif
}

void Context::bindFramebuffer( const FboRef &fbo, GLenum target )
{
	bindFramebuffer( target, fbo->getId() );
	fbo->markAsDirty();
}

void Context::unbindFramebuffer()
{
	bindFramebuffer( GL_FRAMEBUFFER, 0 );
}

void Context::pushFramebuffer( const FboRef &fbo, GLenum target )
{
	pushFramebuffer( target, fbo->getId() );
	fbo->markAsDirty();	
}

void Context::pushFramebuffer( GLenum target, GLuint framebuffer )
{
#if ! defined( SUPPORTS_FBO_MULTISAMPLING )
	if( pushStackState<GLint>( mFramebufferStack, framebuffer ) )
		glBindFramebuffer( target, framebuffer );
#else
	if( target == GL_FRAMEBUFFER || target == GL_READ_FRAMEBUFFER ) {
		if( pushStackState<GLint>( mReadFramebufferStack, framebuffer ) )
			glBindFramebuffer( GL_READ_FRAMEBUFFER, framebuffer );
	}
	if( target == GL_FRAMEBUFFER || target == GL_DRAW_FRAMEBUFFER ) {
		if( pushStackState<GLint>( mDrawFramebufferStack, framebuffer ) )
			glBindFramebuffer( GL_DRAW_FRAMEBUFFER, framebuffer );	
	}
#endif
}

void Context::pushFramebuffer( GLenum target )
{
#if ! defined( SUPPORTS_FBO_MULTISAMPLING )
	pushStackState<GLint>( mFramebufferStack, getFramebuffer( target ) );
#else
	if( target == GL_FRAMEBUFFER || target == GL_READ_FRAMEBUFFER ) {
		pushStackState<GLint>( mReadFramebufferStack, getFramebuffer( GL_READ_FRAMEBUFFER ) );
	}
	if( target == GL_FRAMEBUFFER || target == GL_DRAW_FRAMEBUFFER ) {
		pushStackState<GLint>( mDrawFramebufferStack, getFramebuffer( GL_DRAW_FRAMEBUFFER ) );
	}
#endif
}

void Context::popFramebuffer( GLenum target )
{
#if ! defined( SUPPORTS_FBO_MULTISAMPLING )
	if( popStackState<GLint>( mFramebufferStack ) )
		if( ! mFramebufferStack.empty() )
			glBindFramebuffer( target, mFramebufferStack.back() );
#else
	if( target == GL_FRAMEBUFFER || target == GL_READ_FRAMEBUFFER ) {
		if( popStackState<GLint>( mReadFramebufferStack ) )
			if( ! mReadFramebufferStack.empty() )
				glBindFramebuffer( target, mReadFramebufferStack.back() );
	}
	if( target == GL_FRAMEBUFFER || target == GL_DRAW_FRAMEBUFFER ) {
		if( popStackState<GLint>( mDrawFramebufferStack ) )
			if( ! mDrawFramebufferStack.empty() )
				glBindFramebuffer( target, mDrawFramebufferStack.back() );
	}
#endif
}

GLuint Context::getFramebuffer( GLenum target )
{
#if ! defined( SUPPORTS_FBO_MULTISAMPLING )
	if( mFramebufferStack.empty() ) {
		GLint queriedInt;
		glGetIntegerv( GL_FRAMEBUFFER_BINDING, &queriedInt );
		mFramebufferStack.push_back( queriedInt );
		mFramebufferStack.push_back( queriedInt );		
	}
	
	return mFramebufferStack.back();
#else
	if( target == GL_READ_FRAMEBUFFER ) {
		if( mReadFramebufferStack.empty() ) {
			GLint queriedInt;
			glGetIntegerv( GL_READ_FRAMEBUFFER_BINDING, &queriedInt );
			// push twice for pop to follow
			mReadFramebufferStack.push_back( queriedInt );
			mReadFramebufferStack.push_back( queriedInt );
		}
		return (GLuint)mReadFramebufferStack.back();
	}
	else if( target == GL_DRAW_FRAMEBUFFER || target == GL_FRAMEBUFFER ) {
		if( mDrawFramebufferStack.empty() ) {
			GLint queriedInt;
			glGetIntegerv( GL_DRAW_FRAMEBUFFER_BINDING, &queriedInt );
			mDrawFramebufferStack.push_back( queriedInt );
			mDrawFramebufferStack.push_back( queriedInt );
		}
		return (GLuint)mDrawFramebufferStack.back();
	}
	else {
		//throw gl::Exception( "Illegal target for getFramebufferBinding" );
		return 0; // 
	}
#endif
}

void Context::framebufferCreated( const Fbo *fbo )
{
	if( mObjectTrackingEnabled )
		mLiveFbos.insert( fbo );
}

void Context::framebufferDeleted( const Fbo *fbo )
{
	// remove from object tracking
	if( mObjectTrackingEnabled )
		mLiveFbos.erase( fbo );
}

//////////////////////////////////////////////////////////////////
// States
void Context::setBoolState( GLenum cap, GLboolean value )
{
	bool needsToBeSet = true;
	auto cached = mBoolStateStack.find( cap );
	if( ( cached != mBoolStateStack.end() ) && ( ! cached->second.empty() ) && ( cached->second.back() == value ) )
		needsToBeSet = false;
	if( cached == mBoolStateStack.end() ) {
		mBoolStateStack[cap] = vector<GLboolean>();
		mBoolStateStack[cap].push_back( value );
	}
	else
		mBoolStateStack[cap].back() = value;
	if( needsToBeSet ) {
		if( value )
			glEnable( cap );
		else
			glDisable( cap );
	}	
}

void Context::setBoolState( GLenum cap, GLboolean value, const std::function<void(GLboolean)> &setter )
{
	bool needsToBeSet = true;
	auto cached = mBoolStateStack.find( cap );
	if( ( cached != mBoolStateStack.end() ) && ( ! cached->second.empty() ) && ( cached->second.back() == value ) )
		needsToBeSet = false;
	if( cached == mBoolStateStack.end() ) {
		mBoolStateStack[cap] = vector<GLboolean>();
		mBoolStateStack[cap].push_back( value );
	}
	else
		mBoolStateStack[cap].back() = value;
	if( needsToBeSet )
		setter( value );
}

void Context::pushBoolState( GLenum cap, GLboolean value )
{
	bool needsToBeSet = true;
	auto cached = mBoolStateStack.find( cap );
	if( ( cached != mBoolStateStack.end() ) && ( ! cached->second.empty() ) && ( cached->second.back() == value ) )
		needsToBeSet = false;
	else if( cached == mBoolStateStack.end() ) {
		mBoolStateStack[cap] = vector<GLboolean>();
		mBoolStateStack[cap].push_back( glIsEnabled( cap ) );
	}
	mBoolStateStack[cap].push_back( value );
	if( needsToBeSet ) {
		if( value )
			glEnable( cap );
		else
			glDisable( cap );
	}	
}

void Context::pushBoolState( GLenum cap )
{
	GLboolean existingVal = getBoolState( cap );
	mBoolStateStack[cap].push_back( existingVal );
}

void Context::popBoolState( GLenum cap )
{
	auto cached = mBoolStateStack.find( cap );
	if( ( cached != mBoolStateStack.end() ) && ( ! cached->second.empty() ) ) {
		GLboolean prevValue = cached->second.back();
		cached->second.pop_back();
		if( ! cached->second.empty() ) {
			if( cached->second.back() != prevValue ) {
				if( cached->second.back() )
					glEnable( cap );
				else
					glDisable( cap );
			}
		}
	}
}

void Context::enable( GLenum cap, GLboolean value )
{
	setBoolState( cap, value );
}

GLboolean Context::getBoolState( GLenum cap )
{
	auto cached = mBoolStateStack.find( cap );
	if( ( cached == mBoolStateStack.end() ) || cached->second.empty() ) {
		GLboolean result = glIsEnabled( cap );
		if( cached == mBoolStateStack.end() )
			mBoolStateStack[cap] = vector<GLboolean>();
		// push twice to accommodate later pop
		mBoolStateStack[cap].push_back( result );
		mBoolStateStack[cap].push_back( result );
		return result;
	}
	else
		return cached->second.back();
}

///////////////////////////////////////////////////////////////////////////////////////////////////
// BlendFunc
void Context::blendFunc( GLenum sfactor, GLenum dfactor )
{
	blendFuncSeparate( sfactor, dfactor, sfactor, dfactor );
}

void Context::blendFuncSeparate( GLenum srcRGB, GLenum dstRGB, GLenum srcAlpha, GLenum dstAlpha )
{
	bool needsChange = setStackState<GLint>( mBlendSrcRgbStack, srcRGB );
	needsChange = setStackState<GLint>( mBlendDstRgbStack, dstRGB ) || needsChange;
	needsChange = setStackState<GLint>( mBlendSrcAlphaStack, srcAlpha ) || needsChange;
	needsChange = setStackState<GLint>( mBlendDstAlphaStack, dstAlpha ) || needsChange;
	if( needsChange )
		glBlendFuncSeparate( srcRGB, dstRGB, srcAlpha, dstAlpha );
}

void Context::pushBlendFuncSeparate( GLenum srcRGB, GLenum dstRGB, GLenum srcAlpha, GLenum dstAlpha )
{
	bool needsChange = pushStackState<GLint>( mBlendSrcRgbStack, srcRGB );
	needsChange = pushStackState<GLint>( mBlendDstRgbStack, dstRGB ) || needsChange;
	needsChange = pushStackState<GLint>( mBlendSrcAlphaStack, srcAlpha ) || needsChange;
	needsChange = pushStackState<GLint>( mBlendDstAlphaStack, dstAlpha ) || needsChange;
	if( needsChange )
		glBlendFuncSeparate( srcRGB, dstRGB, srcAlpha, dstAlpha );
}

void Context::pushBlendFuncSeparate()
{
	GLenum resultSrcRGB, resultDstRGB, resultSrcAlpha, resultDstAlpha;
	getBlendFuncSeparate( &resultSrcRGB, &resultDstRGB, &resultSrcAlpha, &resultDstAlpha );

	mBlendSrcRgbStack.push_back( resultSrcRGB );
	mBlendDstRgbStack.push_back( resultDstRGB );
	mBlendSrcAlphaStack.push_back( resultSrcAlpha );
	mBlendDstAlphaStack.push_back( resultDstAlpha );
}

void Context::popBlendFuncSeparate()
{
	bool needsChange = popStackState<GLint>( mBlendSrcRgbStack );
	needsChange = popStackState<GLint>( mBlendDstRgbStack ) || needsChange;
	needsChange = popStackState<GLint>( mBlendSrcAlphaStack ) || needsChange;
	needsChange = popStackState<GLint>( mBlendDstAlphaStack ) || needsChange;
	if( needsChange && ( ! mBlendSrcRgbStack.empty() ) && ( ! mBlendSrcAlphaStack.empty() ) && ( ! mBlendDstRgbStack.empty() ) && ( ! mBlendDstAlphaStack.empty() ) )
		glBlendFuncSeparate( mBlendSrcRgbStack.back(), mBlendDstRgbStack.back(), mBlendSrcAlphaStack.back(), mBlendDstAlphaStack.back() );
}

void Context::getBlendFuncSeparate( GLenum *resultSrcRGB, GLenum *resultDstRGB, GLenum *resultSrcAlpha, GLenum *resultDstAlpha )
{
	// push twice on empty to accommodate inevitable push later
	GLint queriedInt;
	if( mBlendSrcRgbStack.empty() ) {
		glGetIntegerv( GL_BLEND_SRC_RGB, &queriedInt );
		mBlendSrcRgbStack.push_back( queriedInt ); mBlendSrcRgbStack.push_back( queriedInt );
	}
	if( mBlendDstRgbStack.empty() ) {
		glGetIntegerv( GL_BLEND_DST_RGB, &queriedInt );
		mBlendDstRgbStack.push_back( queriedInt ); mBlendDstRgbStack.push_back( queriedInt );
	}
	if( mBlendSrcAlphaStack.empty() ) {
		glGetIntegerv( GL_BLEND_SRC_ALPHA, &queriedInt );
		mBlendSrcAlphaStack.push_back( queriedInt ); mBlendSrcAlphaStack.push_back( queriedInt );
	}
	if( mBlendDstAlphaStack.empty() ) {
		glGetIntegerv( GL_BLEND_DST_ALPHA, &queriedInt );
		mBlendDstAlphaStack.push_back( queriedInt ); mBlendDstAlphaStack.push_back( queriedInt );
	}
	
	*resultSrcRGB = mBlendSrcRgbStack.back();
	*resultDstRGB = mBlendDstRgbStack.back();
	*resultSrcAlpha = mBlendSrcAlphaStack.back();
	*resultDstAlpha = mBlendDstAlphaStack.back();
}

///////////////////////////////////////////////////////////////////////////////////////////
// DepthMask
void Context::depthMask( GLboolean enable )
{
	setBoolState( GL_DEPTH_WRITEMASK, enable, glDepthMask );
}

///////////////////////////////////////////////////////////////////////////////////////////
// PolygonMode
#if ! defined( CINDER_GL_ES )
void Context::polygonMode( GLenum face, GLenum mode )
{
	if( face == GL_FRONT_AND_BACK ) {
		if( mCachedFrontPolygonMode != mode || mCachedBackPolygonMode != mode ) {
			mCachedFrontPolygonMode = mCachedBackPolygonMode = mode;
			glPolygonMode( GL_FRONT_AND_BACK, mode );
		}
	}
	else if( face == GL_FRONT ) {
		if( mCachedFrontPolygonMode != mode ) {
			mCachedFrontPolygonMode = mode;
			glPolygonMode( GL_FRONT, mode );
		}
	}
	else if( face == GL_BACK ) {
		if( mCachedBackPolygonMode != mode ) {
			mCachedBackPolygonMode = mode;
			glPolygonMode( GL_BACK, mode );
		}		
	}
}

GLenum Context::getPolygonMode( GLenum face ) const
{
	return face == GL_FRONT ? mCachedFrontPolygonMode : mCachedBackPolygonMode;
}
#endif // ! defined( CINDER_GL_ES )

//////////////////////////////////////////////////////////////////////////////////////////
// Templated stack management routines
template<typename T>
bool Context::pushStackState( std::vector<T> &stack, T value )
{
	bool needsToBeSet = true;
	if( ( ! stack.empty() ) && ( stack.back() == value ) )
		needsToBeSet = false;
	stack.push_back( value );
	return needsToBeSet;
}

template<typename T>
bool Context::popStackState( std::vector<T> &stack )
{
	if( ! stack.empty() ) {
		T prevValue = stack.back();
		stack.pop_back();
		if( ! stack.empty() )
			return stack.back() != prevValue;
		else
			return true;
	}
	else
		return true;
}

template<typename T>
bool Context::setStackState( std::vector<T> &stack, T value )
{
	bool needsToBeSet = true;
	if( ( ! stack.empty() ) && ( stack.back() == value ) )
		needsToBeSet = false;
	else if( stack.empty() )
		stack.push_back( value );
	else
		stack.back() = value;
	return needsToBeSet;
}

template<typename T>
bool Context::getStackState( std::vector<T> &stack, T *result )
{
	if( stack.empty() )
		return false;
	else {
		*result = stack.back();
		return true;
	}
}

/////////////////////////////////////////////////////////////////////////////////////
// This routine confirms that the ci::gl::Context's understanding of the world matches OpenGL's
void Context::sanityCheck()
{
	// assert cached (VAO) GL_VERTEX_ARRAY_BINDING is correct
	GLint trueVaoBinding = 0;
#if defined( CINDER_GL_ES_2 )
  #if ! defined( CINDER_GL_ANGLE )
	glGetIntegerv( GL_VERTEX_ARRAY_BINDING_OES, &trueVaoBinding );
  #endif
#else
	glGetIntegerv( GL_VERTEX_ARRAY_BINDING, &trueVaoBinding );
#endif

	VaoRef boundVao = getVao();
	if( boundVao ) {
		CI_ASSERT( trueVaoBinding == boundVao->mId );
		CI_ASSERT( getBufferBinding( GL_ARRAY_BUFFER ) == boundVao->getLayout().mCachedArrayBufferBinding );
		CI_ASSERT( getBufferBinding( GL_ELEMENT_ARRAY_BUFFER ) == boundVao->getLayout().mElementArrayBufferBinding );		
	}
	else
		assert( trueVaoBinding == 0 );

	// assert cached GL_ARRAY_BUFFER is correct
	GLint cachedArrayBufferBinding = getBufferBinding( GL_ARRAY_BUFFER );
	GLint trueArrayBufferBinding;
	glGetIntegerv( GL_ARRAY_BUFFER_BINDING, &trueArrayBufferBinding );
	CI_ASSERT( ( cachedArrayBufferBinding == -1 ) || ( trueArrayBufferBinding == cachedArrayBufferBinding ) );

	// assert cached GL_ELEMENT_ARRAY_BUFFER is correct
	GLint cachedElementArrayBufferBinding = getBufferBinding( GL_ELEMENT_ARRAY_BUFFER );
	GLint trueElementArrayBufferBinding;
	glGetIntegerv( GL_ELEMENT_ARRAY_BUFFER_BINDING, &trueElementArrayBufferBinding );
	assert( ( cachedElementArrayBufferBinding == -1 ) || ( trueElementArrayBufferBinding == cachedElementArrayBufferBinding ) );

#if defined( CINDER_MSW ) && ! defined( CINDER_GL_ANGLE )
	auto platformDataMsw = dynamic_pointer_cast<PlatformDataMsw>( context()->getPlatformData() );
	assert( platformDataMsw->mGlrc == wglGetCurrentContext() );
	assert( platformDataMsw->mDc == wglGetCurrentDC() );
#endif

	// assert that the (first 8) vertex attribute params are the same
	auto attribs = boundVao->getLayout().getVertexAttribs();
	for( int idx = 0; idx < std::min<int>( 8, boundVao->getLayout().getVertexAttribs().size() ); ++idx ) {
		GLint enabled;
		glGetVertexAttribiv( idx, GL_VERTEX_ATTRIB_ARRAY_ENABLED, &enabled );
		int matchingIdx = -1;
		for( auto ciVaoAttribIt = attribs.begin(); ciVaoAttribIt != attribs.end(); ++ciVaoAttribIt ) {
			if( ciVaoAttribIt->first == idx ) {
				matchingIdx = ciVaoAttribIt - attribs.begin();
			}
		}
		if( matchingIdx == -1 ) {
			assert( enabled == 0 );
			continue;
		}
		assert( (enabled != 0) == attribs[idx].second.mEnabled );
		if( enabled ) {
			GLint arrayBufferBinding;
			glGetVertexAttribiv( idx, GL_VERTEX_ATTRIB_ARRAY_BUFFER_BINDING, &arrayBufferBinding );
			assert( arrayBufferBinding == attribs[matchingIdx].second.mArrayBufferBinding );
			GLint arraySize;
			glGetVertexAttribiv( idx, GL_VERTEX_ATTRIB_ARRAY_SIZE, &arraySize );
			assert( arraySize == attribs[matchingIdx].second.mSize );
			GLint arrayType;
			glGetVertexAttribiv( idx, GL_VERTEX_ATTRIB_ARRAY_TYPE, &arrayType );
			assert( arrayType == attribs[matchingIdx].second.mType );
		}
	}

	// assert the various texture bindings are correct
/*	for( auto& cachedTextureBinding : mTextureBindingStack ) {
		GLenum target = cachedTextureBinding.first;
		glGetIntegerv( Texture::getBindingConstantForTarget( target ), &queriedInt );
		GLenum cachedTextureId = cachedTextureBinding.second.back();
		assert( queriedInt == cachedTextureId );
	}*/
}

void Context::printState( std::ostream &os ) const
{
	GLint queriedInt;
	
	glGetIntegerv( GL_ARRAY_BUFFER_BINDING, &queriedInt );	
	os << "{ARRAY_BUFFER:" << queriedInt << ", ";

	glGetIntegerv( GL_ELEMENT_ARRAY_BUFFER_BINDING, &queriedInt );
	os << "GL_ELEMENT_ARRAY_BUFFER:" << queriedInt << ", ";

#if defined( CINDER_GL_ES_2 )
  #if ! defined( CINDER_GL_ANGLE )
	glGetIntegerv( GL_VERTEX_ARRAY_BINDING_OES, &queriedInt );
  #endif
#else
	glGetIntegerv( GL_VERTEX_ARRAY_BINDING, &queriedInt );
#endif
	os << "GL_VERTEX_ARRAY_BINDING:" << queriedInt << "}" << std::endl;
}

///////////////////////////////////////////////////////////////////////////////////////////////////
// Vertex Attributes
void Context::enableVertexAttribArray( GLuint index )
{
	VaoRef vao = getVao();
	if( vao )
		vao->enableVertexAttribArrayImpl( index );
}

void Context::disableVertexAttribArray( GLuint index )
{
	VaoRef vao = getVao();
	if( vao )
		vao->disableVertexAttribArrayImpl( index );
}

void Context::vertexAttribPointer( GLuint index, GLint size, GLenum type, GLboolean normalized, GLsizei stride, const GLvoid *pointer )
{
	VaoRef vao = getVao();
	if( vao )
		vao->vertexAttribPointerImpl( index, size, type, normalized, stride, pointer );
}

#if ! defined( CINDER_GL_ES )
void Context::vertexAttribIPointer( GLuint index, GLint size, GLenum type, GLsizei stride, const GLvoid *pointer )
{
	VaoRef vao = getVao();
	if( vao )
		vao->vertexAttribIPointerImpl( index, size, type, stride, pointer );
}
#endif // ! defined( CINDER_GL_ES )

void Context::vertexAttribDivisor( GLuint index, GLuint divisor )
{
	VaoRef vao = getVao();
	if( vao )
		vao->vertexAttribDivisorImpl( index, divisor );
}

void Context::vertexAttrib1f( GLuint index, float v0 )
{
	glVertexAttrib1f( index, v0 );
}

void Context::vertexAttrib2f( GLuint index, float v0, float v1 )
{
	glVertexAttrib2f( index, v0, v1 );
}

void Context::vertexAttrib3f( GLuint index, float v0, float v1, float v2 )
{
	glVertexAttrib3f( index, v0, v1, v2 );
}

void Context::vertexAttrib4f( GLuint index, float v0, float v1, float v2, float v3 )
{
	glVertexAttrib4f( index, v0, v1, v2, v3 );
}

///////////////////////////////////////////////////////////////////////////////////////////
// draw*
void Context::drawArrays( GLenum mode, GLint first, GLsizei count )
{
	glDrawArrays( mode, first, count );
}

void Context::drawElements( GLenum mode, GLsizei count, GLenum type, const GLvoid *indices )
{
	glDrawElements( mode, count, type, indices );
}

#if (! defined( CINDER_GL_ES_2 )) || defined( CINDER_COCOA_TOUCH )
void Context::drawArraysInstanced( GLenum mode, GLint first, GLsizei count, GLsizei primcount )
{
#if defined( CINDER_GL_ANGLE )
	glDrawArraysInstancedANGLE( mode, first, count, primcount );
#elif defined( CINDER_GL_ES_2 ) && defined( CINDER_COCOA_TOUCH )
	glDrawArraysInstancedEXT( mode, first, count, primcount );
#else
	glDrawArraysInstanced( mode, first, count, primcount );
#endif
}

void Context::drawElementsInstanced( GLenum mode, GLsizei count, GLenum type, const GLvoid *indices, GLsizei primcount )
{
#if defined( CINDER_GL_ANGLE )
	glDrawElementsInstancedANGLE( mode, count, type, indices, primcount );
#elif defined( CINDER_GL_ES_2 ) && defined( CINDER_COCOA_TOUCH )
	glDrawElementsInstancedEXT( mode, count, type, indices, primcount );
#else
	glDrawElementsInstanced( mode, count, type, indices, primcount );
#endif
}
#endif // (! defined( CINDER_GL_ES_2 )) || defined( CINDER_COCOA_TOUCH )

///////////////////////////////////////////////////////////////////////////////////////////
// Shaders
GlslProgRef	Context::getStockShader( const ShaderDef &shaderDef )
{
	auto existing = mStockShaders.find( shaderDef );
	if( existing == mStockShaders.end() ) {
		auto result = gl::env()->buildShader( shaderDef );
		mStockShaders[shaderDef] = result;
		return result;
	}
	else
		return existing->second;
}

void Context::setDefaultShaderVars()
{
	const auto &ctx = gl::context();
	const auto &glslProg = ctx->getGlslProg();
	if( glslProg ) {
		const auto &uniforms = glslProg->getUniformSemantics();
		for( const auto &unifIt : uniforms ) {
			switch( unifIt.second ) {
				case UNIFORM_MODEL_MATRIX:
					glslProg->uniform( unifIt.first, gl::getModelMatrix() ); break;
				case UNIFORM_MODEL_MATRIX_INVERSE:
					glslProg->uniform( unifIt.first, glm::inverse( gl::getModelMatrix() ) ); break;
				case UNIFORM_MODEL_MATRIX_INVERSE_TRANSPOSE:
					glslProg->uniform( unifIt.first, gl::calcModelMatrixInverseTranspose() ); break;
				case UNIFORM_VIEW_MATRIX:
					glslProg->uniform( unifIt.first, gl::getViewMatrix() ); break;
				case UNIFORM_VIEW_MATRIX_INVERSE:
					glslProg->uniform( unifIt.first, gl::calcViewMatrixInverse() ); break;
				case UNIFORM_MODEL_VIEW:
					glslProg->uniform( unifIt.first, gl::getModelView() ); break;
				case UNIFORM_MODEL_VIEW_INVERSE:
					glslProg->uniform( unifIt.first, glm::inverse( gl::getModelView() ) ); break;
				case UNIFORM_MODEL_VIEW_INVERSE_TRANSPOSE:
					glslProg->uniform( unifIt.first, gl::calcNormalMatrix() ); break;
				case UNIFORM_MODEL_VIEW_PROJECTION:
					glslProg->uniform( unifIt.first, gl::getModelViewProjection() ); break;
				case UNIFORM_MODEL_VIEW_PROJECTION_INVERSE:
					glslProg->uniform( unifIt.first, glm::inverse( gl::getModelViewProjection() ) ); break;
				case UNIFORM_PROJECTION_MATRIX:
					glslProg->uniform( unifIt.first, gl::getProjectionMatrix() ); break;
				case UNIFORM_PROJECTION_MATRIX_INVERSE:
					glslProg->uniform( unifIt.first, glm::inverse( gl::getProjectionMatrix() ) ); break;
				case UNIFORM_NORMAL_MATRIX:
					glslProg->uniform( unifIt.first, gl::calcNormalMatrix() ); break;
				case UNIFORM_VIEWPORT_MATRIX:
					glslProg->uniform( unifIt.first, gl::calcViewportMatrix() ); break;
				case UNIFORM_WINDOW_SIZE:
					glslProg->uniform( unifIt.first, app::getWindowSize() ); break;
				case UNIFORM_ELAPSED_SECONDS:
					glslProg->uniform( unifIt.first, float( app::getElapsedSeconds() ) ); break;
			}
		}

		const auto &attribs = glslProg->getAttribSemantics();
		for( const auto &attribIt : attribs ) {
			switch( attribIt.second ) {
				case geom::Attrib::COLOR: {
					int loc = glslProg->getAttribLocation( attribIt.first );
					ColorA c = ctx->getCurrentColor();
					gl::vertexAttrib4f( loc, c.r, c.g, c.b, c.a );
				}
				break;
				default:
					;
			}
		}
	}
}

VaoRef Context::getDefaultVao()
{
	if( ! mDefaultVao ) {
		mDefaultVao = Vao::create();
	}

	return mDefaultVao;
}

VboRef Context::getDrawTextureVbo()
{
	if( ! mDrawTextureVbo ) {
		allocateDrawTextureVboAndVao();
	}

	return mDrawTextureVbo;
}

VaoRef Context::getDrawTextureVao()
{
	if( ! mDrawTextureVao ) {
		allocateDrawTextureVboAndVao();
	}

	return mDrawTextureVao;
}

void Context::allocateDrawTextureVboAndVao()
{
	GLfloat data[8+8]; // both verts and texCoords
	GLfloat *verts = data, *texCoords = data + 8;

	verts[0*2+0] = 1.0f; texCoords[0*2+0] = 1.0f;
	verts[0*2+1] = 0.0f; texCoords[0*2+1] = 0.0f;
	verts[1*2+0] = 0.0f; texCoords[1*2+0] = 0.0f;
	verts[1*2+1] = 0.0f; texCoords[1*2+1] = 0.0f;
	verts[2*2+0] = 1.0f; texCoords[2*2+0] = 1.0f;
	verts[2*2+1] = 1.0f; texCoords[2*2+1] = 1.0f;
	verts[3*2+0] = 0.0f; texCoords[3*2+0] = 0.0f;
	verts[3*2+1] = 1.0f; texCoords[3*2+1] = 1.0f;

	mDrawTextureVao = Vao::create();
	ScopedVao scpVao( mDrawTextureVao );
	mDrawTextureVbo = gl::Vbo::create( GL_ARRAY_BUFFER, sizeof(float)*16, data, GL_STATIC_DRAW );
	ScopedBuffer bufferBindScp( mDrawTextureVbo );

	// position
	enableVertexAttribArray( 0 );
	vertexAttribPointer( 0, 2, GL_FLOAT, GL_FALSE, 0, (void*)0 );

	// tex coord 0
	enableVertexAttribArray( 1 );
	vertexAttribPointer( 1, 2, GL_FLOAT, GL_FALSE, 0, (void*)(sizeof(float)*8) );
}

VboRef Context::getDefaultArrayVbo( size_t requiredSize )
{
	mDefaultArrayVboIdx = ( mDefaultArrayVboIdx + 1 ) % 4;

	if( ! mDefaultArrayVbo[mDefaultArrayVboIdx] ) {
		mDefaultArrayVbo[mDefaultArrayVboIdx] = Vbo::create( GL_ARRAY_BUFFER, std::max<size_t>( 1, requiredSize ), NULL, GL_STREAM_DRAW );
	}
	else if( requiredSize > mDefaultArrayVbo[mDefaultArrayVboIdx]->getSize() ) {
		mDefaultArrayVbo[mDefaultArrayVboIdx]->ensureMinimumSize( std::max<size_t>( 1, requiredSize ) );
	}

	return mDefaultArrayVbo[mDefaultArrayVboIdx];
}

VboRef Context::getDefaultElementVbo( size_t requiredSize )
{
	if( ! mDefaultElementVbo ) {
		mDefaultElementVbo = Vbo::create( GL_ELEMENT_ARRAY_BUFFER, requiredSize, NULL, GL_STREAM_DRAW );
	}
	if( requiredSize > mDefaultElementVbo->getSize() ) {
		mDefaultElementVbo = Vbo::create( GL_ELEMENT_ARRAY_BUFFER, requiredSize, NULL, GL_STREAM_DRAW );
	}
	
	return mDefaultElementVbo;
}
///////////////////////////////////////////////////////////////////////////////////////////
#if defined( CINDER_MSW ) && ! defined( CINDER_GL_ANGLE )
namespace {
// because the constants aren't in sequential (or ascending) order, we need to convert it
int debugSeverityToOrd( GLenum severity )
{
	switch( severity ) {
		case GL_DEBUG_SEVERITY_NOTIFICATION:
			return 1;
		break;
		case GL_DEBUG_SEVERITY_LOW:
			return 2;
		break;
		case GL_DEBUG_SEVERITY_MEDIUM:
			return 3;
		break;
		default:/*GL_DEBUG_SEVERITY_HIGH:*/
			return 4;
		break;
	}
}
} // anonymous namespace

void __stdcall Context::debugMessageCallback( GLenum source, GLenum type, GLuint id, GLenum severity, GLsizei length, const GLchar *message, void *userParam )
{
	Context *ctx = reinterpret_cast<Context*>( userParam );
	if( ctx->mDebugLogSeverity && (debugSeverityToOrd(severity) >= debugSeverityToOrd(ctx->mDebugLogSeverity)) ) {
		switch( severity ) {
			case GL_DEBUG_SEVERITY_HIGH:
				CI_LOG_E( message );
			break;
			case GL_DEBUG_SEVERITY_MEDIUM:
				CI_LOG_W( message );
			break;
			case GL_DEBUG_SEVERITY_LOW:
			case GL_DEBUG_SEVERITY_NOTIFICATION:
				CI_LOG_I( message );
			break;
		}
	}

	if( ctx->mDebugBreakSeverity && (debugSeverityToOrd(severity) >= debugSeverityToOrd(ctx->mDebugBreakSeverity)) ) {
		__debugbreak();	
	}
}
#endif // defined( CINDER_MSW )

} } // namespace cinder::gl<|MERGE_RESOLUTION|>--- conflicted
+++ resolved
@@ -619,12 +619,7 @@
 		mRenderbufferBindingStack[target].push_back( 0 );
 }
 
-<<<<<<< HEAD
-#if ! defined( CINDER_GL_ES )
-
-=======
 #if ! defined( CINDER_GL_ES_2 )
->>>>>>> 43d21988
 void Context::bindBufferBase( GLenum target, int index, const BufferObjRef &buffer )
 {
 	switch (target) {
