/*
 Copyright (c) 2014, The Cinder Project

 This code is intended to be used with the Cinder C++ library, http://libcinder.org

 Redistribution and use in source and binary forms, with or without modification, are permitted provided that
 the following conditions are met:

 * Redistributions of source code must retain the above copyright notice, this list of conditions and
 the following disclaimer.
 * Redistributions in binary form must reproduce the above copyright notice, this list of conditions and
 the following disclaimer in the documentation and/or other materials provided with the distribution.

 THIS SOFTWARE IS PROVIDED BY THE COPYRIGHT HOLDERS AND CONTRIBUTORS "AS IS" AND ANY EXPRESS OR IMPLIED
 WARRANTIES, INCLUDING, BUT NOT LIMITED TO, THE IMPLIED WARRANTIES OF MERCHANTABILITY AND FITNESS FOR A
 PARTICULAR PURPOSE ARE DISCLAIMED. IN NO EVENT SHALL THE COPYRIGHT HOLDER OR CONTRIBUTORS BE LIABLE FOR
 ANY DIRECT, INDIRECT, INCIDENTAL, SPECIAL, EXEMPLARY, OR CONSEQUENTIAL DAMAGES (INCLUDING, BUT NOT LIMITED
 TO, PROCUREMENT OF SUBSTITUTE GOODS OR SERVICES; LOSS OF USE, DATA, OR PROFITS; OR BUSINESS INTERRUPTION)
 HOWEVER CAUSED AND ON ANY THEORY OF LIABILITY, WHETHER IN CONTRACT, STRICT LIABILITY, OR TORT (INCLUDING
 NEGLIGENCE OR OTHERWISE) ARISING IN ANY WAY OUT OF THE USE OF THIS SOFTWARE, EVEN IF ADVISED OF THE
 POSSIBILITY OF SUCH DAMAGE.
 */

#include "cinder/audio/DelayNode.h"
#include "cinder/audio/Utilities.h" // currently for lroundf TODO: remove once this is moved to CinderMath
<<<<<<< HEAD

=======
#include "cinder/audio/Debug.h"
#include "cinder/audio/Context.h"
>>>>>>> 4288d9e8
#include "cinder/CinderMath.h"

using namespace ci;
using namespace std;

namespace cinder { namespace audio {

namespace {

inline float interpLinear( const float *array, size_t arraySize, float readPos )
{
	size_t index1 = (size_t)readPos;
	size_t index2 = ( index1 + 1 ) % arraySize;
	float val1 = array[index1];
	float val2 = array[index2];
	float frac = readPos - (float)index1;

	return val2 + frac * ( val2 - val1 );
}

} // anonymous namespace

DelayNode::DelayNode( const Format &format )
	: Node( format ), mParamDelaySeconds( this, 0 ), mWriteIndex( 0 ), mSampleRate( 0 ), mMaxDelaySeconds( 0 )
{
	setNumChannels( 1 );
	setChannelMode( ChannelMode::SPECIFIED );
}

void DelayNode::setDelaySeconds( float seconds )
{
	seconds = math<float>::max( seconds, 0 );

	mParamDelaySeconds.setValue( seconds );

	if( seconds > mMaxDelaySeconds )
		setMaxDelaySeconds( seconds );
}

void DelayNode::setMaxDelaySeconds( float seconds )
{
	size_t delayFrames = lroundf( seconds * getSampleRate() );

	size_t delayBufferFrames = max( getFramesPerBlock(), delayFrames ) + 1;

	mDelayBuffer.setSize( delayBufferFrames, getNumChannels() );
	mDelayBuffer.zero();

	mMaxDelaySeconds = seconds;
	mWriteIndex = 0;
}

void DelayNode::clearBuffer()
{
	lock_guard<mutex> lock( getContext()->getMutex() );

	mDelayBuffer.zero();
}

void DelayNode::initialize()
{
	mSampleRate = (float)getSampleRate();
	mWriteIndex = 0;

	if( mDelayBuffer.getNumChannels() != getNumChannels() )
		mDelayBuffer.setNumChannels( getNumChannels() );

	mDelayBuffer.zero();
}

void DelayNode::process( Buffer *buffer )
{
	const float sampleRate = mSampleRate;
	const size_t numFrames = buffer->getNumFrames();
	const size_t delayBufferFrames = mDelayBuffer.getNumFrames();
	float *inChannel = buffer->getData();
	float *delayChannel = mDelayBuffer.getData();

	// currently doesn't support delay buffer size smaller than one processing block.
	// TODO: with more work this can support smaller delay sizes (and more effects).
	if( delayBufferFrames < numFrames )
		return;

	size_t writeIndex = mWriteIndex;

	if( mParamDelaySeconds.eval() ) {
		const float *delaySecondsArray = mParamDelaySeconds.getValueArray();

		for( size_t i = 0; i < numFrames; i++ ) {
			const float delayFrames = delaySecondsArray[i] * sampleRate;
			float readPos = float( writeIndex + delayBufferFrames ) - delayFrames;

			if( readPos >= delayBufferFrames )
				readPos -= delayBufferFrames;
			else if( readPos < 0 )
				readPos = float( delayBufferFrames - 1 ); // value was over delayBufferFrames, set to last available frame (will cause distortion)

			float sample = *inChannel;
			*inChannel++ = interpLinear( delayChannel, delayBufferFrames, readPos );

			delayChannel[writeIndex] = sample;
			writeIndex = ( writeIndex + 1 ) % delayBufferFrames;
		}
	}
	else {
		const size_t delayFrames = size_t( mParamDelaySeconds.getValue() * sampleRate );
		size_t readIndex = writeIndex + delayBufferFrames - delayFrames;

		for( size_t i = 0; i < numFrames; i++ ) {
			float sample = *inChannel;
			*inChannel++ = delayChannel[readIndex];
			delayChannel[writeIndex] = sample;

			writeIndex = ( writeIndex + 1 ) % delayBufferFrames;
			readIndex = ( readIndex + 1 ) % delayBufferFrames;
		}
	}

	mWriteIndex = writeIndex;
}

} } // namespace cinder::audio<|MERGE_RESOLUTION|>--- conflicted
+++ resolved
@@ -23,12 +23,7 @@
 
 #include "cinder/audio/DelayNode.h"
 #include "cinder/audio/Utilities.h" // currently for lroundf TODO: remove once this is moved to CinderMath
-<<<<<<< HEAD
-
-=======
-#include "cinder/audio/Debug.h"
 #include "cinder/audio/Context.h"
->>>>>>> 4288d9e8
 #include "cinder/CinderMath.h"
 
 using namespace ci;
