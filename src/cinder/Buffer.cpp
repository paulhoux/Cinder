/*
 Copyright (c) 2010, The Cinder Project, All rights reserved.

 This code is intended for use with the Cinder C++ library: http://libcinder.org

 Redistribution and use in source and binary forms, with or without modification, are permitted provided that
 the following conditions are met:

    * Redistributions of source code must retain the above copyright notice, this list of conditions and
	the following disclaimer.
    * Redistributions in binary form must reproduce the above copyright notice, this list of conditions and
	the following disclaimer in the documentation and/or other materials provided with the distribution.

 THIS SOFTWARE IS PROVIDED BY THE COPYRIGHT HOLDERS AND CONTRIBUTORS "AS IS" AND ANY EXPRESS OR IMPLIED
 WARRANTIES, INCLUDING, BUT NOT LIMITED TO, THE IMPLIED WARRANTIES OF MERCHANTABILITY AND FITNESS FOR A
 PARTICULAR PURPOSE ARE DISCLAIMED. IN NO EVENT SHALL THE COPYRIGHT HOLDER OR CONTRIBUTORS BE LIABLE FOR
 ANY DIRECT, INDIRECT, INCIDENTAL, SPECIAL, EXEMPLARY, OR CONSEQUENTIAL DAMAGES (INCLUDING, BUT NOT LIMITED
 TO, PROCUREMENT OF SUBSTITUTE GOODS OR SERVICES; LOSS OF USE, DATA, OR PROFITS; OR BUSINESS INTERRUPTION)
 HOWEVER CAUSED AND ON ANY THEORY OF LIABILITY, WHETHER IN CONTRACT, STRICT LIABILITY, OR TORT (INCLUDING
 NEGLIGENCE OR OTHERWISE) ARISING IN ANY WAY OUT OF THE USE OF THIS SOFTWARE, EVEN IF ADVISED OF THE
 POSSIBILITY OF SUCH DAMAGE.
*/

#include "cinder/Buffer.h"
#include "cinder/DataSource.h"
#include "cinder/DataTarget.h"
#include <zlib.h>
#include <cmath>
#include <iostream>

namespace cinder {

Buffer::Buffer()
	: mData( nullptr ), mAllocatedSize( 0 ), mDataSize( 0 ), mOwnsData( false )
{
}

Buffer::Buffer( void *data, size_t size )
	: mData( data ), mAllocatedSize( size ), mDataSize( size ), mOwnsData( false )
{
}

Buffer::Buffer( size_t size )
	: mData( malloc( size ) ), mAllocatedSize( size ), mDataSize( size ), mOwnsData( true )
<<<<<<< HEAD
{
}

Buffer::Buffer( const Buffer &rhs )
	: mData( malloc( rhs.mAllocatedSize ) ), mAllocatedSize( rhs.mAllocatedSize ), mDataSize( rhs.mDataSize ), mOwnsData( true )
{
	memcpy( mData, rhs.mData, rhs.mDataSize );
}

Buffer::Buffer( Buffer &&rhs )
	: mData( rhs.mData ), mAllocatedSize( rhs.mAllocatedSize ), mDataSize( rhs.mDataSize ), mOwnsData( rhs.mOwnsData )
{
}

Buffer&	Buffer::operator=( const Buffer &rhs )
{
	mData = malloc( rhs.mDataSize );
	memcpy( mData, rhs.mData, rhs.mDataSize );

	mAllocatedSize = rhs.mAllocatedSize;
	mDataSize = rhs.mDataSize;
	mOwnsData = true;

	return *this;
}

Buffer&	Buffer::operator=( Buffer &&rhs )
{
	mData = rhs.mData;
	mAllocatedSize = rhs.mAllocatedSize;
	mDataSize = rhs.mDataSize;
	mOwnsData = true;

	return *this;
}

Buffer::Buffer( const DataSourceRef &dataSource )
	: mOwnsData( true )
{
	BufferRef otherBuffer = dataSource->getBuffer();
	const size_t size = otherBuffer->getSize();

	mData = malloc( size );
	memcpy( mData, otherBuffer->getData(), size );

	mAllocatedSize = size;
	mDataSize = size;
}

Buffer::~Buffer()
{
	if( mOwnsData )
		free( mData );
=======
{
}

Buffer::Buffer( const Buffer &rhs )
	: mData( malloc( rhs.mAllocatedSize ) ), mAllocatedSize( rhs.mAllocatedSize ), mDataSize( rhs.mDataSize ), mOwnsData( true )
{
	memcpy( mData, rhs.mData, rhs.mDataSize );
}

Buffer::Buffer( Buffer &&rhs )
	: mData( rhs.mData ), mAllocatedSize( rhs.mAllocatedSize ), mDataSize( rhs.mDataSize ), mOwnsData( rhs.mOwnsData )
{
	rhs.mOwnsData = false;
>>>>>>> 2414e3c4
}

Buffer&	Buffer::operator=( const Buffer &rhs )
{
<<<<<<< HEAD
	if( ! mOwnsData )
		return;
	
	mData = realloc( mData, newSize );
	mDataSize = newSize;
	mAllocatedSize = newSize;
}

void Buffer::copyFrom( const void *data, size_t length )
{
	memcpy( mData, data, length );
}

void Buffer::write( const DataTargetRef &dataTarget )
=======
	mDataSize = rhs.mDataSize;
	
	mData = malloc( mDataSize );
	memcpy( mData, rhs.mData, mDataSize );

	mAllocatedSize = mDataSize;
	mOwnsData = true;

	return *this;
}

Buffer&	Buffer::operator=( Buffer &&rhs )
{
	mData = rhs.mData;
	mAllocatedSize = rhs.mAllocatedSize;
	mDataSize = rhs.mDataSize;
	mOwnsData = rhs.mOwnsData;
	rhs.mOwnsData = false;

	return *this;
}

Buffer::Buffer( const DataSourceRef &dataSource )
	: mOwnsData( true )
>>>>>>> 2414e3c4
{
	BufferRef otherBuffer = dataSource->getBuffer();
	const size_t size = otherBuffer->getSize();

	mData = malloc( size );
	memcpy( mData, otherBuffer->getData(), size );

	mAllocatedSize = size;
	mDataSize = size;
}

Buffer::~Buffer()
{
	if( mOwnsData )
		free( mData );
}

<<<<<<< HEAD
=======
void Buffer::resize( size_t newSize )
{
	if( mOwnsData )
		mData = realloc( mData, newSize );
	else {
		void *newData = malloc( newSize );
		memcpy( newData, mData, mDataSize );
		mData = newData;
		mOwnsData = true;
	}

	mDataSize = newSize;
	mAllocatedSize = newSize;
}

void Buffer::copyFrom( const void *data, size_t length )
{
	memcpy( mData, data, length );
}

void Buffer::write( const DataTargetRef &dataTarget )
{
	OStreamRef os = dataTarget->getStream();
	os->write( *this );
}

>>>>>>> 2414e3c4
Buffer compressBuffer( const Buffer &buffer, int8_t compressionLevel, bool resizeResult )
{
	/*Initial output buffer size needs to be 0.1% larger than source buffer + 12 bytes*/
	size_t outSize = (size_t)(( buffer.getSize() * 1.001f ) + 12);
	Buffer outBuffer = Buffer( outSize );
	
	int err = compress2( (Bytef *)outBuffer.getData(), (uLongf*)&outSize, (Bytef *)buffer.getData(), (uLongf)buffer.getSize(), compressionLevel );
	if( err != Z_OK ) {
		//TODO: throw
	}
	
	outBuffer.setSize( outSize );
	if( resizeResult ) {
		outBuffer.resize( outSize );
	}
	
	return outBuffer;
}

Buffer decompressBuffer( const Buffer &buffer, bool resizeResult, bool useGZip )
{
	int err;
	z_stream strm;

	strm.zalloc = Z_NULL;
	strm.zfree = Z_NULL;
	strm.opaque = Z_NULL;
	strm.avail_in = 0;
	strm.next_in = Z_NULL;
	err = useGZip ? inflateInit2( &strm, 16 + MAX_WBITS ) : inflateInit( &strm );
	if( err != Z_OK ) {
		//cleanup stream
		(void)inflateEnd(&strm);
		//throw
	}
	
	size_t inOffset = 0;
	const uint32_t chunkSize = 16384;
	size_t inBufferSize = buffer.getSize();
	uint8_t * inPtr = (uint8_t *)buffer.getData();
	
	size_t outBufferSize = chunkSize;
	size_t outOffset = 0;
	Buffer outBuffer = Buffer( outBufferSize );
	uint8_t * outPtr = (uint8_t *)outBuffer.getData();
	
	do {
		strm.avail_in = chunkSize;
		if( inOffset + chunkSize > inBufferSize ) {
			strm.avail_in = (uInt)(inBufferSize - inOffset);
		}
		
		if( strm.avail_in == 0 ) break;
		
		strm.next_in = &inPtr[inOffset];
		inOffset += strm.avail_in;
		
		do {
			//expand the output buffer if neccessary
			if( outOffset + chunkSize > outBufferSize ) {
				// increase the size of the buffer by 50%
				while( outBufferSize < outOffset + chunkSize )
					outBufferSize = (size_t)(outBufferSize * 1.5f + 1);
				outBuffer.resize( outBufferSize );
				outPtr = (uint8_t *)outBuffer.getData();
			}
			strm.avail_out = chunkSize;
			strm.next_out = &outPtr[outOffset];
			err = inflate( &strm, Z_NO_FLUSH );
			switch( err ) {
				case Z_NEED_DICT:
				case Z_DATA_ERROR:
				case Z_MEM_ERROR:
					(void)inflateEnd(&strm);
					//throw
			}
			
			outOffset += (chunkSize - strm.avail_out);			
		} while( strm.avail_out == 0 );
		
		
	} while( err != Z_STREAM_END );
	
	(void)inflateEnd(&strm);
	
	outBuffer.setSize( outOffset );
	if( resizeResult ) {
		outBuffer.resize( outOffset );
	}
	
	return outBuffer;
}

} //namespace<|MERGE_RESOLUTION|>--- conflicted
+++ resolved
@@ -42,7 +42,6 @@
 
 Buffer::Buffer( size_t size )
 	: mData( malloc( size ) ), mAllocatedSize( size ), mDataSize( size ), mOwnsData( true )
-<<<<<<< HEAD
 {
 }
 
@@ -55,82 +54,11 @@
 Buffer::Buffer( Buffer &&rhs )
 	: mData( rhs.mData ), mAllocatedSize( rhs.mAllocatedSize ), mDataSize( rhs.mDataSize ), mOwnsData( rhs.mOwnsData )
 {
+	rhs.mOwnsData = false;
 }
 
 Buffer&	Buffer::operator=( const Buffer &rhs )
 {
-	mData = malloc( rhs.mDataSize );
-	memcpy( mData, rhs.mData, rhs.mDataSize );
-
-	mAllocatedSize = rhs.mAllocatedSize;
-	mDataSize = rhs.mDataSize;
-	mOwnsData = true;
-
-	return *this;
-}
-
-Buffer&	Buffer::operator=( Buffer &&rhs )
-{
-	mData = rhs.mData;
-	mAllocatedSize = rhs.mAllocatedSize;
-	mDataSize = rhs.mDataSize;
-	mOwnsData = true;
-
-	return *this;
-}
-
-Buffer::Buffer( const DataSourceRef &dataSource )
-	: mOwnsData( true )
-{
-	BufferRef otherBuffer = dataSource->getBuffer();
-	const size_t size = otherBuffer->getSize();
-
-	mData = malloc( size );
-	memcpy( mData, otherBuffer->getData(), size );
-
-	mAllocatedSize = size;
-	mDataSize = size;
-}
-
-Buffer::~Buffer()
-{
-	if( mOwnsData )
-		free( mData );
-=======
-{
-}
-
-Buffer::Buffer( const Buffer &rhs )
-	: mData( malloc( rhs.mAllocatedSize ) ), mAllocatedSize( rhs.mAllocatedSize ), mDataSize( rhs.mDataSize ), mOwnsData( true )
-{
-	memcpy( mData, rhs.mData, rhs.mDataSize );
-}
-
-Buffer::Buffer( Buffer &&rhs )
-	: mData( rhs.mData ), mAllocatedSize( rhs.mAllocatedSize ), mDataSize( rhs.mDataSize ), mOwnsData( rhs.mOwnsData )
-{
-	rhs.mOwnsData = false;
->>>>>>> 2414e3c4
-}
-
-Buffer&	Buffer::operator=( const Buffer &rhs )
-{
-<<<<<<< HEAD
-	if( ! mOwnsData )
-		return;
-	
-	mData = realloc( mData, newSize );
-	mDataSize = newSize;
-	mAllocatedSize = newSize;
-}
-
-void Buffer::copyFrom( const void *data, size_t length )
-{
-	memcpy( mData, data, length );
-}
-
-void Buffer::write( const DataTargetRef &dataTarget )
-=======
 	mDataSize = rhs.mDataSize;
 	
 	mData = malloc( mDataSize );
@@ -155,7 +83,6 @@
 
 Buffer::Buffer( const DataSourceRef &dataSource )
 	: mOwnsData( true )
->>>>>>> 2414e3c4
 {
 	BufferRef otherBuffer = dataSource->getBuffer();
 	const size_t size = otherBuffer->getSize();
@@ -173,8 +100,6 @@
 		free( mData );
 }
 
-<<<<<<< HEAD
-=======
 void Buffer::resize( size_t newSize )
 {
 	if( mOwnsData )
@@ -201,7 +126,6 @@
 	os->write( *this );
 }
 
->>>>>>> 2414e3c4
 Buffer compressBuffer( const Buffer &buffer, int8_t compressionLevel, bool resizeResult )
 {
 	/*Initial output buffer size needs to be 0.1% larger than source buffer + 12 bytes*/
