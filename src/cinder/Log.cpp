/*
 Copyright (c) 2014, The Cinder Project, All rights reserved.

 This code is intended for use with the Cinder C++ library: http://libcinder.org

 Redistribution and use in source and binary forms, with or without modification, are permitted provided that
 the following conditions are met:

    * Redistributions of source code must retain the above copyright notice, this list of conditions and
	the following disclaimer.
    * Redistributions in binary form must reproduce the above copyright notice, this list of conditions and
	the following disclaimer in the documentation and/or other materials provided with the distribution.

 THIS SOFTWARE IS PROVIDED BY THE COPYRIGHT HOLDERS AND CONTRIBUTORS "AS IS" AND ANY EXPRESS OR IMPLIED
 WARRANTIES, INCLUDING, BUT NOT LIMITED TO, THE IMPLIED WARRANTIES OF MERCHANTABILITY AND FITNESS FOR A
 PARTICULAR PURPOSE ARE DISCLAIMED. IN NO EVENT SHALL THE COPYRIGHT HOLDER OR CONTRIBUTORS BE LIABLE FOR
 ANY DIRECT, INDIRECT, INCIDENTAL, SPECIAL, EXEMPLARY, OR CONSEQUENTIAL DAMAGES (INCLUDING, BUT NOT LIMITED
 TO, PROCUREMENT OF SUBSTITUTE GOODS OR SERVICES; LOSS OF USE, DATA, OR PROFITS; OR BUSINESS INTERRUPTION)
 HOWEVER CAUSED AND ON ANY THEORY OF LIABILITY, WHETHER IN CONTRACT, STRICT LIABILITY, OR TORT (INCLUDING
 NEGLIGENCE OR OTHERWISE) ARISING IN ANY WAY OUT OF THE USE OF THIS SOFTWARE, EVEN IF ADVISED OF THE
 POSSIBILITY OF SUCH DAMAGE.
*/

#include "cinder/Log.h"
#include "cinder/CinderAssert.h"
#include "cinder/Utilities.h"
#include "cinder/Breakpoint.h"
#include "cinder/app/Platform.h"

#if defined( CINDER_COCOA )
	#include "cinder/app/cocoa/PlatformCocoa.h"
	#import <Foundation/Foundation.h>
	#include <syslog.h>
#endif

#if defined( CINDER_COCOA ) && ( ! defined( __OBJC__ ) )
	#error "This file must be compiled as Objective-C++ on the Mac"
#endif

#include <mutex>
#include <time.h>

// TODO: consider storing Logger's as shared_ptr instead
//	- they really aren't shared, but makes swapping them in and out and LogManager's handles easier

using namespace std;

namespace cinder { namespace log {

class LoggerImplMulti : public Logger {
public:

	void add( Logger *logger )							{ mLoggers.push_back( std::unique_ptr<Logger>( logger ) ); }
	void add( std::unique_ptr<Logger> &&logger )		{ mLoggers.emplace_back( move( logger ) ); }

	template <typename LoggerT>
	LoggerT* findType();

	void remove( Logger *logger );

	const vector<unique_ptr<Logger> >& getLoggers() const	{ return mLoggers; }

	virtual void write( const Metadata &meta, const std::string &text ) override;

private:
	vector<unique_ptr<Logger> >	mLoggers; // TODO: make set? don't want duplicates
};

namespace  {

// output format is YYYY-MM-DD.HH:mm:ss
const std::string getCurrentDateTimeString()
{
	time_t timeSinceEpoch = time( NULL );
	struct tm *now = localtime( &timeSinceEpoch );

	char result[100];
	strftime( result, sizeof( result ), "%Y-%m-%d.%X", now );

	return result;
}

int getCurrentYearDay()
{
	time_t timeSinceEpoch = time( NULL );
	struct tm *now = localtime( &timeSinceEpoch );

	return now->tm_year * 1000 + now->tm_yday;
}

const std::string getDailyLogString( const std::string& format )
{
	time_t timeSinceEpoch = time( NULL );
	struct tm *now = localtime( &timeSinceEpoch );

	char result[100];
	strftime( result, sizeof( result ), format.c_str(), now );

	return result;
}

#if defined( CINDER_COCOA )
int cinderLogLevelToSysLogLevel( Level cinderLogLevel )
{
	switch( cinderLogLevel ) {
		case LEVEL_FATAL:	return LOG_CRIT;
		case LEVEL_ERROR:	return LOG_ERR;
		case LEVEL_WARNING:	return LOG_WARNING;
		// We never return lower than LOG_NOTICE for OS X SysLog to ensure the message arrives
		// http://apple.stackexchange.com/questions/13484/messages-issued-by-syslog-not-showing-up-in-system-logs
		case LEVEL_INFO:	return LOG_NOTICE;
		case LEVEL_VERBOSE:	return LOG_NOTICE;
		default: CI_ASSERT_NOT_REACHABLE();
	}
}
#elif defined( CINDER_MSW )
int cinderLogLevelToEventLogLevel( Level cinderLogLevel )
{
	switch( cinderLogLevel ) {
		// MSDN Event Types don't seem particularly granular, hence the repeats
		case LEVEL_FATAL:	return EVENTLOG_ERROR_TYPE;
		case LEVEL_ERROR:	return EVENTLOG_ERROR_TYPE;
		case LEVEL_WARNING:	return EVENTLOG_WARNING_TYPE;
		case LEVEL_INFO:	return EVENTLOG_INFORMATION_TYPE;
		case LEVEL_VERBOSE:	return EVENTLOG_INFORMATION_TYPE;
		default: CI_ASSERT_NOT_REACHABLE();
	}
}
#endif

} // anonymous namespace

// ----------------------------------------------------------------------------------------------------
// MARK: - LogManager
// ----------------------------------------------------------------------------------------------------

LogManager*	LogManager::sInstance = new LogManager;	// note: leaks to enable logging during shutdown

LogManager* manager()
{
	return LogManager::instance();
}

LogManager::LogManager()
{
	restoreToDefault();
}

void LogManager::resetLogger( Logger *logger )
{
	lock_guard<mutex> lock( mMutex );

	mLogger.reset( logger );

	LoggerImplMulti *multi = dynamic_cast<LoggerImplMulti *>( logger );
	mLoggerMulti = multi ? multi : nullptr;

	mConsoleLoggingEnabled = mFileLoggingEnabled = mSystemLoggingEnabled = false;
}

void LogManager::addLogger( Logger *logger )
{
	lock_guard<mutex> lock( mMutex );

	if( ! mLoggerMulti ) {
		auto loggerMulti = unique_ptr<LoggerImplMulti>( new LoggerImplMulti );
		loggerMulti->add( move( mLogger ) );
		mLoggerMulti = loggerMulti.get();
		mLogger = move( loggerMulti );
	}

	mLoggerMulti->add( logger );
}


void LogManager::removeLogger( Logger *logger )
{
	CI_ASSERT( mLoggerMulti );

	mLoggerMulti->remove( logger );
}

void LogManager::restoreToDefault()
{
	lock_guard<mutex> lock( mMutex );

	mLogger.reset( new LoggerConsoleThreadSafe );
	mLoggerMulti = nullptr;
	mConsoleLoggingEnabled = true;
	mFileLoggingEnabled = false;
	mSystemLoggingEnabled = false;
	mBreakOnLogEnabled = false;

	switch( CI_MAX_LOG_LEVEL ) {
		case 5: mSystemLoggingLevel = LEVEL_VERBOSE;	break;
		case 4: mSystemLoggingLevel = LEVEL_INFO;		break;
		case 3: mSystemLoggingLevel = LEVEL_WARNING;	break;
		case 2: mSystemLoggingLevel = LEVEL_ERROR;		break;
		case 1: mSystemLoggingLevel = LEVEL_FATAL;		break;
		default: CI_ASSERT_NOT_REACHABLE();
	}
}

vector<Logger *> LogManager::getAllLoggers()
{
	vector<Logger *> result;

	if( mLoggerMulti ) {
		for( const auto &logger : mLoggerMulti->getLoggers() )
			result.push_back( logger.get() );
	}
	else
		result.push_back( mLogger.get() );

	return result;
}

void LogManager::enableConsoleLogging()
{
	if( mConsoleLoggingEnabled )
		return;

	addLogger( new LoggerConsoleThreadSafe );
	mConsoleLoggingEnabled = true;
}

bool LogManager::initFileLogging()
{
	if( mFileLoggingEnabled ) {
		// destroys previous file logger to prepare for changes
		auto logger = mLoggerMulti->findType<LoggerFile>();
		if( logger )
			disableFileLogging();
		else
			return false;
	}
	return true;
}

void LogManager::enableFileLogging( const fs::path &path, bool appendToExisting )
{
	if( ! initFileLogging() ) {
		return;
	}

	addLogger( new LoggerFileThreadSafe( path, appendToExisting ) );
	mFileLoggingEnabled = true;
}

void LogManager::enableFileLogging( const fs::path &folder, const std::string &formatStr, bool appendToExisting )
{
	if( ! initFileLogging() ) {
		return;
	}

	addLogger( new LoggerFileThreadSafe( folder, formatStr, appendToExisting ) );
	mFileLoggingEnabled = true;
}

void LogManager::setFileLoggingEnabled( bool enable, const fs::path &filePath, bool appendToExisting )
{
	if( enable )
		enableFileLogging( filePath, appendToExisting );
	else
		disableFileLogging();
}


void LogManager::setFileLoggingEnabled( bool enable, const fs::path &folder, const string &formatStr, bool appendToExisting )
{
	if( enable )
		enableFileLogging( folder, formatStr, appendToExisting );
	else
		disableFileLogging();
}

void LogManager::enableSystemLogging()
{
	if( mSystemLoggingEnabled )
		return;

<<<<<<< HEAD
#if defined( CINDER_COCOA )
	addLogger( new LoggerSysLog );
#elif defined( CINDER_MSW )
	addLogger(new LoggerEventLog );
#endif

=======
	addLogger( new LoggerSystem );
>>>>>>> 3c552009
	setSystemLoggingLevel( mSystemLoggingLevel );
	mSystemLoggingEnabled = true;
}

void LogManager::setSystemLoggingLevel( Level level )
{
	mSystemLoggingLevel = level;
<<<<<<< HEAD

#if defined( CINDER_COCOA )
	int sysLevel = cinderLogLevelToSysLogLevel( level );
	setlogmask( LOG_UPTO( sysLevel ) );
#elif defined( CINDER_MSW )
	auto logger = mLoggerMulti->findType<LoggerEventLog>();
	logger->setMinLoggingLevel( level );
#endif
=======
	
	auto logger = mLoggerMulti->findType<LoggerSystem>();
	logger->setLoggingLevel( level );
>>>>>>> 3c552009
}

void LogManager::disableConsoleLogging()
{
	if( ! mConsoleLoggingEnabled || ! mLoggerMulti )
		return;

	auto logger = mLoggerMulti->findType<LoggerConsole>();
	mLoggerMulti->remove( logger );

	mConsoleLoggingEnabled = false;
}

void LogManager::disableFileLogging()
{
	if( ! mFileLoggingEnabled || ! mLoggerMulti )
		return;

	auto logger = mLoggerMulti->findType<LoggerFile>();
	mLoggerMulti->remove( logger );

	mFileLoggingEnabled = false;
}

void LogManager::disableSystemLogging()
{
	if( ! mSystemLoggingEnabled || ! mLoggerMulti )
		return;

	auto logger = mLoggerMulti->findType<LoggerSystem>();
	mLoggerMulti->remove( logger );
	mSystemLoggingEnabled = false;
}

void LogManager::enableBreakOnLevel( Level triggerLevel )
{
	if( mBreakOnLogEnabled ) {
		auto logger = mLoggerMulti->findType<LoggerBreakpoint>();
		logger->setTriggerLevel( triggerLevel );
	}
	else {
		addLogger( new LoggerBreakpoint( triggerLevel ) );
		mBreakOnLogEnabled = true;
	}
}

void LogManager::disableBreakOnLog()
{
	if( ! mBreakOnLogEnabled )
		return;
	
	auto logger = mLoggerMulti->findType<LoggerBreakpoint>();
	if( logger )
		mLoggerMulti->remove( logger );

	mBreakOnLogEnabled = false;
}

// ----------------------------------------------------------------------------------------------------
// MARK: - Logger
// ----------------------------------------------------------------------------------------------------

void Logger::writeDefault( std::ostream &stream, const Metadata &meta, const std::string &text )
{
	stream << meta.mLevel << " ";

	if( isTimestampEnabled() )
		stream << getCurrentDateTimeString() << " ";

	stream << meta.mLocation << " " << text << endl;
}

// ----------------------------------------------------------------------------------------------------
// MARK: - LoggerConsole
// ----------------------------------------------------------------------------------------------------

void LoggerConsole::write( const Metadata &meta, const string &text )
{
	writeDefault( app::Platform::get()->console(), meta, text );
}

// ----------------------------------------------------------------------------------------------------
// MARK: - LoggerImplMulti
// ----------------------------------------------------------------------------------------------------

template <typename LoggerT>
LoggerT* LoggerImplMulti::findType()
{
	for( const auto &logger : mLoggers ) {
		auto result = dynamic_cast<LoggerT *>( logger.get() );
		if( result )
			return result;
	}

	return nullptr;
}

void LoggerImplMulti::remove( Logger *logger )
{
	mLoggers.erase( remove_if( mLoggers.begin(), mLoggers.end(),
							  [logger]( const std::unique_ptr<Logger> &o ) {
								  return o.get() == logger;
							  } ),
				   mLoggers.end() );
}

void LoggerImplMulti::write( const Metadata &meta, const string &text )
{
	for( auto &logger : mLoggers )
		logger->write( meta, text );
}

// ----------------------------------------------------------------------------------------------------
// MARK: - LoggerFile
// ----------------------------------------------------------------------------------------------------

LoggerFile::LoggerFile( const fs::path &filePath, bool appendToExisting )
	: mFilePath( filePath ), mAppend( appendToExisting ), mRotating( false )
{
	if( mFilePath.empty() )
		mFilePath = getDefaultLogFilePath();

	setTimestampEnabled();
}

LoggerFile::LoggerFile( const fs::path &folder, const std::string &formatStr, bool appendToExisting )
	: mFolderPath( folder ), mDailyFormatStr( formatStr ), mAppend( appendToExisting ), mRotating( true )
{
	CI_ASSERT_MSG( ! formatStr.empty(), "cannot provide empty formatStr" );
	
	if( mFolderPath.empty() )
		mFolderPath = getDefaultLogFilePath().parent_path();

	mYearDay = getCurrentYearDay();
	mFilePath = mFolderPath / fs::path( getDailyLogString( mDailyFormatStr ) );

	setTimestampEnabled();
}

LoggerFile::~LoggerFile()
{
	if( mStream.is_open() )
		mStream.close();
}

void LoggerFile::write( const Metadata &meta, const string &text )
{
	if( mRotating && mYearDay != getCurrentYearDay() ) {
		mFilePath = mFolderPath / fs::path( getDailyLogString( mDailyFormatStr ) );
		mYearDay = getCurrentYearDay();

		if( mStream.is_open() )
			mStream.close();
	}

	if( ! mStream.is_open() ) {
		ensureDirectoryExists();
		mAppend ? mStream.open( mFilePath.string(), std::ofstream::app ) : mStream.open( mFilePath.string() );
	}
	
	writeDefault( mStream, meta, text );
}

fs::path LoggerFile::getDefaultLogFilePath() const
{
	return app::Platform::get()->getExecutablePath() / fs::path( "cinder.log" );
}

void LoggerFile::ensureDirectoryExists()
{
	fs::path dir = mFilePath.parent_path();
	if( ! fs::is_directory( dir ) ) {
		bool success = fs::create_directories( dir );
		if( ! success ) {
			// not using CI_LOG_E since it could lead to recursion
			cerr << "ci::log::LoggerFile error: Unable to create folder \"" << dir.string() << "\"" << endl;
		}
	}
}

// ----------------------------------------------------------------------------------------------------
// MARK: - LoggerBreakpoint
// ----------------------------------------------------------------------------------------------------

void LoggerBreakpoint::write( const Metadata &meta, const string &text )
{
	if( meta.mLevel >= mTriggerLevel ) {
		CI_BREAKPOINT();
	}
}
	
// ----------------------------------------------------------------------------------------------------
// MARK: - LoggerSystem
// ----------------------------------------------------------------------------------------------------
LoggerSystem::LoggerSystem()
{
#if defined( CINDER_COCOA )
	mImpl = new LoggerSysLog();
#elif defined( CINDER_MSW )
	mImpl = new LoggerEventLog();
#endif
}

LoggerSystem::~LoggerSystem()
{
	delete mImpl;
}

#if defined( CINDER_COCOA )

// ----------------------------------------------------------------------------------------------------
// MARK: - LoggerSysLog
// ----------------------------------------------------------------------------------------------------

LoggerSystem::LoggerSysLog::LoggerSysLog()
{
	// determine app name from it's NSBundle. https://developer.apple.com/library/mac/qa/qa1544/_index.html
	NSBundle *bundle = app::PlatformCocoa::get()->getBundle();
	NSString *bundlePath = [bundle bundlePath];
	NSString *appName = [[NSFileManager defaultManager] displayNameAtPath: bundlePath];

	const char *cAppName = [appName UTF8String];
	openlog( cAppName, ( LOG_CONS | LOG_PID ), LOG_USER );
}

LoggerSystem::LoggerSysLog::~LoggerSysLog()
{
	closelog();
}

void LoggerSystem::LoggerSysLog::write( const Metadata &meta, const string &text )
{
	int sysLevel = cinderLogLevelToSysLogLevel( meta.mLevel );
	syslog( sysLevel , "%s %s", meta.toString().c_str(), text.c_str() );
}

<<<<<<< HEAD
=======
void LoggerSystem::LoggerSysLog::setLoggingLevel( Level minLevel )
{
	int sysLevel = cinderLogLevelToSysLogLevel( minLevel );
	setlogmask( LOG_UPTO( sysLevel ) );
}
	
>>>>>>> 3c552009
#elif defined( CINDER_MSW )

// ----------------------------------------------------------------------------------------------------
// MARK: - LoggerEventLog
// ----------------------------------------------------------------------------------------------------

<<<<<<< HEAD
LoggerEventLog::LoggerEventLog()
=======
LoggerSystem::LoggerEventLog::LoggerEventLog()
>>>>>>> 3c552009
{
	char filename[MAX_PATH];
	wchar_t wFilename[MAX_PATH];
	string stem;

<<<<<<< HEAD
	DWORD size = GetModuleFileNameA( NULL, filename, MAX_PATH );
	if( size ) { 
		boost::filesystem::path exePath(filename);
		stem = exePath.stem().string();
	} else {
		app::Platform::get()->console() << "Could not determine application name, defaulting to 'CinderApp'" << endl;
		stem = "CinderApp";
	}

	mbstowcs( wFilename, stem.c_str(), stem.size() + 1 );
	mHLog = RegisterEventSourceW( 0, wFilename );

	if( ! mHLog ) {
		app::Platform::get()->console() << "RegisterEventSourceW() failed with " << GetLastError() << endl;
	}
}

LoggerEventLog::~LoggerEventLog()
{
	if( mHLog ) {
		CloseEventLog(mHLog);
	}
}

void LoggerEventLog::write( const Metadata &meta, const string &text )
{
	// Check in case we failed to initialize the eventlog and make sure we have min required level
	if( ! mHLog || meta.mLevel < mMinLoggingLevel ) {
=======
	DWORD size = ::GetModuleFileNameA( NULL, filename, MAX_PATH );
	if( size ) { 
		fs::path exePath( filename );
		stem = exePath.stem().string();
	} else {
		app::Platform::get()->console() << CINDER_CURRENT_FUNCTION << "[" << __LINE__ 
			<< "] could not determine application name, defaulting to 'CinderApp'" << endl;
		stem = "CinderApp";
	}

	::mbstowcs( wFilename, stem.c_str(), stem.size() + 1 );
	mHLog = ::RegisterEventSourceW( 0, wFilename );

	if( ! mHLog ) {
		app::Platform::get()->console() << CINDER_CURRENT_FUNCTION << "[" << __LINE__ 
			<< "] RegisterEventSourceW() failed with " << GetLastError() << endl;
	}
}

LoggerSystem::LoggerEventLog::~LoggerEventLog()
{
	if( mHLog ) {
		::CloseEventLog( mHLog );
	}
}

void LoggerSystem::LoggerEventLog::write( const Metadata &meta, const string &text )
{
	// Check in case we failed to initialize the eventlog and make sure we have min required level
	if( ! mHLog || meta.mLevel < mLoggingLevel ) {
>>>>>>> 3c552009
		return;
	}

	int eventLevel = cinderLogLevelToEventLogLevel( meta.mLevel );
	
	std::wstring wMeta = mConverter.from_bytes( meta.toString() );
	std::wstring wText = mConverter.from_bytes( text );

	LPCTSTR wStrings[2];
	wStrings[0] = wMeta.c_str();
	wStrings[1] = wText.c_str();

<<<<<<< HEAD
	BOOL res = ReportEventW( mHLog, eventLevel, 0, 0, 0, 2, 0, wStrings, 0 );
	if( ! res ) {
		app::Platform::get()->console() << "ReportEventW() failed with " << GetLastError() << endl;
	}
=======
	::ReportEventW( mHLog, eventLevel, 0, 0, 0, 2, 0, wStrings, 0 );
>>>>>>> 3c552009
}

#endif

// ----------------------------------------------------------------------------------------------------
// MARK: - Helper Classes
// ----------------------------------------------------------------------------------------------------

string Metadata::toString() const
{
	stringstream ss;
	ss << mLevel << " " << mLocation;
	return ss.str();
}

ostream& operator<<( ostream &os, const Location &rhs )
{
	os << rhs.getFunctionName() << "[" << rhs.getLineNumber() << "]";
	return os;
}

ostream& operator<<( ostream &lhs, const Level &rhs )
{
	switch( rhs ) {
		case LEVEL_VERBOSE:		lhs << "|verbose|";	break;
		case LEVEL_INFO:		lhs << "|info   |";	break;
		case LEVEL_WARNING:		lhs << "|warning|";	break;
		case LEVEL_ERROR:		lhs << "|error  |";	break;
		case LEVEL_FATAL:		lhs << "|fatal  |";	break;
		default: CI_ASSERT_NOT_REACHABLE();
	}
	return lhs;
}

} } // namespace cinder::log<|MERGE_RESOLUTION|>--- conflicted
+++ resolved
@@ -279,16 +279,7 @@
 	if( mSystemLoggingEnabled )
 		return;
 
-<<<<<<< HEAD
-#if defined( CINDER_COCOA )
-	addLogger( new LoggerSysLog );
-#elif defined( CINDER_MSW )
-	addLogger(new LoggerEventLog );
-#endif
-
-=======
 	addLogger( new LoggerSystem );
->>>>>>> 3c552009
 	setSystemLoggingLevel( mSystemLoggingLevel );
 	mSystemLoggingEnabled = true;
 }
@@ -296,20 +287,9 @@
 void LogManager::setSystemLoggingLevel( Level level )
 {
 	mSystemLoggingLevel = level;
-<<<<<<< HEAD
-
-#if defined( CINDER_COCOA )
-	int sysLevel = cinderLogLevelToSysLogLevel( level );
-	setlogmask( LOG_UPTO( sysLevel ) );
-#elif defined( CINDER_MSW )
-	auto logger = mLoggerMulti->findType<LoggerEventLog>();
-	logger->setMinLoggingLevel( level );
-#endif
-=======
 	
 	auto logger = mLoggerMulti->findType<LoggerSystem>();
 	logger->setLoggingLevel( level );
->>>>>>> 3c552009
 }
 
 void LogManager::disableConsoleLogging()
@@ -546,61 +526,24 @@
 	syslog( sysLevel , "%s %s", meta.toString().c_str(), text.c_str() );
 }
 
-<<<<<<< HEAD
-=======
 void LoggerSystem::LoggerSysLog::setLoggingLevel( Level minLevel )
 {
 	int sysLevel = cinderLogLevelToSysLogLevel( minLevel );
 	setlogmask( LOG_UPTO( sysLevel ) );
 }
 	
->>>>>>> 3c552009
 #elif defined( CINDER_MSW )
 
 // ----------------------------------------------------------------------------------------------------
 // MARK: - LoggerEventLog
 // ----------------------------------------------------------------------------------------------------
 
-<<<<<<< HEAD
-LoggerEventLog::LoggerEventLog()
-=======
 LoggerSystem::LoggerEventLog::LoggerEventLog()
->>>>>>> 3c552009
 {
 	char filename[MAX_PATH];
 	wchar_t wFilename[MAX_PATH];
 	string stem;
 
-<<<<<<< HEAD
-	DWORD size = GetModuleFileNameA( NULL, filename, MAX_PATH );
-	if( size ) { 
-		boost::filesystem::path exePath(filename);
-		stem = exePath.stem().string();
-	} else {
-		app::Platform::get()->console() << "Could not determine application name, defaulting to 'CinderApp'" << endl;
-		stem = "CinderApp";
-	}
-
-	mbstowcs( wFilename, stem.c_str(), stem.size() + 1 );
-	mHLog = RegisterEventSourceW( 0, wFilename );
-
-	if( ! mHLog ) {
-		app::Platform::get()->console() << "RegisterEventSourceW() failed with " << GetLastError() << endl;
-	}
-}
-
-LoggerEventLog::~LoggerEventLog()
-{
-	if( mHLog ) {
-		CloseEventLog(mHLog);
-	}
-}
-
-void LoggerEventLog::write( const Metadata &meta, const string &text )
-{
-	// Check in case we failed to initialize the eventlog and make sure we have min required level
-	if( ! mHLog || meta.mLevel < mMinLoggingLevel ) {
-=======
 	DWORD size = ::GetModuleFileNameA( NULL, filename, MAX_PATH );
 	if( size ) { 
 		fs::path exePath( filename );
@@ -631,7 +574,6 @@
 {
 	// Check in case we failed to initialize the eventlog and make sure we have min required level
 	if( ! mHLog || meta.mLevel < mLoggingLevel ) {
->>>>>>> 3c552009
 		return;
 	}
 
@@ -644,14 +586,7 @@
 	wStrings[0] = wMeta.c_str();
 	wStrings[1] = wText.c_str();
 
-<<<<<<< HEAD
-	BOOL res = ReportEventW( mHLog, eventLevel, 0, 0, 0, 2, 0, wStrings, 0 );
-	if( ! res ) {
-		app::Platform::get()->console() << "ReportEventW() failed with " << GetLastError() << endl;
-	}
-=======
 	::ReportEventW( mHLog, eventLevel, 0, 0, 0, 2, 0, wStrings, 0 );
->>>>>>> 3c552009
 }
 
 #endif
