--- conflicted
+++ resolved
@@ -381,12 +381,6 @@
 
 void LoggerFile::write( const Metadata &meta, const string &text )
 {
-<<<<<<< HEAD
-	if( ! mStream.is_open() ) {
-		ensureDirectoryExists();
-		mStream.open( mFilePath.string() );
-=======
-
 	if( mRotating && mYearDay != getCurrentYearDay() ) {
 		mFilePath = mFolderPath / getDailyLogString( mDailyFormatStr );
 		mYearDay = getCurrentYearDay();
@@ -396,8 +390,8 @@
 	}
 
 	if( ! mStream.is_open() ) {
+		ensureDirectoryExists();
 		mAppend ? mStream.open( mFilePath.string(), std::ofstream::app ) : mStream.open( mFilePath.string() );
->>>>>>> 90d3ae19
 	}
 	
 	writeDefault( mStream, meta, text );
