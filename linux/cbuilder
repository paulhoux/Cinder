--- conflicted
+++ resolved
@@ -97,16 +97,10 @@
         ;;
 
         # Rebuild
-<<<<<<< HEAD
-        #-r)
-		#	FULLBUILD=false
-        #;;
-=======
         -r)
 			FULLBUILD=false
+			shift 1
         ;;
-	esac
->>>>>>> c2ffd041
 
 		?*)
 			echo "Unknown parameter: ${arg}"
@@ -148,13 +142,9 @@
 	fi
 
 	cd ${build_dir}
-<<<<<<< HEAD
-	cmake ${SCRIPT_DIR} -DCMAKE_BUILD_TYPE=${build_type} ${GLES}
-=======
 	if [ ${FULLBUILD} == true ]; then
-		cmake ${SCRIPT_DIR} -DCMAKE_BUILD_TYPE=${build_type} ${ES2}
+		cmake ${SCRIPT_DIR} -DCMAKE_BUILD_TYPE=${build_type} ${GLES}
 	fi
->>>>>>> c2ffd041
 	make -j ${NUMPROCS} VERBOSE=1
 
 	echo -e ""
