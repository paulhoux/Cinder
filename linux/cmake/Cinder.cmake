--- conflicted
+++ resolved
@@ -33,16 +33,11 @@
 
         set(STDCXXLIB                          		"-stdlib=libstdc++" )
     else()
-<<<<<<< HEAD
-        set( CMAKE_C_COMPILER	"gcc" 		    CACHE FILEPATH "" FORCE )
-        set( CMAKE_CXX_COMPILER	"g++" 		    CACHE FILEPATH "" FORCE )	
-=======
 		# Keep these versionless
     	set( CMAKE_C_COMPILER						"gcc"	CACHE FILEPATH "" FORCE )
 	    set( CMAKE_CXX_COMPILER						"g++" 	CACHE FILEPATH "" FORCE )
 		set( CINDER_TOOLCHAIN_GCC 					true 	CACHE BOOL "" FORCE )
 		set( CINDER_TOOLCHAIN_CLANG 				false 	CACHE BOOL "" FORCE )
->>>>>>> 6376d951
     endif()
 endif()
 
