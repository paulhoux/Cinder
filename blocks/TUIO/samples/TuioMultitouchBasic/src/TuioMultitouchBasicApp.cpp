--- conflicted
+++ resolved
@@ -3,15 +3,10 @@
 
 #include "cinder/System.h"
 #include "cinder/Rand.h"
-<<<<<<< HEAD
 #include "cinder/PolyLine.h"
 #include "cinder/gl/gl.h"
 
-#include "Tuio.h"
-=======
 #include "cinder/tuio/Tuio.h"
-#include "cinder/gl/gl.h"
->>>>>>> ebb7796b
 
 using namespace ci;
 using namespace ci::app;
