--- conflicted
+++ resolved
@@ -289,14 +289,10 @@
 	 	});
 	} );
 	
-<<<<<<< HEAD
+
 	// initialization
- 	setSection( section );
-=======
-
  	cinderJs.setSection( section );
  	cinderJs.selectNamspace( window.selectedNamespace );
->>>>>>> 6c883567
  	cinderJs.showContent( hash );
  	sideNav.init();
  	if( search_index_data )
