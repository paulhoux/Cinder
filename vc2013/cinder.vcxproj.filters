﻿<?xml version="1.0" encoding="utf-8"?>
<Project ToolsVersion="4.0" xmlns="http://schemas.microsoft.com/developer/msbuild/2003">
  <ItemGroup>
    <Filter Include="Source Files">
      <UniqueIdentifier>{4FC737F1-C7A5-4376-A066-2A32D752A2FF}</UniqueIdentifier>
      <Extensions>cpp;c;cc;cxx;def;odl;idl;hpj;bat;asm;asmx</Extensions>
    </Filter>
    <Filter Include="Source Files\app">
      <UniqueIdentifier>{f5ddca15-2dca-457c-a371-d980d510eaf1}</UniqueIdentifier>
    </Filter>
    <Filter Include="Source Files\audio">
      <UniqueIdentifier>{4f01399a-99e9-43e7-8108-2d2d4528a7ad}</UniqueIdentifier>
    </Filter>
    <Filter Include="Source Files\gl">
      <UniqueIdentifier>{0116574c-013b-431f-ba54-30771ade01dc}</UniqueIdentifier>
    </Filter>
    <Filter Include="Source Files\ip">
      <UniqueIdentifier>{9af5dc40-dc35-4855-89c8-9cb84311d5f8}</UniqueIdentifier>
    </Filter>
    <Filter Include="Source Files\msw">
      <UniqueIdentifier>{feee0bff-b837-4177-b068-c83f77475ed6}</UniqueIdentifier>
    </Filter>
    <Filter Include="Source Files\params">
      <UniqueIdentifier>{79c99aa4-da3d-4c7e-868a-ed5a7fc7051d}</UniqueIdentifier>
    </Filter>
    <Filter Include="Source Files\AntTweakBar">
      <UniqueIdentifier>{99377963-90c2-47e7-8eb2-fc5062aa2df9}</UniqueIdentifier>
    </Filter>
    <Filter Include="Source Files\videoInput">
      <UniqueIdentifier>{5d424334-6efe-4a4e-8fea-a1aaf9b819d2}</UniqueIdentifier>
    </Filter>
    <Filter Include="Header Files">
      <UniqueIdentifier>{93995380-89BD-4b04-88EB-625FBE52EBFB}</UniqueIdentifier>
      <Extensions>h;hpp;hxx;hm;inl;inc;xsd</Extensions>
    </Filter>
    <Filter Include="Header Files\app">
      <UniqueIdentifier>{d6eac4b5-8dab-414a-b74e-f19e30e717f9}</UniqueIdentifier>
    </Filter>
    <Filter Include="Header Files\audio">
      <UniqueIdentifier>{0b0d3d16-2551-4216-bd1d-753e3b16ba68}</UniqueIdentifier>
    </Filter>
    <Filter Include="Header Files\gl">
      <UniqueIdentifier>{d34a7f38-f80a-46e6-95a5-b22bc1e11c6b}</UniqueIdentifier>
    </Filter>
    <Filter Include="Header Files\ip">
      <UniqueIdentifier>{a4e8fe51-2bad-4ec9-b09e-557113e0b609}</UniqueIdentifier>
    </Filter>
    <Filter Include="Header Files\msw">
      <UniqueIdentifier>{bf2ac98b-94aa-46f0-88d6-64c942f97dda}</UniqueIdentifier>
    </Filter>
    <Filter Include="Header Files\params">
      <UniqueIdentifier>{2f24114f-d6c6-41e7-9577-fcca4c7c8838}</UniqueIdentifier>
    </Filter>
    <Filter Include="Header Files\videoinput">
      <UniqueIdentifier>{da586344-c7c0-477a-8f62-0a718391cfb3}</UniqueIdentifier>
    </Filter>
    <Filter Include="Resource Files">
      <UniqueIdentifier>{67DA6AB6-F800-4c08-8B7A-83BB121AAD01}</UniqueIdentifier>
      <Extensions>rc;ico;cur;bmp;dlg;rc2;rct;bin;rgs;gif;jpg;jpeg;jpe;resx;tiff;tif;png;wav</Extensions>
    </Filter>
    <Filter Include="Header Files\rapidxml">
      <UniqueIdentifier>{5af4abed-f424-479b-8c89-969fc75d54be}</UniqueIdentifier>
    </Filter>
    <Filter Include="Source Files\libtess2">
      <UniqueIdentifier>{2d33008c-c675-44bd-a5bb-b5998abbf655}</UniqueIdentifier>
    </Filter>
    <Filter Include="Source Files\jsoncpp">
      <UniqueIdentifier>{13c0913f-8fdb-4945-a68a-6b210c4e8d91}</UniqueIdentifier>
    </Filter>
    <Filter Include="Header Files\json">
      <UniqueIdentifier>{1f0d2d7b-fc30-443d-a52d-dd3867811355}</UniqueIdentifier>
    </Filter>
    <Filter Include="Source Files\svg">
      <UniqueIdentifier>{74f66efa-5b4e-49f4-8ea2-21b75f65a52e}</UniqueIdentifier>
    </Filter>
    <Filter Include="Header Files\svg">
      <UniqueIdentifier>{93ad9a5c-9ccb-4f98-8d4c-bf21a522208f}</UniqueIdentifier>
    </Filter>
    <Filter Include="Source Files\linebreak">
      <UniqueIdentifier>{32843c15-443f-4fa7-ab9c-be6125f164f3}</UniqueIdentifier>
    </Filter>
    <Filter Include="Header Files\qtime">
      <UniqueIdentifier>{90ff4519-84c5-42d5-bece-b27ed8b4beb8}</UniqueIdentifier>
    </Filter>
    <Filter Include="Source Files\qtime">
      <UniqueIdentifier>{c8db6b91-0c81-4c5b-ae73-994db8d58d64}</UniqueIdentifier>
    </Filter>
    <Filter Include="Header Files\dx">
      <UniqueIdentifier>{1a305511-2204-4100-81d9-aecef552ae09}</UniqueIdentifier>
    </Filter>
    <Filter Include="Header Files\audio\dsp">
      <UniqueIdentifier>{547d2686-dd07-4302-befa-3d0815504249}</UniqueIdentifier>
    </Filter>
    <Filter Include="Header Files\audio\dsp\ooura">
      <UniqueIdentifier>{2d2a5389-5f11-49bc-9dfb-a1f46b763ee7}</UniqueIdentifier>
    </Filter>
    <Filter Include="Header Files\audio\msw">
      <UniqueIdentifier>{006e6941-3453-4a49-b5e1-097b45b3b46f}</UniqueIdentifier>
    </Filter>
    <Filter Include="Source Files\audio\dsp">
      <UniqueIdentifier>{5bcc1350-6288-4024-87af-da6034358005}</UniqueIdentifier>
    </Filter>
    <Filter Include="Source Files\audio\dsp\ooura">
      <UniqueIdentifier>{c7c7ffb3-97a4-4caa-86cb-58c371be8901}</UniqueIdentifier>
    </Filter>
    <Filter Include="Source Files\audio\msw">
      <UniqueIdentifier>{9bffb733-d3c9-4490-b49a-08acceaf4382}</UniqueIdentifier>
    </Filter>
    <Filter Include="Source Files\r8brain">
      <UniqueIdentifier>{10a5e497-30fb-47ca-8245-cfe680d3c82b}</UniqueIdentifier>
    </Filter>
    <Filter Include="Source Files\oggvorbis">
      <UniqueIdentifier>{f03386d6-6073-489e-ab46-87d5bd3d80b4}</UniqueIdentifier>
    </Filter>
    <Filter Include="Source Files\oggvorbis\ogg">
      <UniqueIdentifier>{47a5d57e-c82d-486f-ac44-199c95fca43e}</UniqueIdentifier>
    </Filter>
    <Filter Include="Source Files\oggvorbis\vorbis">
      <UniqueIdentifier>{1ca569ac-2711-4cb6-b62d-12aaddfc6eaf}</UniqueIdentifier>
    </Filter>
    <Filter Include="Source Files\oggvorbis\vorbis\books">
      <UniqueIdentifier>{f89bd7f9-65b1-4613-907e-2c03dff66bf8}</UniqueIdentifier>
    </Filter>
    <Filter Include="Source Files\oggvorbis\vorbis\books\coupled">
      <UniqueIdentifier>{9360203e-665f-4517-9f44-124324600a2a}</UniqueIdentifier>
    </Filter>
    <Filter Include="Source Files\oggvorbis\vorbis\books\floor">
      <UniqueIdentifier>{df706862-286a-49fb-a457-20bf986491ef}</UniqueIdentifier>
    </Filter>
    <Filter Include="Source Files\oggvorbis\vorbis\books\uncoupled">
      <UniqueIdentifier>{5d403959-0457-4edb-91b2-8520b675aa11}</UniqueIdentifier>
    </Filter>
    <Filter Include="Source Files\oggvorbis\vorbis\modes">
      <UniqueIdentifier>{54a3930c-e7ed-418e-83b6-977db7fadc51}</UniqueIdentifier>
    </Filter>
    <Filter Include="Source Files\glload">
      <UniqueIdentifier>{989dc751-89fb-4b63-adb6-f745dd03ccb9}</UniqueIdentifier>
    </Filter>
    <Filter Include="Header Files\app\msw">
      <UniqueIdentifier>{714beaed-38b5-4cf9-b6bb-f2ed1dd5eb1e}</UniqueIdentifier>
    </Filter>
    <Filter Include="Source Files\app\msw">
      <UniqueIdentifier>{d87b601e-f0bc-4dc1-8cd1-624ae4de33cb}</UniqueIdentifier>
    </Filter>
    <Filter Include="Header Files\app\winrt">
      <UniqueIdentifier>{5310b59c-654a-431d-9860-d270bb5eab0e}</UniqueIdentifier>
    </Filter>
    <Filter Include="Source Files\app\winrt">
      <UniqueIdentifier>{dc3ddcfa-3bbd-4478-8d5d-5a750bd6f7d6}</UniqueIdentifier>
    </Filter>
    <Filter Include="Source Files\evr">
      <UniqueIdentifier>{f2d3fa94-d4be-4123-8c85-9419b551cddc}</UniqueIdentifier>
    </Filter>
    <Filter Include="Header Files\evr">
      <UniqueIdentifier>{dccbcfd9-492c-40f6-80d4-c5aa1fbea7bb}</UniqueIdentifier>
    </Filter>
  </ItemGroup>
  <ItemGroup>
    <ClCompile Include="..\src\cinder\Area.cpp">
      <Filter>Source Files</Filter>
    </ClCompile>
    <ClCompile Include="..\src\cinder\AxisAlignedBox.cpp">
      <Filter>Source Files</Filter>
    </ClCompile>
    <ClCompile Include="..\src\cinder\BandedMatrix.cpp">
      <Filter>Source Files</Filter>
    </ClCompile>
    <ClCompile Include="..\src\cinder\BSpline.cpp">
      <Filter>Source Files</Filter>
    </ClCompile>
    <ClCompile Include="..\src\cinder\BSplineFit.cpp">
      <Filter>Source Files</Filter>
    </ClCompile>
    <ClCompile Include="..\src\cinder\Buffer.cpp">
      <Filter>Source Files</Filter>
    </ClCompile>
    <ClCompile Include="..\src\cinder\Camera.cpp">
      <Filter>Source Files</Filter>
    </ClCompile>
    <ClCompile Include="..\src\cinder\Capture.cpp">
      <Filter>Source Files</Filter>
    </ClCompile>
    <ClCompile Include="..\src\cinder\Channel.cpp">
      <Filter>Source Files</Filter>
    </ClCompile>
    <ClCompile Include="..\src\cinder\CinderMath.cpp">
      <Filter>Source Files</Filter>
    </ClCompile>
    <ClCompile Include="..\src\cinder\Color.cpp">
      <Filter>Source Files</Filter>
    </ClCompile>
    <ClCompile Include="..\src\cinder\ConvexHull.cpp">
      <Filter>Source Files</Filter>
    </ClCompile>
    <ClCompile Include="..\src\cinder\DataSource.cpp">
      <Filter>Source Files</Filter>
    </ClCompile>
    <ClCompile Include="..\src\cinder\DataTarget.cpp">
      <Filter>Source Files</Filter>
    </ClCompile>
    <ClCompile Include="..\src\cinder\Display.cpp">
      <Filter>Source Files</Filter>
    </ClCompile>
    <ClCompile Include="..\src\cinder\Exception.cpp">
      <Filter>Source Files</Filter>
    </ClCompile>
    <ClCompile Include="..\src\cinder\Font.cpp">
      <Filter>Source Files</Filter>
    </ClCompile>
    <ClCompile Include="..\src\cinder\ImageIo.cpp">
      <Filter>Source Files</Filter>
    </ClCompile>
    <ClCompile Include="..\src\cinder\ImageSourceFileWic.cpp">
      <Filter>Source Files</Filter>
    </ClCompile>
    <ClCompile Include="..\src\cinder\ImageSourcePng.cpp">
      <Filter>Source Files</Filter>
    </ClCompile>
    <ClCompile Include="..\src\cinder\ImageTargetFileWic.cpp">
      <Filter>Source Files</Filter>
    </ClCompile>
    <ClCompile Include="..\src\cinder\Matrix.cpp">
      <Filter>Source Files</Filter>
    </ClCompile>
    <ClCompile Include="..\src\cinder\ObjLoader.cpp">
      <Filter>Source Files</Filter>
    </ClCompile>
    <ClCompile Include="..\src\cinder\Path2D.cpp">
      <Filter>Source Files</Filter>
    </ClCompile>
    <ClCompile Include="..\src\cinder\Perlin.cpp">
      <Filter>Source Files</Filter>
    </ClCompile>
    <ClCompile Include="..\src\cinder\PolyLine.cpp">
      <Filter>Source Files</Filter>
    </ClCompile>
    <ClCompile Include="..\src\cinder\Rand.cpp">
      <Filter>Source Files</Filter>
    </ClCompile>
    <ClCompile Include="..\src\cinder\Rect.cpp">
      <Filter>Source Files</Filter>
    </ClCompile>
    <ClCompile Include="..\src\cinder\Serial.cpp">
      <Filter>Source Files</Filter>
    </ClCompile>
    <ClCompile Include="..\src\cinder\Shape2d.cpp">
      <Filter>Source Files</Filter>
    </ClCompile>
    <ClCompile Include="..\src\cinder\Sphere.cpp">
      <Filter>Source Files</Filter>
    </ClCompile>
    <ClCompile Include="..\src\cinder\Stream.cpp">
      <Filter>Source Files</Filter>
    </ClCompile>
    <ClCompile Include="..\src\cinder\Surface.cpp">
      <Filter>Source Files</Filter>
    </ClCompile>
    <ClCompile Include="..\src\cinder\System.cpp">
      <Filter>Source Files</Filter>
    </ClCompile>
    <ClCompile Include="..\src\cinder\Text.cpp">
      <Filter>Source Files</Filter>
    </ClCompile>
    <ClCompile Include="..\src\cinder\Timer.cpp">
      <Filter>Source Files</Filter>
    </ClCompile>
    <ClCompile Include="..\src\cinder\TriMesh.cpp">
      <Filter>Source Files</Filter>
    </ClCompile>
    <ClCompile Include="..\src\cinder\Url.cpp">
      <Filter>Source Files</Filter>
    </ClCompile>
    <ClCompile Include="..\src\cinder\Utilities.cpp">
      <Filter>Source Files</Filter>
    </ClCompile>
    <ClCompile Include="..\src\cinder\Xml.cpp">
      <Filter>Source Files</Filter>
    </ClCompile>
    <ClCompile Include="..\src\cinder\app\KeyEvent.cpp">
      <Filter>Source Files\app</Filter>
    </ClCompile>
    <ClCompile Include="..\src\cinder\app\Renderer.cpp">
      <Filter>Source Files\app</Filter>
    </ClCompile>
    <ClCompile Include="..\src\cinder\ip\EdgeDetect.cpp">
      <Filter>Source Files\ip</Filter>
    </ClCompile>
    <ClCompile Include="..\src\cinder\ip\Fill.cpp">
      <Filter>Source Files\ip</Filter>
    </ClCompile>
    <ClCompile Include="..\src\cinder\ip\Flip.cpp">
      <Filter>Source Files\ip</Filter>
    </ClCompile>
    <ClCompile Include="..\src\cinder\ip\Grayscale.cpp">
      <Filter>Source Files\ip</Filter>
    </ClCompile>
    <ClCompile Include="..\src\cinder\ip\Hdr.cpp">
      <Filter>Source Files\ip</Filter>
    </ClCompile>
    <ClCompile Include="..\src\cinder\ip\Premultiply.cpp">
      <Filter>Source Files\ip</Filter>
    </ClCompile>
    <ClCompile Include="..\src\cinder\ip\Resize.cpp">
      <Filter>Source Files\ip</Filter>
    </ClCompile>
    <ClCompile Include="..\src\cinder\ip\Threshold.cpp">
      <Filter>Source Files\ip</Filter>
    </ClCompile>
    <ClCompile Include="..\src\cinder\ip\Trim.cpp">
      <Filter>Source Files\ip</Filter>
    </ClCompile>
    <ClCompile Include="..\src\cinder\msw\CinderMsw.cpp">
      <Filter>Source Files\msw</Filter>
    </ClCompile>
    <ClCompile Include="..\src\cinder\msw\CinderMswGdiPlus.cpp">
      <Filter>Source Files\msw</Filter>
    </ClCompile>
    <ClCompile Include="..\src\cinder\msw\StackWalker.cpp">
      <Filter>Source Files\msw</Filter>
    </ClCompile>
    <ClCompile Include="..\src\cinder\params\Params.cpp">
      <Filter>Source Files\params</Filter>
    </ClCompile>
    <ClCompile Include="..\src\AntTweakBar\LoadOGL.cpp">
      <Filter>Source Files\AntTweakBar</Filter>
    </ClCompile>
    <ClCompile Include="..\src\AntTweakBar\TwBar.cpp">
      <Filter>Source Files\AntTweakBar</Filter>
    </ClCompile>
    <ClCompile Include="..\src\AntTweakBar\TwColors.cpp">
      <Filter>Source Files\AntTweakBar</Filter>
    </ClCompile>
    <ClCompile Include="..\src\AntTweakBar\TwFonts.cpp">
      <Filter>Source Files\AntTweakBar</Filter>
    </ClCompile>
    <ClCompile Include="..\src\AntTweakBar\TwMgr.cpp">
      <Filter>Source Files\AntTweakBar</Filter>
    </ClCompile>
    <ClCompile Include="..\src\AntTweakBar\TwOpenGL.cpp">
      <Filter>Source Files\AntTweakBar</Filter>
    </ClCompile>
    <ClCompile Include="..\src\AntTweakBar\TwPrecomp.cpp">
      <Filter>Source Files\AntTweakBar</Filter>
    </ClCompile>
    <ClCompile Include="..\src\videoInput\videoInput.cpp">
      <Filter>Source Files\videoInput</Filter>
    </ClCompile>
    <ClCompile Include="..\src\cinder\UrlImplWinInet.cpp">
      <Filter>Source Files</Filter>
    </ClCompile>
    <ClCompile Include="..\src\cinder\CaptureImplDirectShow.cpp">
      <Filter>Source Files</Filter>
    </ClCompile>
    <ClCompile Include="..\src\cinder\Ray.cpp">
      <Filter>Source Files</Filter>
    </ClCompile>
    <ClCompile Include="..\src\cinder\ip\Blend.cpp">
      <Filter>Source Files\ip</Filter>
    </ClCompile>
    <ClCompile Include="..\src\cinder\Clipboard.cpp">
      <Filter>Source Files</Filter>
    </ClCompile>
    <ClCompile Include="..\src\libtess2\bucketalloc.c">
      <Filter>Source Files\libtess2</Filter>
    </ClCompile>
    <ClCompile Include="..\src\libtess2\dict.c">
      <Filter>Source Files\libtess2</Filter>
    </ClCompile>
    <ClCompile Include="..\src\libtess2\geom.c">
      <Filter>Source Files\libtess2</Filter>
    </ClCompile>
    <ClCompile Include="..\src\libtess2\mesh.c">
      <Filter>Source Files\libtess2</Filter>
    </ClCompile>
    <ClCompile Include="..\src\libtess2\priorityq.c">
      <Filter>Source Files\libtess2</Filter>
    </ClCompile>
    <ClCompile Include="..\src\libtess2\sweep.c">
      <Filter>Source Files\libtess2</Filter>
    </ClCompile>
    <ClCompile Include="..\src\libtess2\tess.c">
      <Filter>Source Files\libtess2</Filter>
    </ClCompile>
    <ClCompile Include="..\src\cinder\Triangulate.cpp">
      <Filter>Source Files</Filter>
    </ClCompile>
    <ClCompile Include="..\src\cinder\Frustum.cpp">
      <Filter>Source Files</Filter>
    </ClCompile>
    <ClCompile Include="..\src\cinder\Plane.cpp">
      <Filter>Source Files</Filter>
    </ClCompile>
    <ClCompile Include="..\src\cinder\Timeline.cpp">
      <Filter>Source Files</Filter>
    </ClCompile>
    <ClCompile Include="..\src\cinder\TimelineItem.cpp">
      <Filter>Source Files</Filter>
    </ClCompile>
    <ClCompile Include="..\src\cinder\Tween.cpp">
      <Filter>Source Files</Filter>
    </ClCompile>
    <ClCompile Include="..\src\cinder\Base64.cpp">
      <Filter>Source Files</Filter>
    </ClCompile>
    <ClCompile Include="..\src\cinder\Json.cpp">
      <Filter>Source Files</Filter>
    </ClCompile>
    <ClCompile Include="..\src\cinder\svg\Svg.cpp">
      <Filter>Source Files\svg</Filter>
    </ClCompile>
    <ClCompile Include="..\src\linebreak\linebreak.c">
      <Filter>Source Files\linebreak</Filter>
    </ClCompile>
    <ClCompile Include="..\src\linebreak\linebreakdata.c">
      <Filter>Source Files\linebreak</Filter>
    </ClCompile>
    <ClCompile Include="..\src\linebreak\linebreakdef.c">
      <Filter>Source Files\linebreak</Filter>
    </ClCompile>
    <ClCompile Include="..\src\cinder\Unicode.cpp">
      <Filter>Source Files</Filter>
    </ClCompile>
    <ClCompile Include="..\src\cinder\app\Window.cpp">
      <Filter>Source Files\app</Filter>
    </ClCompile>
    <ClCompile Include="..\src\cinder\app\AppScreenSaver.cpp">
      <Filter>Source Files\app</Filter>
    </ClCompile>
    <ClCompile Include="..\src\cinder\MatrixStack.cpp">
      <Filter>Source Files</Filter>
    </ClCompile>
    <ClCompile Include="..\src\AntTweakBar\TwDirect3D11.cpp">
      <Filter>Source Files\AntTweakBar</Filter>
    </ClCompile>
    <ClCompile Include="..\src\cinder\audio\ChannelRouterNode.cpp">
      <Filter>Source Files\audio</Filter>
    </ClCompile>
    <ClCompile Include="..\src\cinder\audio\Context.cpp">
      <Filter>Source Files\audio</Filter>
    </ClCompile>
    <ClCompile Include="..\src\cinder\audio\DelayNode.cpp">
      <Filter>Source Files\audio</Filter>
    </ClCompile>
    <ClCompile Include="..\src\cinder\audio\Device.cpp">
      <Filter>Source Files\audio</Filter>
    </ClCompile>
    <ClCompile Include="..\src\cinder\audio\FileOggVorbis.cpp">
      <Filter>Source Files\audio</Filter>
    </ClCompile>
    <ClCompile Include="..\src\cinder\audio\FilterNode.cpp">
      <Filter>Source Files\audio</Filter>
    </ClCompile>
    <ClCompile Include="..\src\cinder\audio\GenNode.cpp">
      <Filter>Source Files\audio</Filter>
    </ClCompile>
    <ClCompile Include="..\src\cinder\audio\InputNode.cpp">
      <Filter>Source Files\audio</Filter>
    </ClCompile>
    <ClCompile Include="..\src\cinder\audio\Node.cpp">
      <Filter>Source Files\audio</Filter>
    </ClCompile>
    <ClCompile Include="..\src\cinder\audio\NodeMath.cpp">
      <Filter>Source Files\audio</Filter>
    </ClCompile>
    <ClCompile Include="..\src\cinder\audio\OutputNode.cpp">
      <Filter>Source Files\audio</Filter>
    </ClCompile>
    <ClCompile Include="..\src\cinder\audio\PanNode.cpp">
      <Filter>Source Files\audio</Filter>
    </ClCompile>
    <ClCompile Include="..\src\cinder\audio\Param.cpp">
      <Filter>Source Files\audio</Filter>
    </ClCompile>
    <ClCompile Include="..\src\cinder\audio\SamplePlayerNode.cpp">
      <Filter>Source Files\audio</Filter>
    </ClCompile>
    <ClCompile Include="..\src\cinder\audio\SampleRecorderNode.cpp">
      <Filter>Source Files\audio</Filter>
    </ClCompile>
    <ClCompile Include="..\src\cinder\audio\Source.cpp">
      <Filter>Source Files\audio</Filter>
    </ClCompile>
    <ClCompile Include="..\src\cinder\audio\Target.cpp">
      <Filter>Source Files\audio</Filter>
    </ClCompile>
    <ClCompile Include="..\src\cinder\audio\Utilities.cpp">
      <Filter>Source Files\audio</Filter>
    </ClCompile>
    <ClCompile Include="..\src\cinder\audio\Voice.cpp">
      <Filter>Source Files\audio</Filter>
    </ClCompile>
    <ClCompile Include="..\src\cinder\audio\WaveTable.cpp">
      <Filter>Source Files\audio</Filter>
    </ClCompile>
    <ClCompile Include="..\src\cinder\audio\dsp\Biquad.cpp">
      <Filter>Source Files\audio\dsp</Filter>
    </ClCompile>
    <ClCompile Include="..\src\cinder\audio\dsp\Converter.cpp">
      <Filter>Source Files\audio\dsp</Filter>
    </ClCompile>
    <ClCompile Include="..\src\cinder\audio\dsp\ConverterR8brain.cpp">
      <Filter>Source Files\audio\dsp</Filter>
    </ClCompile>
    <ClCompile Include="..\src\cinder\audio\dsp\Dsp.cpp">
      <Filter>Source Files\audio\dsp</Filter>
    </ClCompile>
    <ClCompile Include="..\src\cinder\audio\dsp\Fft.cpp">
      <Filter>Source Files\audio\dsp</Filter>
    </ClCompile>
    <ClCompile Include="..\src\cinder\audio\dsp\ooura\fftsg.cpp">
      <Filter>Source Files\audio\dsp\ooura</Filter>
    </ClCompile>
    <ClCompile Include="..\src\cinder\audio\msw\ContextWasapi.cpp">
      <Filter>Source Files\audio\msw</Filter>
    </ClCompile>
    <ClCompile Include="..\src\cinder\audio\msw\ContextXAudio.cpp">
      <Filter>Source Files\audio\msw</Filter>
    </ClCompile>
    <ClCompile Include="..\src\cinder\audio\msw\DeviceManagerWasapi.cpp">
      <Filter>Source Files\audio\msw</Filter>
    </ClCompile>
    <ClCompile Include="..\src\cinder\audio\msw\FileMediaFoundation.cpp">
      <Filter>Source Files\audio\msw</Filter>
    </ClCompile>
    <ClCompile Include="..\src\cinder\audio\msw\MswUtil.cpp">
      <Filter>Source Files\audio\msw</Filter>
    </ClCompile>
    <ClCompile Include="..\src\r8brain\r8bbase.cpp">
      <Filter>Source Files\r8brain</Filter>
    </ClCompile>
    <ClCompile Include="..\src\oggvorbis\ogg\bitwise.c">
      <Filter>Source Files\oggvorbis\ogg</Filter>
    </ClCompile>
    <ClCompile Include="..\src\oggvorbis\ogg\framing.c">
      <Filter>Source Files\oggvorbis\ogg</Filter>
    </ClCompile>
    <ClCompile Include="..\src\oggvorbis\vorbis\analysis.c">
      <Filter>Source Files\oggvorbis\vorbis</Filter>
    </ClCompile>
    <ClCompile Include="..\src\oggvorbis\vorbis\bitrate.c">
      <Filter>Source Files\oggvorbis\vorbis</Filter>
    </ClCompile>
    <ClCompile Include="..\src\oggvorbis\vorbis\block.c">
      <Filter>Source Files\oggvorbis\vorbis</Filter>
    </ClCompile>
    <ClCompile Include="..\src\oggvorbis\vorbis\codebook.c">
      <Filter>Source Files\oggvorbis\vorbis</Filter>
    </ClCompile>
    <ClCompile Include="..\src\oggvorbis\vorbis\envelope.c">
      <Filter>Source Files\oggvorbis\vorbis</Filter>
    </ClCompile>
    <ClCompile Include="..\src\oggvorbis\vorbis\floor0.c">
      <Filter>Source Files\oggvorbis\vorbis</Filter>
    </ClCompile>
    <ClCompile Include="..\src\oggvorbis\vorbis\floor1.c">
      <Filter>Source Files\oggvorbis\vorbis</Filter>
    </ClCompile>
    <ClCompile Include="..\src\oggvorbis\vorbis\info.c">
      <Filter>Source Files\oggvorbis\vorbis</Filter>
    </ClCompile>
    <ClCompile Include="..\src\oggvorbis\vorbis\lookup.c">
      <Filter>Source Files\oggvorbis\vorbis</Filter>
    </ClCompile>
    <ClCompile Include="..\src\oggvorbis\vorbis\lpc.c">
      <Filter>Source Files\oggvorbis\vorbis</Filter>
    </ClCompile>
    <ClCompile Include="..\src\oggvorbis\vorbis\lsp.c">
      <Filter>Source Files\oggvorbis\vorbis</Filter>
    </ClCompile>
    <ClCompile Include="..\src\oggvorbis\vorbis\mapping0.c">
      <Filter>Source Files\oggvorbis\vorbis</Filter>
    </ClCompile>
    <ClCompile Include="..\src\oggvorbis\vorbis\mdct.c">
      <Filter>Source Files\oggvorbis\vorbis</Filter>
    </ClCompile>
    <ClCompile Include="..\src\oggvorbis\vorbis\psy.c">
      <Filter>Source Files\oggvorbis\vorbis</Filter>
    </ClCompile>
    <ClCompile Include="..\src\oggvorbis\vorbis\registry.c">
      <Filter>Source Files\oggvorbis\vorbis</Filter>
    </ClCompile>
    <ClCompile Include="..\src\oggvorbis\vorbis\res0.c">
      <Filter>Source Files\oggvorbis\vorbis</Filter>
    </ClCompile>
    <ClCompile Include="..\src\oggvorbis\vorbis\sharedbook.c">
      <Filter>Source Files\oggvorbis\vorbis</Filter>
    </ClCompile>
    <ClCompile Include="..\src\oggvorbis\vorbis\smallft.c">
      <Filter>Source Files\oggvorbis\vorbis</Filter>
    </ClCompile>
    <ClCompile Include="..\src\oggvorbis\vorbis\synthesis.c">
      <Filter>Source Files\oggvorbis\vorbis</Filter>
    </ClCompile>
    <ClCompile Include="..\src\oggvorbis\vorbis\vorbisenc.c">
      <Filter>Source Files\oggvorbis\vorbis</Filter>
    </ClCompile>
    <ClCompile Include="..\src\oggvorbis\vorbis\vorbisfile.c">
      <Filter>Source Files\oggvorbis\vorbis</Filter>
    </ClCompile>
    <ClCompile Include="..\src\oggvorbis\vorbis\window.c">
      <Filter>Source Files\oggvorbis\vorbis</Filter>
    </ClCompile>
    <ClCompile Include="..\src\cinder\audio\MonitorNode.cpp">
      <Filter>Source Files\audio</Filter>
    </ClCompile>
    <ClCompile Include="..\src\cinder\CinderAssert.cpp">
      <Filter>Source Files</Filter>
    </ClCompile>
    <ClCompile Include="..\src\cinder\gl\Batch.cpp">
      <Filter>Source Files\gl</Filter>
    </ClCompile>
    <ClCompile Include="..\src\cinder\gl\BufferObj.cpp">
      <Filter>Source Files\gl</Filter>
    </ClCompile>
    <ClCompile Include="..\src\cinder\gl\BufferTexture.cpp">
      <Filter>Source Files\gl</Filter>
    </ClCompile>
    <ClCompile Include="..\src\cinder\gl\ConstantStrings.cpp">
      <Filter>Source Files\gl</Filter>
    </ClCompile>
    <ClCompile Include="..\src\cinder\gl\Context.cpp">
      <Filter>Source Files\gl</Filter>
    </ClCompile>
    <ClCompile Include="..\src\cinder\gl\Environment.cpp">
      <Filter>Source Files\gl</Filter>
    </ClCompile>
    <ClCompile Include="..\src\cinder\gl\EnvironmentCore.cpp">
      <Filter>Source Files\gl</Filter>
    </ClCompile>
    <ClCompile Include="..\src\cinder\gl\Fbo.cpp">
      <Filter>Source Files\gl</Filter>
    </ClCompile>
    <ClCompile Include="..\src\cinder\gl\GlslProg.cpp">
      <Filter>Source Files\gl</Filter>
    </ClCompile>
    <ClCompile Include="..\src\cinder\gl\Pbo.cpp">
      <Filter>Source Files\gl</Filter>
    </ClCompile>
    <ClCompile Include="..\src\cinder\gl\Shader.cpp">
      <Filter>Source Files\gl</Filter>
    </ClCompile>
    <ClCompile Include="..\src\cinder\gl\Sync.cpp">
      <Filter>Source Files\gl</Filter>
    </ClCompile>
    <ClCompile Include="..\src\cinder\gl\Texture.cpp">
      <Filter>Source Files\gl</Filter>
    </ClCompile>
    <ClCompile Include="..\src\cinder\gl\TextureFont.cpp">
      <Filter>Source Files\gl</Filter>
    </ClCompile>
    <ClCompile Include="..\src\cinder\gl\TextureFormatParsers.cpp">
      <Filter>Source Files\gl</Filter>
    </ClCompile>
    <ClCompile Include="..\src\cinder\gl\TransformFeedbackObj.cpp">
      <Filter>Source Files\gl</Filter>
    </ClCompile>
    <ClCompile Include="..\src\cinder\gl\TransformFeedbackObjImplHardware.cpp">
      <Filter>Source Files\gl</Filter>
    </ClCompile>
    <ClCompile Include="..\src\cinder\gl\TransformFeedbackObjImplSoftware.cpp">
      <Filter>Source Files\gl</Filter>
    </ClCompile>
    <ClCompile Include="..\src\cinder\gl\Vao.cpp">
      <Filter>Source Files\gl</Filter>
    </ClCompile>
    <ClCompile Include="..\src\cinder\gl\VaoImplCore.cpp">
      <Filter>Source Files\gl</Filter>
    </ClCompile>
    <ClCompile Include="..\src\cinder\gl\VaoImplEs.cpp">
      <Filter>Source Files\gl</Filter>
    </ClCompile>
    <ClCompile Include="..\src\cinder\gl\VaoImplSoftware.cpp">
      <Filter>Source Files\gl</Filter>
    </ClCompile>
    <ClCompile Include="..\src\cinder\gl\Vbo.cpp">
      <Filter>Source Files\gl</Filter>
    </ClCompile>
    <ClCompile Include="..\src\cinder\gl\VboMesh.cpp">
      <Filter>Source Files\gl</Filter>
    </ClCompile>
    <ClCompile Include="..\src\cinder\qtime\MovieWriter.cpp">
      <Filter>Source Files\qtime</Filter>
    </ClCompile>
    <ClCompile Include="..\src\cinder\qtime\QuickTimeGlImplLegacy.cpp">
      <Filter>Source Files\qtime</Filter>
    </ClCompile>
    <ClCompile Include="..\src\cinder\qtime\QuickTimeImplLegacy.cpp">
      <Filter>Source Files\qtime</Filter>
    </ClCompile>
    <ClCompile Include="..\src\cinder\qtime\QuickTimeUtils.cpp">
      <Filter>Source Files\qtime</Filter>
    </ClCompile>
    <ClCompile Include="..\src\glload\gl_load.c">
      <Filter>Source Files\glload</Filter>
    </ClCompile>
    <ClCompile Include="..\src\glload\gl_load_cpp.cpp">
      <Filter>Source Files\glload</Filter>
    </ClCompile>
    <ClCompile Include="..\src\glload\wgl_load.c">
      <Filter>Source Files\glload</Filter>
    </ClCompile>
    <ClCompile Include="..\src\glload\wgl_load_cpp.cpp">
      <Filter>Source Files\glload</Filter>
    </ClCompile>
    <ClCompile Include="..\src\cinder\GeomIo.cpp">
      <Filter>Source Files</Filter>
    </ClCompile>
    <ClCompile Include="..\src\cinder\app\RendererGl.cpp">
      <Filter>Source Files\app</Filter>
    </ClCompile>
    <ClCompile Include="..\src\cinder\Log.cpp">
      <Filter>Source Files</Filter>
    </ClCompile>
    <ClCompile Include="..\src\AntTweakBar\LoadOGLCore.cpp">
      <Filter>Source Files\AntTweakBar</Filter>
    </ClCompile>
    <ClCompile Include="..\src\AntTweakBar\TwOpenGLCore.cpp">
      <Filter>Source Files\AntTweakBar</Filter>
    </ClCompile>
    <ClCompile Include="..\src\cinder\gl\Query.cpp">
      <Filter>Source Files\gl</Filter>
    </ClCompile>
    <ClCompile Include="..\src\cinder\ImageSourceFileRadiance.cpp">
      <Filter>Source Files</Filter>
    </ClCompile>
    <ClCompile Include="..\src\cinder\gl\EnvironmentEs.cpp">
      <Filter>Source Files\gl</Filter>
    </ClCompile>
    <ClCompile Include="..\src\cinder\gl\Ubo.cpp">
      <Filter>Source Files\gl</Filter>
    </ClCompile>
    <ClCompile Include="..\src\jsoncpp\jsoncpp.cpp">
      <Filter>Source Files\jsoncpp</Filter>
    </ClCompile>
    <ClCompile Include="..\src\cinder\app\AppBase.cpp">
      <Filter>Source Files\app</Filter>
    </ClCompile>
    <ClCompile Include="..\src\cinder\app\Platform.cpp">
      <Filter>Source Files\app</Filter>
    </ClCompile>
    <ClCompile Include="..\src\cinder\Signals.cpp">
      <Filter>Source Files</Filter>
    </ClCompile>
    <ClCompile Include="..\src\cinder\app\msw\AppImplMsw.cpp">
      <Filter>Source Files\app\msw</Filter>
    </ClCompile>
    <ClCompile Include="..\src\cinder\app\msw\AppImplMswBasic.cpp">
      <Filter>Source Files\app\msw</Filter>
    </ClCompile>
    <ClCompile Include="..\src\cinder\app\msw\AppImplMswScreenSaver.cpp">
      <Filter>Source Files\app\msw</Filter>
    </ClCompile>
    <ClCompile Include="..\src\cinder\app\msw\AppMsw.cpp">
      <Filter>Source Files\app\msw</Filter>
    </ClCompile>
    <ClCompile Include="..\src\cinder\app\msw\PlatformMsw.cpp">
      <Filter>Source Files\app\msw</Filter>
    </ClCompile>
    <ClCompile Include="..\src\cinder\app\msw\RendererImpl2dGdi.cpp">
      <Filter>Source Files\app\msw</Filter>
    </ClCompile>
    <ClCompile Include="..\src\cinder\app\msw\RendererImplGlAngle.cpp">
      <Filter>Source Files\app\msw</Filter>
    </ClCompile>
    <ClCompile Include="..\src\cinder\app\msw\RendererImplGlMsw.cpp">
      <Filter>Source Files\app\msw</Filter>
    </ClCompile>
    <ClCompile Include="..\src\cinder\app\winrt\AppImplWinRT.cpp">
      <Filter>Source Files\app\winrt</Filter>
    </ClCompile>
    <ClCompile Include="..\src\cinder\app\winrt\AppImplWinRTBasic.cpp">
      <Filter>Source Files\app\winrt</Filter>
    </ClCompile>
    <ClCompile Include="..\src\cinder\app\winrt\PlatformWinRt.cpp">
      <Filter>Source Files\app\winrt</Filter>
    </ClCompile>
    <ClCompile Include="..\src\cinder\app\winrt\WinRTApp.cpp">
      <Filter>Source Files\app\winrt</Filter>
    </ClCompile>
<<<<<<< HEAD
    <ClCompile Include="..\src\cinder\evr\RendererGlImpl.cpp">
      <Filter>Source Files\evr</Filter>
    </ClCompile>
    <ClCompile Include="..\src\cinder\evr\DirectShowVideo.cpp">
      <Filter>Source Files\evr</Filter>
    </ClCompile>
    <ClCompile Include="..\src\cinder\evr\DirectShowPlayer.cpp">
      <Filter>Source Files\evr</Filter>
    </ClCompile>
    <ClCompile Include="..\src\cinder\evr\MediaFoundationPlayer.cpp">
      <Filter>Source Files\evr</Filter>
    </ClCompile>
    <ClCompile Include="..\src\cinder\evr\MediaFoundationVideo.cpp">
      <Filter>Source Files\evr</Filter>
    </ClCompile>
    <ClCompile Include="..\src\cinder\evr\RendererImpl.cpp">
      <Filter>Source Files\evr</Filter>
    </ClCompile>
    <ClCompile Include="..\src\cinder\evr\SharedTexture.cpp">
      <Filter>Source Files\evr</Filter>
=======
    <ClCompile Include="..\src\cinder\gl\ShaderPreprocessor.cpp">
      <Filter>Source Files\gl</Filter>
    </ClCompile>
    <ClCompile Include="..\src\cinder\gl\draw.cpp">
      <Filter>Source Files\gl</Filter>
    </ClCompile>
    <ClCompile Include="..\src\cinder\gl\scoped.cpp">
      <Filter>Source Files\gl</Filter>
    </ClCompile>
    <ClCompile Include="..\src\cinder\gl\wrapper.cpp">
      <Filter>Source Files\gl</Filter>
>>>>>>> 56fd3996
    </ClCompile>
  </ItemGroup>
  <ItemGroup>
    <ClInclude Include="..\src\AntTweakBar\AntPerfTimer.h">
      <Filter>Source Files\AntTweakBar</Filter>
    </ClInclude>
    <ClInclude Include="..\src\AntTweakBar\AntTweakBar.h">
      <Filter>Source Files\AntTweakBar</Filter>
    </ClInclude>
    <ClInclude Include="..\src\AntTweakBar\LoadOGL.h">
      <Filter>Source Files\AntTweakBar</Filter>
    </ClInclude>
    <ClInclude Include="..\src\AntTweakBar\resource.h">
      <Filter>Source Files\AntTweakBar</Filter>
    </ClInclude>
    <ClInclude Include="..\src\AntTweakBar\TwBar.h">
      <Filter>Source Files\AntTweakBar</Filter>
    </ClInclude>
    <ClInclude Include="..\src\AntTweakBar\TwColors.h">
      <Filter>Source Files\AntTweakBar</Filter>
    </ClInclude>
    <ClInclude Include="..\src\AntTweakBar\TwFonts.h">
      <Filter>Source Files\AntTweakBar</Filter>
    </ClInclude>
    <ClInclude Include="..\src\AntTweakBar\TwGraph.h">
      <Filter>Source Files\AntTweakBar</Filter>
    </ClInclude>
    <ClInclude Include="..\src\AntTweakBar\TwMgr.h">
      <Filter>Source Files\AntTweakBar</Filter>
    </ClInclude>
    <ClInclude Include="..\src\AntTweakBar\TwOpenGL.h">
      <Filter>Source Files\AntTweakBar</Filter>
    </ClInclude>
    <ClInclude Include="..\src\AntTweakBar\TwPrecomp.h">
      <Filter>Source Files\AntTweakBar</Filter>
    </ClInclude>
    <ClInclude Include="..\include\cinder\Arcball.h">
      <Filter>Header Files</Filter>
    </ClInclude>
    <ClInclude Include="..\include\cinder\Area.h">
      <Filter>Header Files</Filter>
    </ClInclude>
    <ClInclude Include="..\include\cinder\AxisAlignedBox.h">
      <Filter>Header Files</Filter>
    </ClInclude>
    <ClInclude Include="..\include\cinder\BandedMatrix.h">
      <Filter>Header Files</Filter>
    </ClInclude>
    <ClInclude Include="..\include\cinder\BSpline.h">
      <Filter>Header Files</Filter>
    </ClInclude>
    <ClInclude Include="..\include\cinder\BSplineFit.h">
      <Filter>Header Files</Filter>
    </ClInclude>
    <ClInclude Include="..\include\cinder\Buffer.h">
      <Filter>Header Files</Filter>
    </ClInclude>
    <ClInclude Include="..\include\cinder\Camera.h">
      <Filter>Header Files</Filter>
    </ClInclude>
    <ClInclude Include="..\include\cinder\Capture.h">
      <Filter>Header Files</Filter>
    </ClInclude>
    <ClInclude Include="..\include\cinder\Channel.h">
      <Filter>Header Files</Filter>
    </ClInclude>
    <ClInclude Include="..\include\cinder\ChanTraits.h">
      <Filter>Header Files</Filter>
    </ClInclude>
    <ClInclude Include="..\include\cinder\Cinder.h">
      <Filter>Header Files</Filter>
    </ClInclude>
    <ClInclude Include="..\include\cinder\CinderMath.h">
      <Filter>Header Files</Filter>
    </ClInclude>
    <ClInclude Include="..\include\cinder\CinderResources.h">
      <Filter>Header Files</Filter>
    </ClInclude>
    <ClInclude Include="..\include\cinder\Color.h">
      <Filter>Header Files</Filter>
    </ClInclude>
    <ClInclude Include="..\include\cinder\ConvexHull.h">
      <Filter>Header Files</Filter>
    </ClInclude>
    <ClInclude Include="..\include\cinder\DataSource.h">
      <Filter>Header Files</Filter>
    </ClInclude>
    <ClInclude Include="..\include\cinder\DataTarget.h">
      <Filter>Header Files</Filter>
    </ClInclude>
    <ClInclude Include="..\include\cinder\Display.h">
      <Filter>Header Files</Filter>
    </ClInclude>
    <ClInclude Include="..\include\cinder\Exception.h">
      <Filter>Header Files</Filter>
    </ClInclude>
    <ClInclude Include="..\include\cinder\Filter.h">
      <Filter>Header Files</Filter>
    </ClInclude>
    <ClInclude Include="..\include\cinder\Font.h">
      <Filter>Header Files</Filter>
    </ClInclude>
    <ClInclude Include="..\include\cinder\ImageIo.h">
      <Filter>Header Files</Filter>
    </ClInclude>
    <ClInclude Include="..\include\cinder\ImageSourceFileWic.h">
      <Filter>Header Files</Filter>
    </ClInclude>
    <ClInclude Include="..\include\cinder\ImageSourcePng.h">
      <Filter>Header Files</Filter>
    </ClInclude>
    <ClInclude Include="..\include\cinder\ImageTargetFileWic.h">
      <Filter>Header Files</Filter>
    </ClInclude>
    <ClInclude Include="..\include\cinder\KdTree.h">
      <Filter>Header Files</Filter>
    </ClInclude>
    <ClInclude Include="..\include\cinder\Matrix.h">
      <Filter>Header Files</Filter>
    </ClInclude>
    <ClInclude Include="..\include\cinder\MayaCamUI.h">
      <Filter>Header Files</Filter>
    </ClInclude>
    <ClInclude Include="..\include\cinder\ObjLoader.h">
      <Filter>Header Files</Filter>
    </ClInclude>
    <ClInclude Include="..\include\cinder\Path2D.h">
      <Filter>Header Files</Filter>
    </ClInclude>
    <ClInclude Include="..\include\cinder\Perlin.h">
      <Filter>Header Files</Filter>
    </ClInclude>
    <ClInclude Include="..\include\cinder\PolyLine.h">
      <Filter>Header Files</Filter>
    </ClInclude>
    <ClInclude Include="..\include\cinder\Quaternion.h">
      <Filter>Header Files</Filter>
    </ClInclude>
    <ClInclude Include="..\include\cinder\Rand.h">
      <Filter>Header Files</Filter>
    </ClInclude>
    <ClInclude Include="..\include\cinder\Ray.h">
      <Filter>Header Files</Filter>
    </ClInclude>
    <ClInclude Include="..\include\cinder\Rect.h">
      <Filter>Header Files</Filter>
    </ClInclude>
    <ClInclude Include="..\include\cinder\Serial.h">
      <Filter>Header Files</Filter>
    </ClInclude>
    <ClInclude Include="..\include\cinder\Shape2d.h">
      <Filter>Header Files</Filter>
    </ClInclude>
    <ClInclude Include="..\include\cinder\Sphere.h">
      <Filter>Header Files</Filter>
    </ClInclude>
    <ClInclude Include="..\include\cinder\Stream.h">
      <Filter>Header Files</Filter>
    </ClInclude>
    <ClInclude Include="..\include\cinder\Surface.h">
      <Filter>Header Files</Filter>
    </ClInclude>
    <ClInclude Include="..\include\cinder\System.h">
      <Filter>Header Files</Filter>
    </ClInclude>
    <ClInclude Include="..\include\cinder\Text.h">
      <Filter>Header Files</Filter>
    </ClInclude>
    <ClInclude Include="..\include\cinder\Thread.h">
      <Filter>Header Files</Filter>
    </ClInclude>
    <ClInclude Include="..\include\cinder\ConcurrentCircularBuffer.h">
      <Filter>Header Files</Filter>
    </ClInclude>
    <ClInclude Include="..\include\cinder\Timer.h">
      <Filter>Header Files</Filter>
    </ClInclude>
    <ClInclude Include="..\include\cinder\TriMesh.h">
      <Filter>Header Files</Filter>
    </ClInclude>
    <ClInclude Include="..\include\cinder\Url.h">
      <Filter>Header Files</Filter>
    </ClInclude>
    <ClInclude Include="..\include\cinder\Utilities.h">
      <Filter>Header Files</Filter>
    </ClInclude>
    <ClInclude Include="..\include\cinder\Vector.h">
      <Filter>Header Files</Filter>
    </ClInclude>
    <ClInclude Include="..\include\cinder\Xml.h">
      <Filter>Header Files</Filter>
    </ClInclude>
    <ClInclude Include="..\include\cinder\ip\EdgeDetect.h">
      <Filter>Header Files\ip</Filter>
    </ClInclude>
    <ClInclude Include="..\include\cinder\ip\Fill.h">
      <Filter>Header Files\ip</Filter>
    </ClInclude>
    <ClInclude Include="..\include\cinder\ip\Flip.h">
      <Filter>Header Files\ip</Filter>
    </ClInclude>
    <ClInclude Include="..\include\cinder\ip\Grayscale.h">
      <Filter>Header Files\ip</Filter>
    </ClInclude>
    <ClInclude Include="..\include\cinder\ip\Hdr.h">
      <Filter>Header Files\ip</Filter>
    </ClInclude>
    <ClInclude Include="..\include\cinder\ip\Premultiply.h">
      <Filter>Header Files\ip</Filter>
    </ClInclude>
    <ClInclude Include="..\include\cinder\ip\Resize.h">
      <Filter>Header Files\ip</Filter>
    </ClInclude>
    <ClInclude Include="..\include\cinder\ip\Threshold.h">
      <Filter>Header Files\ip</Filter>
    </ClInclude>
    <ClInclude Include="..\include\cinder\ip\Trim.h">
      <Filter>Header Files\ip</Filter>
    </ClInclude>
    <ClInclude Include="..\include\cinder\msw\CinderMsw.h">
      <Filter>Header Files\msw</Filter>
    </ClInclude>
    <ClInclude Include="..\include\cinder\msw\CinderMswGdiPlus.h">
      <Filter>Header Files\msw</Filter>
    </ClInclude>
    <ClInclude Include="..\include\cinder\msw\OutputDebugStringStream.h">
      <Filter>Header Files\msw</Filter>
    </ClInclude>
    <ClInclude Include="..\include\cinder\params\Params.h">
      <Filter>Header Files\params</Filter>
    </ClInclude>
    <ClInclude Include="..\include\msw\videoInput\videoInput.h">
      <Filter>Header Files\videoinput</Filter>
    </ClInclude>
    <ClInclude Include="..\include\cinder\UrlImplWinInet.h">
      <Filter>Header Files</Filter>
    </ClInclude>
    <ClInclude Include="..\include\cinder\Function.h">
      <Filter>Header Files</Filter>
    </ClInclude>
    <ClInclude Include="..\include\cinder\CaptureImplDirectShow.h">
      <Filter>Header Files</Filter>
    </ClInclude>
    <ClInclude Include="..\include\cinder\Filesystem.h">
      <Filter>Header Files</Filter>
    </ClInclude>
    <ClInclude Include="..\include\cinder\ip\Blend.h">
      <Filter>Header Files\ip</Filter>
    </ClInclude>
    <ClInclude Include="..\include\rapidxml\rapidxml.hpp">
      <Filter>Header Files\rapidxml</Filter>
    </ClInclude>
    <ClInclude Include="..\include\rapidxml\rapidxml_print.hpp">
      <Filter>Header Files\rapidxml</Filter>
    </ClInclude>
    <ClInclude Include="..\include\cinder\Clipboard.h">
      <Filter>Header Files</Filter>
    </ClInclude>
    <ClInclude Include="..\src\libtess2\bucketalloc.h">
      <Filter>Source Files\libtess2</Filter>
    </ClInclude>
    <ClInclude Include="..\src\libtess2\dict.h">
      <Filter>Source Files\libtess2</Filter>
    </ClInclude>
    <ClInclude Include="..\src\libtess2\geom.h">
      <Filter>Source Files\libtess2</Filter>
    </ClInclude>
    <ClInclude Include="..\src\libtess2\mesh.h">
      <Filter>Source Files\libtess2</Filter>
    </ClInclude>
    <ClInclude Include="..\src\libtess2\priorityq.h">
      <Filter>Source Files\libtess2</Filter>
    </ClInclude>
    <ClInclude Include="..\src\libtess2\sweep.h">
      <Filter>Source Files\libtess2</Filter>
    </ClInclude>
    <ClInclude Include="..\src\libtess2\tess.h">
      <Filter>Source Files\libtess2</Filter>
    </ClInclude>
    <ClInclude Include="..\src\libtess2\tesselator.h">
      <Filter>Source Files\libtess2</Filter>
    </ClInclude>
    <ClInclude Include="..\include\cinder\Triangulate.h">
      <Filter>Header Files</Filter>
    </ClInclude>
    <ClInclude Include="..\include\cinder\Easing.h">
      <Filter>Header Files</Filter>
    </ClInclude>
    <ClInclude Include="..\include\cinder\Timeline.h">
      <Filter>Header Files</Filter>
    </ClInclude>
    <ClInclude Include="..\include\cinder\TimelineItem.h">
      <Filter>Header Files</Filter>
    </ClInclude>
    <ClInclude Include="..\include\cinder\Tween.h">
      <Filter>Header Files</Filter>
    </ClInclude>
    <ClInclude Include="..\include\cinder\Easing.h">
      <Filter>Header Files</Filter>
    </ClInclude>
    <ClInclude Include="..\include\cinder\Matrix22.h">
      <Filter>Header Files</Filter>
    </ClInclude>
    <ClInclude Include="..\include\cinder\Matrix33.h">
      <Filter>Header Files</Filter>
    </ClInclude>
    <ClInclude Include="..\include\cinder\Matrix44.h">
      <Filter>Header Files</Filter>
    </ClInclude>
    <ClInclude Include="..\include\cinder\Base64.h">
      <Filter>Header Files</Filter>
    </ClInclude>
    <ClInclude Include="..\include\cinder\Frustum.h">
      <Filter>Header Files</Filter>
    </ClInclude>
    <ClInclude Include="..\include\cinder\Plane.h">
      <Filter>Header Files</Filter>
    </ClInclude>
    <ClInclude Include="..\include\cinder\Json.h">
      <Filter>Header Files</Filter>
    </ClInclude>
    <ClInclude Include="..\include\cinder\svg\Svg.h">
      <Filter>Header Files\svg</Filter>
    </ClInclude>
    <ClInclude Include="..\include\cinder\svg\SvgGl.h">
      <Filter>Header Files\svg</Filter>
    </ClInclude>
    <ClInclude Include="..\include\cinder\Unicode.h">
      <Filter>Header Files</Filter>
    </ClInclude>
    <ClInclude Include="..\include\cinder\gl\StereoAutoFocuser.h">
      <Filter>Header Files</Filter>
    </ClInclude>
    <ClInclude Include="..\include\cinder\dx\DDS.h">
      <Filter>Header Files\dx</Filter>
    </ClInclude>
    <ClInclude Include="..\include\cinder\dx\DDSTextureLoader.h">
      <Filter>Header Files\dx</Filter>
    </ClInclude>
    <ClInclude Include="..\include\cinder\dx\dx.h">
      <Filter>Header Files\dx</Filter>
    </ClInclude>
    <ClInclude Include="..\include\cinder\dx\DxLight.h">
      <Filter>Header Files\dx</Filter>
    </ClInclude>
    <ClInclude Include="..\include\cinder\dx\DxTexture.h">
      <Filter>Header Files\dx</Filter>
    </ClInclude>
    <ClInclude Include="..\include\cinder\dx\DxTextureFont.h">
      <Filter>Header Files\dx</Filter>
    </ClInclude>
    <ClInclude Include="..\include\cinder\dx\DxVbo.h">
      <Filter>Header Files\dx</Filter>
    </ClInclude>
    <ClInclude Include="..\include\cinder\dx\gldx.h">
      <Filter>Header Files\dx</Filter>
    </ClInclude>
    <ClInclude Include="..\include\cinder\dx\HlslProg.h">
      <Filter>Header Files\dx</Filter>
    </ClInclude>
    <ClInclude Include="..\include\cinder\dx\PlatformHelpers.h">
      <Filter>Header Files\dx</Filter>
    </ClInclude>
    <ClInclude Include="..\include\cinder\MatrixStack.h">
      <Filter>Header Files</Filter>
    </ClInclude>
    <ClInclude Include="..\src\AntTweakBar\TwDirect3D11.h">
      <Filter>Source Files\AntTweakBar</Filter>
    </ClInclude>
    <ClInclude Include="..\include\cinder\dx\DxRenderTarget.h">
      <Filter>Header Files\dx</Filter>
    </ClInclude>
    <ClInclude Include="..\include\cinder\audio\Buffer.h">
      <Filter>Header Files\audio</Filter>
    </ClInclude>
    <ClInclude Include="..\include\cinder\audio\ChannelRouterNode.h">
      <Filter>Header Files\audio</Filter>
    </ClInclude>
    <ClInclude Include="..\include\cinder\audio\Context.h">
      <Filter>Header Files\audio</Filter>
    </ClInclude>
    <ClInclude Include="..\include\cinder\audio\Debug.h">
      <Filter>Header Files\audio</Filter>
    </ClInclude>
    <ClInclude Include="..\include\cinder\audio\DelayNode.h">
      <Filter>Header Files\audio</Filter>
    </ClInclude>
    <ClInclude Include="..\include\cinder\audio\Device.h">
      <Filter>Header Files\audio</Filter>
    </ClInclude>
    <ClInclude Include="..\include\cinder\audio\Exception.h">
      <Filter>Header Files\audio</Filter>
    </ClInclude>
    <ClInclude Include="..\include\cinder\audio\FileOggVorbis.h">
      <Filter>Header Files\audio</Filter>
    </ClInclude>
    <ClInclude Include="..\include\cinder\audio\FilterNode.h">
      <Filter>Header Files\audio</Filter>
    </ClInclude>
    <ClInclude Include="..\include\cinder\audio\GainNode.h">
      <Filter>Header Files\audio</Filter>
    </ClInclude>
    <ClInclude Include="..\include\cinder\audio\GenNode.h">
      <Filter>Header Files\audio</Filter>
    </ClInclude>
    <ClInclude Include="..\include\cinder\audio\InputNode.h">
      <Filter>Header Files\audio</Filter>
    </ClInclude>
    <ClInclude Include="..\include\cinder\audio\Node.h">
      <Filter>Header Files\audio</Filter>
    </ClInclude>
    <ClInclude Include="..\include\cinder\audio\NodeEffects.h">
      <Filter>Header Files\audio</Filter>
    </ClInclude>
    <ClInclude Include="..\include\cinder\audio\NodeMath.h">
      <Filter>Header Files\audio</Filter>
    </ClInclude>
    <ClInclude Include="..\include\cinder\audio\OutputNode.h">
      <Filter>Header Files\audio</Filter>
    </ClInclude>
    <ClInclude Include="..\include\cinder\audio\PanNode.h">
      <Filter>Header Files\audio</Filter>
    </ClInclude>
    <ClInclude Include="..\include\cinder\audio\Param.h">
      <Filter>Header Files\audio</Filter>
    </ClInclude>
    <ClInclude Include="..\include\cinder\audio\SamplePlayerNode.h">
      <Filter>Header Files\audio</Filter>
    </ClInclude>
    <ClInclude Include="..\include\cinder\audio\SampleRecorderNode.h">
      <Filter>Header Files\audio</Filter>
    </ClInclude>
    <ClInclude Include="..\include\cinder\audio\SampleType.h">
      <Filter>Header Files\audio</Filter>
    </ClInclude>
    <ClInclude Include="..\include\cinder\audio\Source.h">
      <Filter>Header Files\audio</Filter>
    </ClInclude>
    <ClInclude Include="..\include\cinder\audio\Target.h">
      <Filter>Header Files\audio</Filter>
    </ClInclude>
    <ClInclude Include="..\include\cinder\audio\Utilities.h">
      <Filter>Header Files\audio</Filter>
    </ClInclude>
    <ClInclude Include="..\include\cinder\audio\Voice.h">
      <Filter>Header Files\audio</Filter>
    </ClInclude>
    <ClInclude Include="..\include\cinder\audio\WaveformType.h">
      <Filter>Header Files\audio</Filter>
    </ClInclude>
    <ClInclude Include="..\include\cinder\audio\WaveTable.h">
      <Filter>Header Files\audio</Filter>
    </ClInclude>
    <ClInclude Include="..\include\cinder\audio\dsp\Biquad.h">
      <Filter>Header Files\audio\dsp</Filter>
    </ClInclude>
    <ClInclude Include="..\include\cinder\audio\dsp\Converter.h">
      <Filter>Header Files\audio\dsp</Filter>
    </ClInclude>
    <ClInclude Include="..\include\cinder\audio\dsp\ConverterR8brain.h">
      <Filter>Header Files\audio\dsp</Filter>
    </ClInclude>
    <ClInclude Include="..\include\cinder\audio\dsp\Dsp.h">
      <Filter>Header Files\audio\dsp</Filter>
    </ClInclude>
    <ClInclude Include="..\include\cinder\audio\dsp\Fft.h">
      <Filter>Header Files\audio\dsp</Filter>
    </ClInclude>
    <ClInclude Include="..\include\cinder\audio\dsp\RingBuffer.h">
      <Filter>Header Files\audio\dsp</Filter>
    </ClInclude>
    <ClInclude Include="..\include\cinder\audio\dsp\ooura\fftsg.h">
      <Filter>Header Files\audio\dsp\ooura</Filter>
    </ClInclude>
    <ClInclude Include="..\include\cinder\audio\msw\ContextWasapi.h">
      <Filter>Header Files\audio\msw</Filter>
    </ClInclude>
    <ClInclude Include="..\include\cinder\audio\msw\ContextXAudio.h">
      <Filter>Header Files\audio\msw</Filter>
    </ClInclude>
    <ClInclude Include="..\include\cinder\audio\msw\DeviceManagerWasapi.h">
      <Filter>Header Files\audio\msw</Filter>
    </ClInclude>
    <ClInclude Include="..\include\cinder\audio\msw\FileMediaFoundation.h">
      <Filter>Header Files\audio\msw</Filter>
    </ClInclude>
    <ClInclude Include="..\include\cinder\audio\msw\MswUtil.h">
      <Filter>Header Files\audio\msw</Filter>
    </ClInclude>
    <ClInclude Include="..\src\r8brain\CDSPBlockConvolver.h">
      <Filter>Source Files\r8brain</Filter>
    </ClInclude>
    <ClInclude Include="..\src\r8brain\CDSPFIRFilter.h">
      <Filter>Source Files\r8brain</Filter>
    </ClInclude>
    <ClInclude Include="..\src\r8brain\CDSPFracInterpolator.h">
      <Filter>Source Files\r8brain</Filter>
    </ClInclude>
    <ClInclude Include="..\src\r8brain\CDSPRealFFT.h">
      <Filter>Source Files\r8brain</Filter>
    </ClInclude>
    <ClInclude Include="..\src\r8brain\CDSPResampler.h">
      <Filter>Source Files\r8brain</Filter>
    </ClInclude>
    <ClInclude Include="..\src\r8brain\CDSPSincFilterGen.h">
      <Filter>Source Files\r8brain</Filter>
    </ClInclude>
    <ClInclude Include="..\src\r8brain\fft4g.h">
      <Filter>Source Files\r8brain</Filter>
    </ClInclude>
    <ClInclude Include="..\src\r8brain\r8bbase.h">
      <Filter>Source Files\r8brain</Filter>
    </ClInclude>
    <ClInclude Include="..\src\r8brain\r8bconf.h">
      <Filter>Source Files\r8brain</Filter>
    </ClInclude>
    <ClInclude Include="..\src\oggvorbis\vorbis\backends.h">
      <Filter>Source Files\oggvorbis\vorbis</Filter>
    </ClInclude>
    <ClInclude Include="..\src\oggvorbis\vorbis\bitrate.h">
      <Filter>Source Files\oggvorbis\vorbis</Filter>
    </ClInclude>
    <ClInclude Include="..\src\oggvorbis\vorbis\codebook.h">
      <Filter>Source Files\oggvorbis\vorbis</Filter>
    </ClInclude>
    <ClInclude Include="..\src\oggvorbis\vorbis\codec_internal.h">
      <Filter>Source Files\oggvorbis\vorbis</Filter>
    </ClInclude>
    <ClInclude Include="..\src\oggvorbis\vorbis\envelope.h">
      <Filter>Source Files\oggvorbis\vorbis</Filter>
    </ClInclude>
    <ClInclude Include="..\src\oggvorbis\vorbis\highlevel.h">
      <Filter>Source Files\oggvorbis\vorbis</Filter>
    </ClInclude>
    <ClInclude Include="..\src\oggvorbis\vorbis\lookup.h">
      <Filter>Source Files\oggvorbis\vorbis</Filter>
    </ClInclude>
    <ClInclude Include="..\src\oggvorbis\vorbis\lookup_data.h">
      <Filter>Source Files\oggvorbis\vorbis</Filter>
    </ClInclude>
    <ClInclude Include="..\src\oggvorbis\vorbis\lpc.h">
      <Filter>Source Files\oggvorbis\vorbis</Filter>
    </ClInclude>
    <ClInclude Include="..\src\oggvorbis\vorbis\lsp.h">
      <Filter>Source Files\oggvorbis\vorbis</Filter>
    </ClInclude>
    <ClInclude Include="..\src\oggvorbis\vorbis\masking.h">
      <Filter>Source Files\oggvorbis\vorbis</Filter>
    </ClInclude>
    <ClInclude Include="..\src\oggvorbis\vorbis\mdct.h">
      <Filter>Source Files\oggvorbis\vorbis</Filter>
    </ClInclude>
    <ClInclude Include="..\src\oggvorbis\vorbis\misc.h">
      <Filter>Source Files\oggvorbis\vorbis</Filter>
    </ClInclude>
    <ClInclude Include="..\src\oggvorbis\vorbis\os.h">
      <Filter>Source Files\oggvorbis\vorbis</Filter>
    </ClInclude>
    <ClInclude Include="..\src\oggvorbis\vorbis\psy.h">
      <Filter>Source Files\oggvorbis\vorbis</Filter>
    </ClInclude>
    <ClInclude Include="..\src\oggvorbis\vorbis\registry.h">
      <Filter>Source Files\oggvorbis\vorbis</Filter>
    </ClInclude>
    <ClInclude Include="..\src\oggvorbis\vorbis\scales.h">
      <Filter>Source Files\oggvorbis\vorbis</Filter>
    </ClInclude>
    <ClInclude Include="..\src\oggvorbis\vorbis\smallft.h">
      <Filter>Source Files\oggvorbis\vorbis</Filter>
    </ClInclude>
    <ClInclude Include="..\src\oggvorbis\vorbis\window.h">
      <Filter>Source Files\oggvorbis\vorbis</Filter>
    </ClInclude>
    <ClInclude Include="..\src\oggvorbis\vorbis\books\coupled\res_books_51.h">
      <Filter>Source Files\oggvorbis\vorbis\books\coupled</Filter>
    </ClInclude>
    <ClInclude Include="..\src\oggvorbis\vorbis\books\coupled\res_books_stereo.h">
      <Filter>Source Files\oggvorbis\vorbis\books\coupled</Filter>
    </ClInclude>
    <ClInclude Include="..\src\oggvorbis\vorbis\books\floor\floor_books.h">
      <Filter>Source Files\oggvorbis\vorbis\books\floor</Filter>
    </ClInclude>
    <ClInclude Include="..\src\oggvorbis\vorbis\books\uncoupled\res_books_uncoupled.h">
      <Filter>Source Files\oggvorbis\vorbis\books\uncoupled</Filter>
    </ClInclude>
    <ClInclude Include="..\src\oggvorbis\vorbis\modes\floor_all.h">
      <Filter>Source Files\oggvorbis\vorbis\modes</Filter>
    </ClInclude>
    <ClInclude Include="..\src\oggvorbis\vorbis\modes\psych_8.h">
      <Filter>Source Files\oggvorbis\vorbis\modes</Filter>
    </ClInclude>
    <ClInclude Include="..\src\oggvorbis\vorbis\modes\psych_11.h">
      <Filter>Source Files\oggvorbis\vorbis\modes</Filter>
    </ClInclude>
    <ClInclude Include="..\src\oggvorbis\vorbis\modes\psych_16.h">
      <Filter>Source Files\oggvorbis\vorbis\modes</Filter>
    </ClInclude>
    <ClInclude Include="..\src\oggvorbis\vorbis\modes\psych_44.h">
      <Filter>Source Files\oggvorbis\vorbis\modes</Filter>
    </ClInclude>
    <ClInclude Include="..\src\oggvorbis\vorbis\modes\residue_8.h">
      <Filter>Source Files\oggvorbis\vorbis\modes</Filter>
    </ClInclude>
    <ClInclude Include="..\src\oggvorbis\vorbis\modes\residue_16.h">
      <Filter>Source Files\oggvorbis\vorbis\modes</Filter>
    </ClInclude>
    <ClInclude Include="..\src\oggvorbis\vorbis\modes\residue_44.h">
      <Filter>Source Files\oggvorbis\vorbis\modes</Filter>
    </ClInclude>
    <ClInclude Include="..\src\oggvorbis\vorbis\modes\residue_44p51.h">
      <Filter>Source Files\oggvorbis\vorbis\modes</Filter>
    </ClInclude>
    <ClInclude Include="..\src\oggvorbis\vorbis\modes\residue_44u.h">
      <Filter>Source Files\oggvorbis\vorbis\modes</Filter>
    </ClInclude>
    <ClInclude Include="..\src\oggvorbis\vorbis\modes\setup_8.h">
      <Filter>Source Files\oggvorbis\vorbis\modes</Filter>
    </ClInclude>
    <ClInclude Include="..\src\oggvorbis\vorbis\modes\setup_11.h">
      <Filter>Source Files\oggvorbis\vorbis\modes</Filter>
    </ClInclude>
    <ClInclude Include="..\src\oggvorbis\vorbis\modes\setup_16.h">
      <Filter>Source Files\oggvorbis\vorbis\modes</Filter>
    </ClInclude>
    <ClInclude Include="..\src\oggvorbis\vorbis\modes\setup_22.h">
      <Filter>Source Files\oggvorbis\vorbis\modes</Filter>
    </ClInclude>
    <ClInclude Include="..\src\oggvorbis\vorbis\modes\setup_32.h">
      <Filter>Source Files\oggvorbis\vorbis\modes</Filter>
    </ClInclude>
    <ClInclude Include="..\src\oggvorbis\vorbis\modes\setup_44.h">
      <Filter>Source Files\oggvorbis\vorbis\modes</Filter>
    </ClInclude>
    <ClInclude Include="..\src\oggvorbis\vorbis\modes\setup_44p51.h">
      <Filter>Source Files\oggvorbis\vorbis\modes</Filter>
    </ClInclude>
    <ClInclude Include="..\src\oggvorbis\vorbis\modes\setup_44u.h">
      <Filter>Source Files\oggvorbis\vorbis\modes</Filter>
    </ClInclude>
    <ClInclude Include="..\src\oggvorbis\vorbis\modes\setup_X.h">
      <Filter>Source Files\oggvorbis\vorbis\modes</Filter>
    </ClInclude>
    <ClInclude Include="..\include\cinder\audio\MonitorNode.h">
      <Filter>Header Files\audio</Filter>
    </ClInclude>
    <ClInclude Include="..\include\cinder\CinderAssert.h">
      <Filter>Header Files</Filter>
    </ClInclude>
    <ClInclude Include="..\include\cinder\CurrentFunction.h">
      <Filter>Header Files</Filter>
    </ClInclude>
    <ClInclude Include="..\include\cinder\gl\Batch.h">
      <Filter>Header Files\gl</Filter>
    </ClInclude>
    <ClInclude Include="..\include\cinder\gl\BufferObj.h">
      <Filter>Header Files\gl</Filter>
    </ClInclude>
    <ClInclude Include="..\include\cinder\gl\BufferTexture.h">
      <Filter>Header Files\gl</Filter>
    </ClInclude>
    <ClInclude Include="..\include\cinder\gl\ConstantStrings.h">
      <Filter>Header Files\gl</Filter>
    </ClInclude>
    <ClInclude Include="..\include\cinder\gl\Context.h">
      <Filter>Header Files\gl</Filter>
    </ClInclude>
    <ClInclude Include="..\include\cinder\gl\Environment.h">
      <Filter>Header Files\gl</Filter>
    </ClInclude>
    <ClInclude Include="..\include\cinder\gl\Fbo.h">
      <Filter>Header Files\gl</Filter>
    </ClInclude>
    <ClInclude Include="..\include\cinder\gl\gl.h">
      <Filter>Header Files\gl</Filter>
    </ClInclude>
    <ClInclude Include="..\include\cinder\gl\GlslProg.h">
      <Filter>Header Files\gl</Filter>
    </ClInclude>
    <ClInclude Include="..\include\cinder\gl\Pbo.h">
      <Filter>Header Files\gl</Filter>
    </ClInclude>
    <ClInclude Include="..\include\cinder\gl\Shader.h">
      <Filter>Header Files\gl</Filter>
    </ClInclude>
    <ClInclude Include="..\include\cinder\gl\Sync.h">
      <Filter>Header Files\gl</Filter>
    </ClInclude>
    <ClInclude Include="..\include\cinder\gl\Texture.h">
      <Filter>Header Files\gl</Filter>
    </ClInclude>
    <ClInclude Include="..\include\cinder\gl\TextureFont.h">
      <Filter>Header Files\gl</Filter>
    </ClInclude>
    <ClInclude Include="..\include\cinder\gl\TextureFormatParsers.h">
      <Filter>Header Files\gl</Filter>
    </ClInclude>
    <ClInclude Include="..\include\cinder\gl\TransformFeedbackObj.h">
      <Filter>Header Files\gl</Filter>
    </ClInclude>
    <ClInclude Include="..\include\cinder\gl\Vao.h">
      <Filter>Header Files\gl</Filter>
    </ClInclude>
    <ClInclude Include="..\include\cinder\gl\Vbo.h">
      <Filter>Header Files\gl</Filter>
    </ClInclude>
    <ClInclude Include="..\include\cinder\gl\VboMesh.h">
      <Filter>Header Files\gl</Filter>
    </ClInclude>
    <ClInclude Include="..\include\cinder\qtime\MovieWriter.h">
      <Filter>Header Files\qtime</Filter>
    </ClInclude>
    <ClInclude Include="..\include\cinder\qtime\QuickTime.h">
      <Filter>Header Files\qtime</Filter>
    </ClInclude>
    <ClInclude Include="..\include\cinder\qtime\QuickTimeGl.h">
      <Filter>Header Files\qtime</Filter>
    </ClInclude>
    <ClInclude Include="..\include\cinder\qtime\QuickTimeGlImplLegacy.h">
      <Filter>Header Files\qtime</Filter>
    </ClInclude>
    <ClInclude Include="..\include\cinder\qtime\QuickTimeImplLegacy.h">
      <Filter>Header Files\qtime</Filter>
    </ClInclude>
    <ClInclude Include="..\include\cinder\qtime\QuickTimeUtils.h">
      <Filter>Header Files\qtime</Filter>
    </ClInclude>
    <ClInclude Include="..\include\cinder\GeomIo.h">
      <Filter>Header Files</Filter>
    </ClInclude>
    <ClInclude Include="..\include\cinder\Log.h">
      <Filter>Header Files</Filter>
    </ClInclude>
    <ClInclude Include="..\src\AntTweakBar\LoadOGLCore.h">
      <Filter>Source Files\AntTweakBar</Filter>
    </ClInclude>
    <ClInclude Include="..\src\AntTweakBar\TwOpenGLCore.h">
      <Filter>Source Files\AntTweakBar</Filter>
    </ClInclude>
    <ClInclude Include="..\include\cinder\CinderGlm.h">
      <Filter>Header Files</Filter>
    </ClInclude>
    <ClInclude Include="..\include\cinder\gl\Query.h">
      <Filter>Header Files\gl</Filter>
    </ClInclude>
    <ClInclude Include="..\include\cinder\ImageSourceFileRadiance.h">
      <Filter>Header Files</Filter>
    </ClInclude>
    <ClInclude Include="..\include\cinder\gl\Ubo.h">
      <Filter>Header Files\gl</Filter>
    </ClInclude>
    <ClInclude Include="..\include\jsoncpp\json\json.h">
      <Filter>Header Files\json</Filter>
    </ClInclude>
    <ClInclude Include="..\include\jsoncpp\json\json-forwards.h">
      <Filter>Header Files\json</Filter>
    </ClInclude>
    <ClInclude Include="..\include\cinder\Signals.h">
      <Filter>Header Files</Filter>
    </ClInclude>
    <ClInclude Include="..\include\cinder\app\App.h">
      <Filter>Header Files\app</Filter>
    </ClInclude>
    <ClInclude Include="..\include\cinder\app\AppBase.h">
      <Filter>Header Files\app</Filter>
    </ClInclude>
    <ClInclude Include="..\include\cinder\app\AppScreenSaver.h">
      <Filter>Header Files\app</Filter>
    </ClInclude>
    <ClInclude Include="..\include\cinder\app\Event.h">
      <Filter>Header Files\app</Filter>
    </ClInclude>
    <ClInclude Include="..\include\cinder\app\FileDropEvent.h">
      <Filter>Header Files\app</Filter>
    </ClInclude>
    <ClInclude Include="..\include\cinder\app\KeyEvent.h">
      <Filter>Header Files\app</Filter>
    </ClInclude>
    <ClInclude Include="..\include\cinder\app\MouseEvent.h">
      <Filter>Header Files\app</Filter>
    </ClInclude>
    <ClInclude Include="..\include\cinder\app\Platform.h">
      <Filter>Header Files\app</Filter>
    </ClInclude>
    <ClInclude Include="..\include\cinder\app\Renderer.h">
      <Filter>Header Files\app</Filter>
    </ClInclude>
    <ClInclude Include="..\include\cinder\app\RendererDx.h">
      <Filter>Header Files\app</Filter>
    </ClInclude>
    <ClInclude Include="..\include\cinder\app\RendererGl.h">
      <Filter>Header Files\app</Filter>
    </ClInclude>
    <ClInclude Include="..\include\cinder\app\TouchEvent.h">
      <Filter>Header Files\app</Filter>
    </ClInclude>
    <ClInclude Include="..\include\cinder\app\Window.h">
      <Filter>Header Files\app</Filter>
    </ClInclude>
    <ClInclude Include="..\include\cinder\app\msw\AppImplMsw.h">
      <Filter>Header Files\app\msw</Filter>
    </ClInclude>
    <ClInclude Include="..\include\cinder\app\msw\AppImplMswBasic.h">
      <Filter>Header Files\app\msw</Filter>
    </ClInclude>
    <ClInclude Include="..\include\cinder\app\msw\AppImplMswScreenSaver.h">
      <Filter>Header Files\app\msw</Filter>
    </ClInclude>
    <ClInclude Include="..\include\cinder\app\msw\PlatformMsw.h">
      <Filter>Header Files\app\msw</Filter>
    </ClInclude>
    <ClInclude Include="..\include\cinder\app\msw\AppMsw.h">
      <Filter>Header Files\app\msw</Filter>
    </ClInclude>
    <ClInclude Include="..\include\cinder\app\msw\RendererImpl2dGdi.h">
      <Filter>Header Files\app\msw</Filter>
    </ClInclude>
    <ClInclude Include="..\include\cinder\app\msw\RendererImplDx.h">
      <Filter>Header Files\app\msw</Filter>
    </ClInclude>
    <ClInclude Include="..\include\cinder\app\msw\RendererImplGlAngle.h">
      <Filter>Header Files\app\msw</Filter>
    </ClInclude>
    <ClInclude Include="..\include\cinder\app\msw\RendererImplGlMsw.h">
      <Filter>Header Files\app\msw</Filter>
    </ClInclude>
    <ClInclude Include="..\include\cinder\app\msw\RendererImplMsw.h">
      <Filter>Header Files\app\msw</Filter>
    </ClInclude>
    <ClInclude Include="..\include\cinder\app\winrt\AppImplWinRTBasic.h">
      <Filter>Header Files\app\winrt</Filter>
    </ClInclude>
    <ClInclude Include="..\include\cinder\app\winrt\WinRTApp.h">
      <Filter>Header Files\app\winrt</Filter>
    </ClInclude>
    <ClInclude Include="..\include\cinder\app\winrt\AppImplWinRT.h">
      <Filter>Header Files\app\winrt</Filter>
    </ClInclude>
    <ClInclude Include="..\include\cinder\app\winrt\PlatformWinRt.h">
      <Filter>Header Files\app\winrt</Filter>
    </ClInclude>
<<<<<<< HEAD
    <ClInclude Include="..\include\cinder\evr\RendererImpl.h">
      <Filter>Header Files\evr</Filter>
    </ClInclude>
    <ClInclude Include="..\include\cinder\evr\RendererGlImpl.h">
      <Filter>Header Files\evr</Filter>
    </ClInclude>
    <ClInclude Include="..\include\cinder\msw\CinderMswCom.h">
      <Filter>Header Files\msw</Filter>
    </ClInclude>
    <ClInclude Include="..\include\cinder\evr\DirectShowVideo.h">
      <Filter>Header Files\evr</Filter>
    </ClInclude>
    <ClInclude Include="..\include\cinder\evr\DirectShowPlayer.h">
      <Filter>Header Files\evr</Filter>
    </ClInclude>
    <ClInclude Include="..\include\cinder\evr\MediaFoundationPlayer.h">
      <Filter>Header Files\evr</Filter>
    </ClInclude>
    <ClInclude Include="..\include\cinder\evr\MediaFoundationFramework.h">
      <Filter>Header Files\evr</Filter>
    </ClInclude>
    <ClInclude Include="..\include\cinder\evr\IPlayer.h">
      <Filter>Header Files\evr</Filter>
    </ClInclude>
    <ClInclude Include="..\include\cinder\evr\MediaFoundationVideo.h">
      <Filter>Header Files\evr</Filter>
    </ClInclude>
    <ClInclude Include="..\include\cinder\evr\SharedTexture.h">
      <Filter>Header Files\evr</Filter>
=======
    <ClInclude Include="..\include\cinder\gl\ShaderPreprocessor.h">
      <Filter>Header Files\gl</Filter>
    </ClInclude>
    <ClInclude Include="..\include\cinder\gl\draw.h">
      <Filter>Header Files\gl</Filter>
    </ClInclude>
    <ClInclude Include="..\include\cinder\gl\platform.h">
      <Filter>Header Files\gl</Filter>
    </ClInclude>
    <ClInclude Include="..\include\cinder\gl\scoped.h">
      <Filter>Header Files\gl</Filter>
    </ClInclude>
    <ClInclude Include="..\include\cinder\gl\wrapper.h">
      <Filter>Header Files\gl</Filter>
    </ClInclude>
    <ClInclude Include="..\include\cinder\Breakpoint.h">
      <Filter>Header Files</Filter>
    </ClInclude>
    <ClInclude Include="..\include\cinder\audio\audio.h">
      <Filter>Header Files\audio</Filter>
>>>>>>> 56fd3996
    </ClInclude>
  </ItemGroup>
</Project><|MERGE_RESOLUTION|>--- conflicted
+++ resolved
@@ -777,7 +777,18 @@
     <ClCompile Include="..\src\cinder\app\winrt\WinRTApp.cpp">
       <Filter>Source Files\app\winrt</Filter>
     </ClCompile>
-<<<<<<< HEAD
+    <ClCompile Include="..\src\cinder\gl\ShaderPreprocessor.cpp">
+      <Filter>Source Files\gl</Filter>
+    </ClCompile>
+    <ClCompile Include="..\src\cinder\gl\draw.cpp">
+      <Filter>Source Files\gl</Filter>
+    </ClCompile>
+    <ClCompile Include="..\src\cinder\gl\scoped.cpp">
+      <Filter>Source Files\gl</Filter>
+    </ClCompile>
+    <ClCompile Include="..\src\cinder\gl\wrapper.cpp">
+      <Filter>Source Files\gl</Filter>
+    </ClCompile>
     <ClCompile Include="..\src\cinder\evr\RendererGlImpl.cpp">
       <Filter>Source Files\evr</Filter>
     </ClCompile>
@@ -798,19 +809,6 @@
     </ClCompile>
     <ClCompile Include="..\src\cinder\evr\SharedTexture.cpp">
       <Filter>Source Files\evr</Filter>
-=======
-    <ClCompile Include="..\src\cinder\gl\ShaderPreprocessor.cpp">
-      <Filter>Source Files\gl</Filter>
-    </ClCompile>
-    <ClCompile Include="..\src\cinder\gl\draw.cpp">
-      <Filter>Source Files\gl</Filter>
-    </ClCompile>
-    <ClCompile Include="..\src\cinder\gl\scoped.cpp">
-      <Filter>Source Files\gl</Filter>
-    </ClCompile>
-    <ClCompile Include="..\src\cinder\gl\wrapper.cpp">
-      <Filter>Source Files\gl</Filter>
->>>>>>> 56fd3996
     </ClCompile>
   </ItemGroup>
   <ItemGroup>
@@ -1651,7 +1649,27 @@
     <ClInclude Include="..\include\cinder\app\winrt\PlatformWinRt.h">
       <Filter>Header Files\app\winrt</Filter>
     </ClInclude>
-<<<<<<< HEAD
+    <ClInclude Include="..\include\cinder\gl\ShaderPreprocessor.h">
+      <Filter>Header Files\gl</Filter>
+    </ClInclude>
+    <ClInclude Include="..\include\cinder\gl\draw.h">
+      <Filter>Header Files\gl</Filter>
+    </ClInclude>
+    <ClInclude Include="..\include\cinder\gl\platform.h">
+      <Filter>Header Files\gl</Filter>
+    </ClInclude>
+    <ClInclude Include="..\include\cinder\gl\scoped.h">
+      <Filter>Header Files\gl</Filter>
+    </ClInclude>
+    <ClInclude Include="..\include\cinder\gl\wrapper.h">
+      <Filter>Header Files\gl</Filter>
+    </ClInclude>
+    <ClInclude Include="..\include\cinder\Breakpoint.h">
+      <Filter>Header Files</Filter>
+    </ClInclude>
+    <ClInclude Include="..\include\cinder\audio\audio.h">
+      <Filter>Header Files\audio</Filter>
+    </ClInclude>
     <ClInclude Include="..\include\cinder\evr\RendererImpl.h">
       <Filter>Header Files\evr</Filter>
     </ClInclude>
@@ -1681,28 +1699,6 @@
     </ClInclude>
     <ClInclude Include="..\include\cinder\evr\SharedTexture.h">
       <Filter>Header Files\evr</Filter>
-=======
-    <ClInclude Include="..\include\cinder\gl\ShaderPreprocessor.h">
-      <Filter>Header Files\gl</Filter>
-    </ClInclude>
-    <ClInclude Include="..\include\cinder\gl\draw.h">
-      <Filter>Header Files\gl</Filter>
-    </ClInclude>
-    <ClInclude Include="..\include\cinder\gl\platform.h">
-      <Filter>Header Files\gl</Filter>
-    </ClInclude>
-    <ClInclude Include="..\include\cinder\gl\scoped.h">
-      <Filter>Header Files\gl</Filter>
-    </ClInclude>
-    <ClInclude Include="..\include\cinder\gl\wrapper.h">
-      <Filter>Header Files\gl</Filter>
-    </ClInclude>
-    <ClInclude Include="..\include\cinder\Breakpoint.h">
-      <Filter>Header Files</Filter>
-    </ClInclude>
-    <ClInclude Include="..\include\cinder\audio\audio.h">
-      <Filter>Header Files\audio</Filter>
->>>>>>> 56fd3996
     </ClInclude>
   </ItemGroup>
 </Project>