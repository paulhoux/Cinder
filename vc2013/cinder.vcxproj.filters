﻿<?xml version="1.0" encoding="utf-8"?>
<Project ToolsVersion="4.0" xmlns="http://schemas.microsoft.com/developer/msbuild/2003">
  <ItemGroup>
    <Filter Include="Source Files">
      <UniqueIdentifier>{4FC737F1-C7A5-4376-A066-2A32D752A2FF}</UniqueIdentifier>
      <Extensions>cpp;c;cc;cxx;def;odl;idl;hpj;bat;asm;asmx</Extensions>
    </Filter>
    <Filter Include="Source Files\app">
      <UniqueIdentifier>{f5ddca15-2dca-457c-a371-d980d510eaf1}</UniqueIdentifier>
    </Filter>
    <Filter Include="Source Files\audio">
      <UniqueIdentifier>{4f01399a-99e9-43e7-8108-2d2d4528a7ad}</UniqueIdentifier>
    </Filter>
    <Filter Include="Source Files\gl">
      <UniqueIdentifier>{0116574c-013b-431f-ba54-30771ade01dc}</UniqueIdentifier>
    </Filter>
    <Filter Include="Source Files\ip">
      <UniqueIdentifier>{9af5dc40-dc35-4855-89c8-9cb84311d5f8}</UniqueIdentifier>
    </Filter>
    <Filter Include="Source Files\msw">
      <UniqueIdentifier>{feee0bff-b837-4177-b068-c83f77475ed6}</UniqueIdentifier>
    </Filter>
    <Filter Include="Source Files\params">
      <UniqueIdentifier>{79c99aa4-da3d-4c7e-868a-ed5a7fc7051d}</UniqueIdentifier>
    </Filter>
    <Filter Include="Source Files\AntTweakBar">
      <UniqueIdentifier>{99377963-90c2-47e7-8eb2-fc5062aa2df9}</UniqueIdentifier>
    </Filter>
    <Filter Include="Source Files\videoInput">
      <UniqueIdentifier>{5d424334-6efe-4a4e-8fea-a1aaf9b819d2}</UniqueIdentifier>
    </Filter>
    <Filter Include="Header Files">
      <UniqueIdentifier>{93995380-89BD-4b04-88EB-625FBE52EBFB}</UniqueIdentifier>
      <Extensions>h;hpp;hxx;hm;inl;inc;xsd</Extensions>
    </Filter>
    <Filter Include="Header Files\app">
      <UniqueIdentifier>{d6eac4b5-8dab-414a-b74e-f19e30e717f9}</UniqueIdentifier>
    </Filter>
    <Filter Include="Header Files\audio">
      <UniqueIdentifier>{0b0d3d16-2551-4216-bd1d-753e3b16ba68}</UniqueIdentifier>
    </Filter>
    <Filter Include="Header Files\gl">
      <UniqueIdentifier>{d34a7f38-f80a-46e6-95a5-b22bc1e11c6b}</UniqueIdentifier>
    </Filter>
    <Filter Include="Header Files\ip">
      <UniqueIdentifier>{a4e8fe51-2bad-4ec9-b09e-557113e0b609}</UniqueIdentifier>
    </Filter>
    <Filter Include="Header Files\msw">
      <UniqueIdentifier>{bf2ac98b-94aa-46f0-88d6-64c942f97dda}</UniqueIdentifier>
    </Filter>
    <Filter Include="Header Files\params">
      <UniqueIdentifier>{2f24114f-d6c6-41e7-9577-fcca4c7c8838}</UniqueIdentifier>
    </Filter>
    <Filter Include="Header Files\videoinput">
      <UniqueIdentifier>{da586344-c7c0-477a-8f62-0a718391cfb3}</UniqueIdentifier>
    </Filter>
    <Filter Include="Resource Files">
      <UniqueIdentifier>{67DA6AB6-F800-4c08-8B7A-83BB121AAD01}</UniqueIdentifier>
      <Extensions>rc;ico;cur;bmp;dlg;rc2;rct;bin;rgs;gif;jpg;jpeg;jpe;resx;tiff;tif;png;wav</Extensions>
    </Filter>
    <Filter Include="Header Files\rapidxml">
      <UniqueIdentifier>{5af4abed-f424-479b-8c89-969fc75d54be}</UniqueIdentifier>
    </Filter>
    <Filter Include="Source Files\libtess2">
      <UniqueIdentifier>{2d33008c-c675-44bd-a5bb-b5998abbf655}</UniqueIdentifier>
    </Filter>
    <Filter Include="Source Files\jsoncpp">
      <UniqueIdentifier>{13c0913f-8fdb-4945-a68a-6b210c4e8d91}</UniqueIdentifier>
    </Filter>
    <Filter Include="Header Files\json">
      <UniqueIdentifier>{1f0d2d7b-fc30-443d-a52d-dd3867811355}</UniqueIdentifier>
    </Filter>
    <Filter Include="Source Files\svg">
      <UniqueIdentifier>{74f66efa-5b4e-49f4-8ea2-21b75f65a52e}</UniqueIdentifier>
    </Filter>
    <Filter Include="Header Files\svg">
      <UniqueIdentifier>{93ad9a5c-9ccb-4f98-8d4c-bf21a522208f}</UniqueIdentifier>
    </Filter>
    <Filter Include="Source Files\linebreak">
      <UniqueIdentifier>{32843c15-443f-4fa7-ab9c-be6125f164f3}</UniqueIdentifier>
    </Filter>
    <Filter Include="Header Files\qtime">
      <UniqueIdentifier>{90ff4519-84c5-42d5-bece-b27ed8b4beb8}</UniqueIdentifier>
    </Filter>
    <Filter Include="Source Files\qtime">
      <UniqueIdentifier>{c8db6b91-0c81-4c5b-ae73-994db8d58d64}</UniqueIdentifier>
    </Filter>
    <Filter Include="Header Files\dx">
      <UniqueIdentifier>{1a305511-2204-4100-81d9-aecef552ae09}</UniqueIdentifier>
    </Filter>
    <Filter Include="Header Files\audio\dsp">
      <UniqueIdentifier>{547d2686-dd07-4302-befa-3d0815504249}</UniqueIdentifier>
    </Filter>
    <Filter Include="Header Files\audio\dsp\ooura">
      <UniqueIdentifier>{2d2a5389-5f11-49bc-9dfb-a1f46b763ee7}</UniqueIdentifier>
    </Filter>
    <Filter Include="Header Files\audio\msw">
      <UniqueIdentifier>{006e6941-3453-4a49-b5e1-097b45b3b46f}</UniqueIdentifier>
    </Filter>
    <Filter Include="Source Files\audio\dsp">
      <UniqueIdentifier>{5bcc1350-6288-4024-87af-da6034358005}</UniqueIdentifier>
    </Filter>
    <Filter Include="Source Files\audio\dsp\ooura">
      <UniqueIdentifier>{c7c7ffb3-97a4-4caa-86cb-58c371be8901}</UniqueIdentifier>
    </Filter>
    <Filter Include="Source Files\audio\msw">
      <UniqueIdentifier>{9bffb733-d3c9-4490-b49a-08acceaf4382}</UniqueIdentifier>
    </Filter>
    <Filter Include="Source Files\r8brain">
      <UniqueIdentifier>{10a5e497-30fb-47ca-8245-cfe680d3c82b}</UniqueIdentifier>
    </Filter>
    <Filter Include="Source Files\oggvorbis">
      <UniqueIdentifier>{f03386d6-6073-489e-ab46-87d5bd3d80b4}</UniqueIdentifier>
    </Filter>
    <Filter Include="Source Files\oggvorbis\ogg">
      <UniqueIdentifier>{47a5d57e-c82d-486f-ac44-199c95fca43e}</UniqueIdentifier>
    </Filter>
    <Filter Include="Source Files\oggvorbis\vorbis">
      <UniqueIdentifier>{1ca569ac-2711-4cb6-b62d-12aaddfc6eaf}</UniqueIdentifier>
    </Filter>
    <Filter Include="Source Files\oggvorbis\vorbis\books">
      <UniqueIdentifier>{f89bd7f9-65b1-4613-907e-2c03dff66bf8}</UniqueIdentifier>
    </Filter>
    <Filter Include="Source Files\oggvorbis\vorbis\books\coupled">
      <UniqueIdentifier>{9360203e-665f-4517-9f44-124324600a2a}</UniqueIdentifier>
    </Filter>
    <Filter Include="Source Files\oggvorbis\vorbis\books\floor">
      <UniqueIdentifier>{df706862-286a-49fb-a457-20bf986491ef}</UniqueIdentifier>
    </Filter>
    <Filter Include="Source Files\oggvorbis\vorbis\books\uncoupled">
      <UniqueIdentifier>{5d403959-0457-4edb-91b2-8520b675aa11}</UniqueIdentifier>
    </Filter>
    <Filter Include="Source Files\oggvorbis\vorbis\modes">
      <UniqueIdentifier>{54a3930c-e7ed-418e-83b6-977db7fadc51}</UniqueIdentifier>
    </Filter>
    <Filter Include="Source Files\glload">
      <UniqueIdentifier>{989dc751-89fb-4b63-adb6-f745dd03ccb9}</UniqueIdentifier>
    </Filter>
    <Filter Include="Header Files\app\msw">
      <UniqueIdentifier>{714beaed-38b5-4cf9-b6bb-f2ed1dd5eb1e}</UniqueIdentifier>
    </Filter>
    <Filter Include="Source Files\app\msw">
      <UniqueIdentifier>{d87b601e-f0bc-4dc1-8cd1-624ae4de33cb}</UniqueIdentifier>
    </Filter>
    <Filter Include="Header Files\app\winrt">
      <UniqueIdentifier>{5310b59c-654a-431d-9860-d270bb5eab0e}</UniqueIdentifier>
    </Filter>
    <Filter Include="Source Files\app\winrt">
      <UniqueIdentifier>{dc3ddcfa-3bbd-4478-8d5d-5a750bd6f7d6}</UniqueIdentifier>
    </Filter>
  </ItemGroup>
  <ItemGroup>
    <ClCompile Include="..\src\cinder\Area.cpp">
      <Filter>Source Files</Filter>
    </ClCompile>
    <ClCompile Include="..\src\cinder\AxisAlignedBox.cpp">
      <Filter>Source Files</Filter>
    </ClCompile>
    <ClCompile Include="..\src\cinder\BandedMatrix.cpp">
      <Filter>Source Files</Filter>
    </ClCompile>
    <ClCompile Include="..\src\cinder\BSpline.cpp">
      <Filter>Source Files</Filter>
    </ClCompile>
    <ClCompile Include="..\src\cinder\BSplineFit.cpp">
      <Filter>Source Files</Filter>
    </ClCompile>
    <ClCompile Include="..\src\cinder\Buffer.cpp">
      <Filter>Source Files</Filter>
    </ClCompile>
    <ClCompile Include="..\src\cinder\Camera.cpp">
      <Filter>Source Files</Filter>
    </ClCompile>
    <ClCompile Include="..\src\cinder\Capture.cpp">
      <Filter>Source Files</Filter>
    </ClCompile>
    <ClCompile Include="..\src\cinder\Channel.cpp">
      <Filter>Source Files</Filter>
    </ClCompile>
    <ClCompile Include="..\src\cinder\CinderMath.cpp">
      <Filter>Source Files</Filter>
    </ClCompile>
    <ClCompile Include="..\src\cinder\Color.cpp">
      <Filter>Source Files</Filter>
    </ClCompile>
    <ClCompile Include="..\src\cinder\ConvexHull.cpp">
      <Filter>Source Files</Filter>
    </ClCompile>
    <ClCompile Include="..\src\cinder\DataSource.cpp">
      <Filter>Source Files</Filter>
    </ClCompile>
    <ClCompile Include="..\src\cinder\DataTarget.cpp">
      <Filter>Source Files</Filter>
    </ClCompile>
    <ClCompile Include="..\src\cinder\Display.cpp">
      <Filter>Source Files</Filter>
    </ClCompile>
    <ClCompile Include="..\src\cinder\Exception.cpp">
      <Filter>Source Files</Filter>
    </ClCompile>
    <ClCompile Include="..\src\cinder\Font.cpp">
      <Filter>Source Files</Filter>
    </ClCompile>
    <ClCompile Include="..\src\cinder\ImageIo.cpp">
      <Filter>Source Files</Filter>
    </ClCompile>
    <ClCompile Include="..\src\cinder\ImageSourceFileWic.cpp">
      <Filter>Source Files</Filter>
    </ClCompile>
    <ClCompile Include="..\src\cinder\ImageSourcePng.cpp">
      <Filter>Source Files</Filter>
    </ClCompile>
    <ClCompile Include="..\src\cinder\ImageTargetFileWic.cpp">
      <Filter>Source Files</Filter>
    </ClCompile>
    <ClCompile Include="..\src\cinder\Matrix.cpp">
      <Filter>Source Files</Filter>
    </ClCompile>
    <ClCompile Include="..\src\cinder\ObjLoader.cpp">
      <Filter>Source Files</Filter>
    </ClCompile>
    <ClCompile Include="..\src\cinder\Path2D.cpp">
      <Filter>Source Files</Filter>
    </ClCompile>
    <ClCompile Include="..\src\cinder\Perlin.cpp">
      <Filter>Source Files</Filter>
    </ClCompile>
    <ClCompile Include="..\src\cinder\PolyLine.cpp">
      <Filter>Source Files</Filter>
    </ClCompile>
    <ClCompile Include="..\src\cinder\Rand.cpp">
      <Filter>Source Files</Filter>
    </ClCompile>
    <ClCompile Include="..\src\cinder\Rect.cpp">
      <Filter>Source Files</Filter>
    </ClCompile>
    <ClCompile Include="..\src\cinder\Serial.cpp">
      <Filter>Source Files</Filter>
    </ClCompile>
    <ClCompile Include="..\src\cinder\Shape2d.cpp">
      <Filter>Source Files</Filter>
    </ClCompile>
    <ClCompile Include="..\src\cinder\Sphere.cpp">
      <Filter>Source Files</Filter>
    </ClCompile>
    <ClCompile Include="..\src\cinder\Stream.cpp">
      <Filter>Source Files</Filter>
    </ClCompile>
    <ClCompile Include="..\src\cinder\Surface.cpp">
      <Filter>Source Files</Filter>
    </ClCompile>
    <ClCompile Include="..\src\cinder\System.cpp">
      <Filter>Source Files</Filter>
    </ClCompile>
    <ClCompile Include="..\src\cinder\Text.cpp">
      <Filter>Source Files</Filter>
    </ClCompile>
    <ClCompile Include="..\src\cinder\Timer.cpp">
      <Filter>Source Files</Filter>
    </ClCompile>
    <ClCompile Include="..\src\cinder\TriMesh.cpp">
      <Filter>Source Files</Filter>
    </ClCompile>
    <ClCompile Include="..\src\cinder\Url.cpp">
      <Filter>Source Files</Filter>
    </ClCompile>
    <ClCompile Include="..\src\cinder\Utilities.cpp">
      <Filter>Source Files</Filter>
    </ClCompile>
    <ClCompile Include="..\src\cinder\Xml.cpp">
      <Filter>Source Files</Filter>
    </ClCompile>
    <ClCompile Include="..\src\cinder\app\KeyEvent.cpp">
      <Filter>Source Files\app</Filter>
    </ClCompile>
    <ClCompile Include="..\src\cinder\app\Renderer.cpp">
      <Filter>Source Files\app</Filter>
    </ClCompile>
    <ClCompile Include="..\src\cinder\ip\EdgeDetect.cpp">
      <Filter>Source Files\ip</Filter>
    </ClCompile>
    <ClCompile Include="..\src\cinder\ip\Fill.cpp">
      <Filter>Source Files\ip</Filter>
    </ClCompile>
    <ClCompile Include="..\src\cinder\ip\Flip.cpp">
      <Filter>Source Files\ip</Filter>
    </ClCompile>
    <ClCompile Include="..\src\cinder\ip\Grayscale.cpp">
      <Filter>Source Files\ip</Filter>
    </ClCompile>
    <ClCompile Include="..\src\cinder\ip\Hdr.cpp">
      <Filter>Source Files\ip</Filter>
    </ClCompile>
    <ClCompile Include="..\src\cinder\ip\Premultiply.cpp">
      <Filter>Source Files\ip</Filter>
    </ClCompile>
    <ClCompile Include="..\src\cinder\ip\Resize.cpp">
      <Filter>Source Files\ip</Filter>
    </ClCompile>
    <ClCompile Include="..\src\cinder\ip\Threshold.cpp">
      <Filter>Source Files\ip</Filter>
    </ClCompile>
    <ClCompile Include="..\src\cinder\ip\Trim.cpp">
      <Filter>Source Files\ip</Filter>
    </ClCompile>
    <ClCompile Include="..\src\cinder\msw\CinderMsw.cpp">
      <Filter>Source Files\msw</Filter>
    </ClCompile>
    <ClCompile Include="..\src\cinder\msw\CinderMswGdiPlus.cpp">
      <Filter>Source Files\msw</Filter>
    </ClCompile>
    <ClCompile Include="..\src\cinder\msw\StackWalker.cpp">
      <Filter>Source Files\msw</Filter>
    </ClCompile>
    <ClCompile Include="..\src\cinder\params\Params.cpp">
      <Filter>Source Files\params</Filter>
    </ClCompile>
    <ClCompile Include="..\src\AntTweakBar\LoadOGL.cpp">
      <Filter>Source Files\AntTweakBar</Filter>
    </ClCompile>
    <ClCompile Include="..\src\AntTweakBar\TwBar.cpp">
      <Filter>Source Files\AntTweakBar</Filter>
    </ClCompile>
    <ClCompile Include="..\src\AntTweakBar\TwColors.cpp">
      <Filter>Source Files\AntTweakBar</Filter>
    </ClCompile>
    <ClCompile Include="..\src\AntTweakBar\TwFonts.cpp">
      <Filter>Source Files\AntTweakBar</Filter>
    </ClCompile>
    <ClCompile Include="..\src\AntTweakBar\TwMgr.cpp">
      <Filter>Source Files\AntTweakBar</Filter>
    </ClCompile>
    <ClCompile Include="..\src\AntTweakBar\TwOpenGL.cpp">
      <Filter>Source Files\AntTweakBar</Filter>
    </ClCompile>
    <ClCompile Include="..\src\AntTweakBar\TwPrecomp.cpp">
      <Filter>Source Files\AntTweakBar</Filter>
    </ClCompile>
    <ClCompile Include="..\src\videoInput\videoInput.cpp">
      <Filter>Source Files\videoInput</Filter>
    </ClCompile>
    <ClCompile Include="..\src\cinder\UrlImplWinInet.cpp">
      <Filter>Source Files</Filter>
    </ClCompile>
    <ClCompile Include="..\src\cinder\CaptureImplDirectShow.cpp">
      <Filter>Source Files</Filter>
    </ClCompile>
    <ClCompile Include="..\src\cinder\Ray.cpp">
      <Filter>Source Files</Filter>
    </ClCompile>
    <ClCompile Include="..\src\cinder\ip\Blend.cpp">
      <Filter>Source Files\ip</Filter>
    </ClCompile>
    <ClCompile Include="..\src\cinder\Clipboard.cpp">
      <Filter>Source Files</Filter>
    </ClCompile>
    <ClCompile Include="..\src\libtess2\bucketalloc.c">
      <Filter>Source Files\libtess2</Filter>
    </ClCompile>
    <ClCompile Include="..\src\libtess2\dict.c">
      <Filter>Source Files\libtess2</Filter>
    </ClCompile>
    <ClCompile Include="..\src\libtess2\geom.c">
      <Filter>Source Files\libtess2</Filter>
    </ClCompile>
    <ClCompile Include="..\src\libtess2\mesh.c">
      <Filter>Source Files\libtess2</Filter>
    </ClCompile>
    <ClCompile Include="..\src\libtess2\priorityq.c">
      <Filter>Source Files\libtess2</Filter>
    </ClCompile>
    <ClCompile Include="..\src\libtess2\sweep.c">
      <Filter>Source Files\libtess2</Filter>
    </ClCompile>
    <ClCompile Include="..\src\libtess2\tess.c">
      <Filter>Source Files\libtess2</Filter>
    </ClCompile>
    <ClCompile Include="..\src\cinder\Triangulate.cpp">
      <Filter>Source Files</Filter>
    </ClCompile>
    <ClCompile Include="..\src\cinder\Frustum.cpp">
      <Filter>Source Files</Filter>
    </ClCompile>
    <ClCompile Include="..\src\cinder\Plane.cpp">
      <Filter>Source Files</Filter>
    </ClCompile>
    <ClCompile Include="..\src\cinder\Timeline.cpp">
      <Filter>Source Files</Filter>
    </ClCompile>
    <ClCompile Include="..\src\cinder\TimelineItem.cpp">
      <Filter>Source Files</Filter>
    </ClCompile>
    <ClCompile Include="..\src\cinder\Tween.cpp">
      <Filter>Source Files</Filter>
    </ClCompile>
    <ClCompile Include="..\src\cinder\Base64.cpp">
      <Filter>Source Files</Filter>
    </ClCompile>
    <ClCompile Include="..\src\cinder\Json.cpp">
      <Filter>Source Files</Filter>
    </ClCompile>
    <ClCompile Include="..\src\cinder\svg\Svg.cpp">
      <Filter>Source Files\svg</Filter>
    </ClCompile>
    <ClCompile Include="..\src\linebreak\linebreak.c">
      <Filter>Source Files\linebreak</Filter>
    </ClCompile>
    <ClCompile Include="..\src\linebreak\linebreakdata.c">
      <Filter>Source Files\linebreak</Filter>
    </ClCompile>
    <ClCompile Include="..\src\linebreak\linebreakdef.c">
      <Filter>Source Files\linebreak</Filter>
    </ClCompile>
    <ClCompile Include="..\src\cinder\Unicode.cpp">
      <Filter>Source Files</Filter>
    </ClCompile>
    <ClCompile Include="..\src\cinder\app\Window.cpp">
      <Filter>Source Files\app</Filter>
    </ClCompile>
    <ClCompile Include="..\src\cinder\app\AppScreenSaver.cpp">
      <Filter>Source Files\app</Filter>
    </ClCompile>
    <ClCompile Include="..\src\cinder\MatrixStack.cpp">
      <Filter>Source Files</Filter>
    </ClCompile>
    <ClCompile Include="..\src\AntTweakBar\TwDirect3D11.cpp">
      <Filter>Source Files\AntTweakBar</Filter>
    </ClCompile>
    <ClCompile Include="..\src\cinder\audio\ChannelRouterNode.cpp">
      <Filter>Source Files\audio</Filter>
    </ClCompile>
    <ClCompile Include="..\src\cinder\audio\Context.cpp">
      <Filter>Source Files\audio</Filter>
    </ClCompile>
    <ClCompile Include="..\src\cinder\audio\DelayNode.cpp">
      <Filter>Source Files\audio</Filter>
    </ClCompile>
    <ClCompile Include="..\src\cinder\audio\Device.cpp">
      <Filter>Source Files\audio</Filter>
    </ClCompile>
    <ClCompile Include="..\src\cinder\audio\FileOggVorbis.cpp">
      <Filter>Source Files\audio</Filter>
    </ClCompile>
    <ClCompile Include="..\src\cinder\audio\FilterNode.cpp">
      <Filter>Source Files\audio</Filter>
    </ClCompile>
    <ClCompile Include="..\src\cinder\audio\GenNode.cpp">
      <Filter>Source Files\audio</Filter>
    </ClCompile>
    <ClCompile Include="..\src\cinder\audio\InputNode.cpp">
      <Filter>Source Files\audio</Filter>
    </ClCompile>
    <ClCompile Include="..\src\cinder\audio\Node.cpp">
      <Filter>Source Files\audio</Filter>
    </ClCompile>
    <ClCompile Include="..\src\cinder\audio\NodeMath.cpp">
      <Filter>Source Files\audio</Filter>
    </ClCompile>
    <ClCompile Include="..\src\cinder\audio\OutputNode.cpp">
      <Filter>Source Files\audio</Filter>
    </ClCompile>
    <ClCompile Include="..\src\cinder\audio\PanNode.cpp">
      <Filter>Source Files\audio</Filter>
    </ClCompile>
    <ClCompile Include="..\src\cinder\audio\Param.cpp">
      <Filter>Source Files\audio</Filter>
    </ClCompile>
    <ClCompile Include="..\src\cinder\audio\SamplePlayerNode.cpp">
      <Filter>Source Files\audio</Filter>
    </ClCompile>
    <ClCompile Include="..\src\cinder\audio\SampleRecorderNode.cpp">
      <Filter>Source Files\audio</Filter>
    </ClCompile>
    <ClCompile Include="..\src\cinder\audio\Source.cpp">
      <Filter>Source Files\audio</Filter>
    </ClCompile>
    <ClCompile Include="..\src\cinder\audio\Target.cpp">
      <Filter>Source Files\audio</Filter>
    </ClCompile>
    <ClCompile Include="..\src\cinder\audio\Utilities.cpp">
      <Filter>Source Files\audio</Filter>
    </ClCompile>
    <ClCompile Include="..\src\cinder\audio\Voice.cpp">
      <Filter>Source Files\audio</Filter>
    </ClCompile>
    <ClCompile Include="..\src\cinder\audio\WaveTable.cpp">
      <Filter>Source Files\audio</Filter>
    </ClCompile>
    <ClCompile Include="..\src\cinder\audio\dsp\Biquad.cpp">
      <Filter>Source Files\audio\dsp</Filter>
    </ClCompile>
    <ClCompile Include="..\src\cinder\audio\dsp\Converter.cpp">
      <Filter>Source Files\audio\dsp</Filter>
    </ClCompile>
    <ClCompile Include="..\src\cinder\audio\dsp\ConverterR8brain.cpp">
      <Filter>Source Files\audio\dsp</Filter>
    </ClCompile>
    <ClCompile Include="..\src\cinder\audio\dsp\Dsp.cpp">
      <Filter>Source Files\audio\dsp</Filter>
    </ClCompile>
    <ClCompile Include="..\src\cinder\audio\dsp\Fft.cpp">
      <Filter>Source Files\audio\dsp</Filter>
    </ClCompile>
    <ClCompile Include="..\src\cinder\audio\dsp\ooura\fftsg.cpp">
      <Filter>Source Files\audio\dsp\ooura</Filter>
    </ClCompile>
    <ClCompile Include="..\src\cinder\audio\msw\ContextWasapi.cpp">
      <Filter>Source Files\audio\msw</Filter>
    </ClCompile>
    <ClCompile Include="..\src\cinder\audio\msw\ContextXAudio.cpp">
      <Filter>Source Files\audio\msw</Filter>
    </ClCompile>
    <ClCompile Include="..\src\cinder\audio\msw\DeviceManagerWasapi.cpp">
      <Filter>Source Files\audio\msw</Filter>
    </ClCompile>
    <ClCompile Include="..\src\cinder\audio\msw\FileMediaFoundation.cpp">
      <Filter>Source Files\audio\msw</Filter>
    </ClCompile>
    <ClCompile Include="..\src\cinder\audio\msw\MswUtil.cpp">
      <Filter>Source Files\audio\msw</Filter>
    </ClCompile>
    <ClCompile Include="..\src\r8brain\r8bbase.cpp">
      <Filter>Source Files\r8brain</Filter>
    </ClCompile>
    <ClCompile Include="..\src\oggvorbis\ogg\bitwise.c">
      <Filter>Source Files\oggvorbis\ogg</Filter>
    </ClCompile>
    <ClCompile Include="..\src\oggvorbis\ogg\framing.c">
      <Filter>Source Files\oggvorbis\ogg</Filter>
    </ClCompile>
    <ClCompile Include="..\src\oggvorbis\vorbis\analysis.c">
      <Filter>Source Files\oggvorbis\vorbis</Filter>
    </ClCompile>
    <ClCompile Include="..\src\oggvorbis\vorbis\bitrate.c">
      <Filter>Source Files\oggvorbis\vorbis</Filter>
    </ClCompile>
    <ClCompile Include="..\src\oggvorbis\vorbis\block.c">
      <Filter>Source Files\oggvorbis\vorbis</Filter>
    </ClCompile>
    <ClCompile Include="..\src\oggvorbis\vorbis\codebook.c">
      <Filter>Source Files\oggvorbis\vorbis</Filter>
    </ClCompile>
    <ClCompile Include="..\src\oggvorbis\vorbis\envelope.c">
      <Filter>Source Files\oggvorbis\vorbis</Filter>
    </ClCompile>
    <ClCompile Include="..\src\oggvorbis\vorbis\floor0.c">
      <Filter>Source Files\oggvorbis\vorbis</Filter>
    </ClCompile>
    <ClCompile Include="..\src\oggvorbis\vorbis\floor1.c">
      <Filter>Source Files\oggvorbis\vorbis</Filter>
    </ClCompile>
    <ClCompile Include="..\src\oggvorbis\vorbis\info.c">
      <Filter>Source Files\oggvorbis\vorbis</Filter>
    </ClCompile>
    <ClCompile Include="..\src\oggvorbis\vorbis\lookup.c">
      <Filter>Source Files\oggvorbis\vorbis</Filter>
    </ClCompile>
    <ClCompile Include="..\src\oggvorbis\vorbis\lpc.c">
      <Filter>Source Files\oggvorbis\vorbis</Filter>
    </ClCompile>
    <ClCompile Include="..\src\oggvorbis\vorbis\lsp.c">
      <Filter>Source Files\oggvorbis\vorbis</Filter>
    </ClCompile>
    <ClCompile Include="..\src\oggvorbis\vorbis\mapping0.c">
      <Filter>Source Files\oggvorbis\vorbis</Filter>
    </ClCompile>
    <ClCompile Include="..\src\oggvorbis\vorbis\mdct.c">
      <Filter>Source Files\oggvorbis\vorbis</Filter>
    </ClCompile>
    <ClCompile Include="..\src\oggvorbis\vorbis\psy.c">
      <Filter>Source Files\oggvorbis\vorbis</Filter>
    </ClCompile>
    <ClCompile Include="..\src\oggvorbis\vorbis\registry.c">
      <Filter>Source Files\oggvorbis\vorbis</Filter>
    </ClCompile>
    <ClCompile Include="..\src\oggvorbis\vorbis\res0.c">
      <Filter>Source Files\oggvorbis\vorbis</Filter>
    </ClCompile>
    <ClCompile Include="..\src\oggvorbis\vorbis\sharedbook.c">
      <Filter>Source Files\oggvorbis\vorbis</Filter>
    </ClCompile>
    <ClCompile Include="..\src\oggvorbis\vorbis\smallft.c">
      <Filter>Source Files\oggvorbis\vorbis</Filter>
    </ClCompile>
    <ClCompile Include="..\src\oggvorbis\vorbis\synthesis.c">
      <Filter>Source Files\oggvorbis\vorbis</Filter>
    </ClCompile>
    <ClCompile Include="..\src\oggvorbis\vorbis\vorbisenc.c">
      <Filter>Source Files\oggvorbis\vorbis</Filter>
    </ClCompile>
    <ClCompile Include="..\src\oggvorbis\vorbis\vorbisfile.c">
      <Filter>Source Files\oggvorbis\vorbis</Filter>
    </ClCompile>
    <ClCompile Include="..\src\oggvorbis\vorbis\window.c">
      <Filter>Source Files\oggvorbis\vorbis</Filter>
    </ClCompile>
    <ClCompile Include="..\src\cinder\audio\MonitorNode.cpp">
      <Filter>Source Files\audio</Filter>
    </ClCompile>
    <ClCompile Include="..\src\cinder\CinderAssert.cpp">
      <Filter>Source Files</Filter>
    </ClCompile>
    <ClCompile Include="..\src\cinder\gl\Batch.cpp">
      <Filter>Source Files\gl</Filter>
    </ClCompile>
    <ClCompile Include="..\src\cinder\gl\BufferObj.cpp">
      <Filter>Source Files\gl</Filter>
    </ClCompile>
    <ClCompile Include="..\src\cinder\gl\BufferTexture.cpp">
      <Filter>Source Files\gl</Filter>
    </ClCompile>
    <ClCompile Include="..\src\cinder\gl\ConstantStrings.cpp">
      <Filter>Source Files\gl</Filter>
    </ClCompile>
    <ClCompile Include="..\src\cinder\gl\Context.cpp">
      <Filter>Source Files\gl</Filter>
    </ClCompile>
    <ClCompile Include="..\src\cinder\gl\Environment.cpp">
      <Filter>Source Files\gl</Filter>
    </ClCompile>
    <ClCompile Include="..\src\cinder\gl\EnvironmentCore.cpp">
      <Filter>Source Files\gl</Filter>
    </ClCompile>
    <ClCompile Include="..\src\cinder\gl\Fbo.cpp">
      <Filter>Source Files\gl</Filter>
    </ClCompile>
    <ClCompile Include="..\src\cinder\gl\GlslProg.cpp">
      <Filter>Source Files\gl</Filter>
    </ClCompile>
    <ClCompile Include="..\src\cinder\gl\Pbo.cpp">
      <Filter>Source Files\gl</Filter>
    </ClCompile>
    <ClCompile Include="..\src\cinder\gl\Shader.cpp">
      <Filter>Source Files\gl</Filter>
    </ClCompile>
    <ClCompile Include="..\src\cinder\gl\Sync.cpp">
      <Filter>Source Files\gl</Filter>
    </ClCompile>
    <ClCompile Include="..\src\cinder\gl\Texture.cpp">
      <Filter>Source Files\gl</Filter>
    </ClCompile>
    <ClCompile Include="..\src\cinder\gl\TextureFont.cpp">
      <Filter>Source Files\gl</Filter>
    </ClCompile>
    <ClCompile Include="..\src\cinder\gl\TextureFormatParsers.cpp">
      <Filter>Source Files\gl</Filter>
    </ClCompile>
    <ClCompile Include="..\src\cinder\gl\TransformFeedbackObj.cpp">
      <Filter>Source Files\gl</Filter>
    </ClCompile>
    <ClCompile Include="..\src\cinder\gl\TransformFeedbackObjImplHardware.cpp">
      <Filter>Source Files\gl</Filter>
    </ClCompile>
    <ClCompile Include="..\src\cinder\gl\TransformFeedbackObjImplSoftware.cpp">
      <Filter>Source Files\gl</Filter>
    </ClCompile>
    <ClCompile Include="..\src\cinder\gl\Vao.cpp">
      <Filter>Source Files\gl</Filter>
    </ClCompile>
    <ClCompile Include="..\src\cinder\gl\VaoImplCore.cpp">
      <Filter>Source Files\gl</Filter>
    </ClCompile>
    <ClCompile Include="..\src\cinder\gl\VaoImplEs.cpp">
      <Filter>Source Files\gl</Filter>
    </ClCompile>
    <ClCompile Include="..\src\cinder\gl\VaoImplSoftware.cpp">
      <Filter>Source Files\gl</Filter>
    </ClCompile>
    <ClCompile Include="..\src\cinder\gl\Vbo.cpp">
      <Filter>Source Files\gl</Filter>
    </ClCompile>
    <ClCompile Include="..\src\cinder\gl\VboMesh.cpp">
      <Filter>Source Files\gl</Filter>
    </ClCompile>
    <ClCompile Include="..\src\cinder\qtime\MovieWriter.cpp">
      <Filter>Source Files\qtime</Filter>
    </ClCompile>
    <ClCompile Include="..\src\cinder\qtime\QuickTimeGlImplLegacy.cpp">
      <Filter>Source Files\qtime</Filter>
    </ClCompile>
    <ClCompile Include="..\src\cinder\qtime\QuickTimeImplLegacy.cpp">
      <Filter>Source Files\qtime</Filter>
    </ClCompile>
    <ClCompile Include="..\src\cinder\qtime\QuickTimeUtils.cpp">
      <Filter>Source Files\qtime</Filter>
    </ClCompile>
    <ClCompile Include="..\src\glload\gl_load.c">
      <Filter>Source Files\glload</Filter>
    </ClCompile>
    <ClCompile Include="..\src\glload\gl_load_cpp.cpp">
      <Filter>Source Files\glload</Filter>
    </ClCompile>
    <ClCompile Include="..\src\glload\wgl_load.c">
      <Filter>Source Files\glload</Filter>
    </ClCompile>
    <ClCompile Include="..\src\glload\wgl_load_cpp.cpp">
      <Filter>Source Files\glload</Filter>
    </ClCompile>
    <ClCompile Include="..\src\cinder\GeomIo.cpp">
      <Filter>Source Files</Filter>
    </ClCompile>
    <ClCompile Include="..\src\cinder\app\RendererGl.cpp">
      <Filter>Source Files\app</Filter>
    </ClCompile>
    <ClCompile Include="..\src\cinder\Log.cpp">
      <Filter>Source Files</Filter>
    </ClCompile>
    <ClCompile Include="..\src\AntTweakBar\LoadOGLCore.cpp">
      <Filter>Source Files\AntTweakBar</Filter>
    </ClCompile>
    <ClCompile Include="..\src\AntTweakBar\TwOpenGLCore.cpp">
      <Filter>Source Files\AntTweakBar</Filter>
    </ClCompile>
    <ClCompile Include="..\src\cinder\gl\Query.cpp">
      <Filter>Source Files\gl</Filter>
    </ClCompile>
    <ClCompile Include="..\src\cinder\ImageSourceFileRadiance.cpp">
      <Filter>Source Files</Filter>
    </ClCompile>
    <ClCompile Include="..\src\cinder\gl\EnvironmentEs.cpp">
      <Filter>Source Files\gl</Filter>
    </ClCompile>
    <ClCompile Include="..\src\cinder\gl\Ubo.cpp">
      <Filter>Source Files\gl</Filter>
    </ClCompile>
    <ClCompile Include="..\src\jsoncpp\jsoncpp.cpp">
      <Filter>Source Files\jsoncpp</Filter>
    </ClCompile>
    <ClCompile Include="..\src\cinder\app\AppBase.cpp">
      <Filter>Source Files\app</Filter>
    </ClCompile>
    <ClCompile Include="..\src\cinder\app\Platform.cpp">
      <Filter>Source Files\app</Filter>
    </ClCompile>
    <ClCompile Include="..\src\cinder\Signals.cpp">
      <Filter>Source Files</Filter>
    </ClCompile>
    <ClCompile Include="..\src\cinder\app\msw\AppImplMsw.cpp">
      <Filter>Source Files\app\msw</Filter>
    </ClCompile>
    <ClCompile Include="..\src\cinder\app\msw\AppImplMswBasic.cpp">
      <Filter>Source Files\app\msw</Filter>
    </ClCompile>
    <ClCompile Include="..\src\cinder\app\msw\AppImplMswScreenSaver.cpp">
      <Filter>Source Files\app\msw</Filter>
    </ClCompile>
    <ClCompile Include="..\src\cinder\app\msw\AppMsw.cpp">
      <Filter>Source Files\app\msw</Filter>
    </ClCompile>
    <ClCompile Include="..\src\cinder\app\msw\PlatformMsw.cpp">
      <Filter>Source Files\app\msw</Filter>
    </ClCompile>
    <ClCompile Include="..\src\cinder\app\msw\RendererImpl2dGdi.cpp">
      <Filter>Source Files\app\msw</Filter>
    </ClCompile>
    <ClCompile Include="..\src\cinder\app\msw\RendererImplGlAngle.cpp">
      <Filter>Source Files\app\msw</Filter>
    </ClCompile>
    <ClCompile Include="..\src\cinder\app\msw\RendererImplGlMsw.cpp">
      <Filter>Source Files\app\msw</Filter>
    </ClCompile>
    <ClCompile Include="..\src\cinder\app\winrt\AppImplWinRT.cpp">
      <Filter>Source Files\app\winrt</Filter>
    </ClCompile>
    <ClCompile Include="..\src\cinder\app\winrt\AppImplWinRTBasic.cpp">
      <Filter>Source Files\app\winrt</Filter>
    </ClCompile>
    <ClCompile Include="..\src\cinder\app\winrt\PlatformWinRt.cpp">
      <Filter>Source Files\app\winrt</Filter>
    </ClCompile>
    <ClCompile Include="..\src\cinder\app\winrt\WinRTApp.cpp">
      <Filter>Source Files\app\winrt</Filter>
    </ClCompile>
    <ClCompile Include="..\src\cinder\gl\ShaderPreprocessor.cpp">
      <Filter>Source Files\gl</Filter>
    </ClCompile>
    <ClCompile Include="..\src\cinder\gl\draw.cpp">
      <Filter>Source Files\gl</Filter>
    </ClCompile>
    <ClCompile Include="..\src\cinder\gl\scoped.cpp">
      <Filter>Source Files\gl</Filter>
    </ClCompile>
    <ClCompile Include="..\src\cinder\gl\wrapper.cpp">
      <Filter>Source Files\gl</Filter>
    </ClCompile>
    <ClCompile Include="..\src\cinder\ip\Checkerboard.cpp">
      <Filter>Source Files\ip</Filter>
    </ClCompile>
<<<<<<< HEAD
    <ClCompile Include="..\src\cinder\CameraUi.cpp">
      <Filter>Source Files</Filter>
=======
    <ClCompile Include="..\src\cinder\ip\Blur.cpp">
      <Filter>Source Files\ip</Filter>
>>>>>>> bd604c93
    </ClCompile>
  </ItemGroup>
  <ItemGroup>
    <ClInclude Include="..\src\AntTweakBar\AntPerfTimer.h">
      <Filter>Source Files\AntTweakBar</Filter>
    </ClInclude>
    <ClInclude Include="..\src\AntTweakBar\AntTweakBar.h">
      <Filter>Source Files\AntTweakBar</Filter>
    </ClInclude>
    <ClInclude Include="..\src\AntTweakBar\LoadOGL.h">
      <Filter>Source Files\AntTweakBar</Filter>
    </ClInclude>
    <ClInclude Include="..\src\AntTweakBar\resource.h">
      <Filter>Source Files\AntTweakBar</Filter>
    </ClInclude>
    <ClInclude Include="..\src\AntTweakBar\TwBar.h">
      <Filter>Source Files\AntTweakBar</Filter>
    </ClInclude>
    <ClInclude Include="..\src\AntTweakBar\TwColors.h">
      <Filter>Source Files\AntTweakBar</Filter>
    </ClInclude>
    <ClInclude Include="..\src\AntTweakBar\TwFonts.h">
      <Filter>Source Files\AntTweakBar</Filter>
    </ClInclude>
    <ClInclude Include="..\src\AntTweakBar\TwGraph.h">
      <Filter>Source Files\AntTweakBar</Filter>
    </ClInclude>
    <ClInclude Include="..\src\AntTweakBar\TwMgr.h">
      <Filter>Source Files\AntTweakBar</Filter>
    </ClInclude>
    <ClInclude Include="..\src\AntTweakBar\TwOpenGL.h">
      <Filter>Source Files\AntTweakBar</Filter>
    </ClInclude>
    <ClInclude Include="..\src\AntTweakBar\TwPrecomp.h">
      <Filter>Source Files\AntTweakBar</Filter>
    </ClInclude>
    <ClInclude Include="..\include\cinder\Arcball.h">
      <Filter>Header Files</Filter>
    </ClInclude>
    <ClInclude Include="..\include\cinder\Area.h">
      <Filter>Header Files</Filter>
    </ClInclude>
    <ClInclude Include="..\include\cinder\AxisAlignedBox.h">
      <Filter>Header Files</Filter>
    </ClInclude>
    <ClInclude Include="..\include\cinder\BandedMatrix.h">
      <Filter>Header Files</Filter>
    </ClInclude>
    <ClInclude Include="..\include\cinder\BSpline.h">
      <Filter>Header Files</Filter>
    </ClInclude>
    <ClInclude Include="..\include\cinder\BSplineFit.h">
      <Filter>Header Files</Filter>
    </ClInclude>
    <ClInclude Include="..\include\cinder\Buffer.h">
      <Filter>Header Files</Filter>
    </ClInclude>
    <ClInclude Include="..\include\cinder\Camera.h">
      <Filter>Header Files</Filter>
    </ClInclude>
    <ClInclude Include="..\include\cinder\Capture.h">
      <Filter>Header Files</Filter>
    </ClInclude>
    <ClInclude Include="..\include\cinder\Channel.h">
      <Filter>Header Files</Filter>
    </ClInclude>
    <ClInclude Include="..\include\cinder\ChanTraits.h">
      <Filter>Header Files</Filter>
    </ClInclude>
    <ClInclude Include="..\include\cinder\Cinder.h">
      <Filter>Header Files</Filter>
    </ClInclude>
    <ClInclude Include="..\include\cinder\CinderMath.h">
      <Filter>Header Files</Filter>
    </ClInclude>
    <ClInclude Include="..\include\cinder\CinderResources.h">
      <Filter>Header Files</Filter>
    </ClInclude>
    <ClInclude Include="..\include\cinder\Color.h">
      <Filter>Header Files</Filter>
    </ClInclude>
    <ClInclude Include="..\include\cinder\ConvexHull.h">
      <Filter>Header Files</Filter>
    </ClInclude>
    <ClInclude Include="..\include\cinder\DataSource.h">
      <Filter>Header Files</Filter>
    </ClInclude>
    <ClInclude Include="..\include\cinder\DataTarget.h">
      <Filter>Header Files</Filter>
    </ClInclude>
    <ClInclude Include="..\include\cinder\Display.h">
      <Filter>Header Files</Filter>
    </ClInclude>
    <ClInclude Include="..\include\cinder\Exception.h">
      <Filter>Header Files</Filter>
    </ClInclude>
    <ClInclude Include="..\include\cinder\Filter.h">
      <Filter>Header Files</Filter>
    </ClInclude>
    <ClInclude Include="..\include\cinder\Font.h">
      <Filter>Header Files</Filter>
    </ClInclude>
    <ClInclude Include="..\include\cinder\ImageIo.h">
      <Filter>Header Files</Filter>
    </ClInclude>
    <ClInclude Include="..\include\cinder\ImageSourceFileWic.h">
      <Filter>Header Files</Filter>
    </ClInclude>
    <ClInclude Include="..\include\cinder\ImageSourcePng.h">
      <Filter>Header Files</Filter>
    </ClInclude>
    <ClInclude Include="..\include\cinder\ImageTargetFileWic.h">
      <Filter>Header Files</Filter>
    </ClInclude>
    <ClInclude Include="..\include\cinder\KdTree.h">
      <Filter>Header Files</Filter>
    </ClInclude>
    <ClInclude Include="..\include\cinder\Matrix.h">
      <Filter>Header Files</Filter>
    </ClInclude>
    <ClInclude Include="..\include\cinder\ObjLoader.h">
      <Filter>Header Files</Filter>
    </ClInclude>
    <ClInclude Include="..\include\cinder\Path2D.h">
      <Filter>Header Files</Filter>
    </ClInclude>
    <ClInclude Include="..\include\cinder\Perlin.h">
      <Filter>Header Files</Filter>
    </ClInclude>
    <ClInclude Include="..\include\cinder\PolyLine.h">
      <Filter>Header Files</Filter>
    </ClInclude>
    <ClInclude Include="..\include\cinder\Quaternion.h">
      <Filter>Header Files</Filter>
    </ClInclude>
    <ClInclude Include="..\include\cinder\Rand.h">
      <Filter>Header Files</Filter>
    </ClInclude>
    <ClInclude Include="..\include\cinder\Ray.h">
      <Filter>Header Files</Filter>
    </ClInclude>
    <ClInclude Include="..\include\cinder\Rect.h">
      <Filter>Header Files</Filter>
    </ClInclude>
    <ClInclude Include="..\include\cinder\Serial.h">
      <Filter>Header Files</Filter>
    </ClInclude>
    <ClInclude Include="..\include\cinder\Shape2d.h">
      <Filter>Header Files</Filter>
    </ClInclude>
    <ClInclude Include="..\include\cinder\Sphere.h">
      <Filter>Header Files</Filter>
    </ClInclude>
    <ClInclude Include="..\include\cinder\Stream.h">
      <Filter>Header Files</Filter>
    </ClInclude>
    <ClInclude Include="..\include\cinder\Surface.h">
      <Filter>Header Files</Filter>
    </ClInclude>
    <ClInclude Include="..\include\cinder\System.h">
      <Filter>Header Files</Filter>
    </ClInclude>
    <ClInclude Include="..\include\cinder\Text.h">
      <Filter>Header Files</Filter>
    </ClInclude>
    <ClInclude Include="..\include\cinder\Thread.h">
      <Filter>Header Files</Filter>
    </ClInclude>
    <ClInclude Include="..\include\cinder\ConcurrentCircularBuffer.h">
      <Filter>Header Files</Filter>
    </ClInclude>
    <ClInclude Include="..\include\cinder\Timer.h">
      <Filter>Header Files</Filter>
    </ClInclude>
    <ClInclude Include="..\include\cinder\TriMesh.h">
      <Filter>Header Files</Filter>
    </ClInclude>
    <ClInclude Include="..\include\cinder\Url.h">
      <Filter>Header Files</Filter>
    </ClInclude>
    <ClInclude Include="..\include\cinder\Utilities.h">
      <Filter>Header Files</Filter>
    </ClInclude>
    <ClInclude Include="..\include\cinder\Vector.h">
      <Filter>Header Files</Filter>
    </ClInclude>
    <ClInclude Include="..\include\cinder\Xml.h">
      <Filter>Header Files</Filter>
    </ClInclude>
    <ClInclude Include="..\include\cinder\ip\EdgeDetect.h">
      <Filter>Header Files\ip</Filter>
    </ClInclude>
    <ClInclude Include="..\include\cinder\ip\Fill.h">
      <Filter>Header Files\ip</Filter>
    </ClInclude>
    <ClInclude Include="..\include\cinder\ip\Flip.h">
      <Filter>Header Files\ip</Filter>
    </ClInclude>
    <ClInclude Include="..\include\cinder\ip\Grayscale.h">
      <Filter>Header Files\ip</Filter>
    </ClInclude>
    <ClInclude Include="..\include\cinder\ip\Hdr.h">
      <Filter>Header Files\ip</Filter>
    </ClInclude>
    <ClInclude Include="..\include\cinder\ip\Premultiply.h">
      <Filter>Header Files\ip</Filter>
    </ClInclude>
    <ClInclude Include="..\include\cinder\ip\Resize.h">
      <Filter>Header Files\ip</Filter>
    </ClInclude>
    <ClInclude Include="..\include\cinder\ip\Threshold.h">
      <Filter>Header Files\ip</Filter>
    </ClInclude>
    <ClInclude Include="..\include\cinder\ip\Trim.h">
      <Filter>Header Files\ip</Filter>
    </ClInclude>
    <ClInclude Include="..\include\cinder\msw\CinderMsw.h">
      <Filter>Header Files\msw</Filter>
    </ClInclude>
    <ClInclude Include="..\include\cinder\msw\CinderMswGdiPlus.h">
      <Filter>Header Files\msw</Filter>
    </ClInclude>
    <ClInclude Include="..\include\cinder\msw\OutputDebugStringStream.h">
      <Filter>Header Files\msw</Filter>
    </ClInclude>
    <ClInclude Include="..\include\cinder\params\Params.h">
      <Filter>Header Files\params</Filter>
    </ClInclude>
    <ClInclude Include="..\include\msw\videoInput\videoInput.h">
      <Filter>Header Files\videoinput</Filter>
    </ClInclude>
    <ClInclude Include="..\include\cinder\UrlImplWinInet.h">
      <Filter>Header Files</Filter>
    </ClInclude>
    <ClInclude Include="..\include\cinder\Function.h">
      <Filter>Header Files</Filter>
    </ClInclude>
    <ClInclude Include="..\include\cinder\CaptureImplDirectShow.h">
      <Filter>Header Files</Filter>
    </ClInclude>
    <ClInclude Include="..\include\cinder\Filesystem.h">
      <Filter>Header Files</Filter>
    </ClInclude>
    <ClInclude Include="..\include\cinder\ip\Blend.h">
      <Filter>Header Files\ip</Filter>
    </ClInclude>
    <ClInclude Include="..\include\rapidxml\rapidxml.hpp">
      <Filter>Header Files\rapidxml</Filter>
    </ClInclude>
    <ClInclude Include="..\include\rapidxml\rapidxml_print.hpp">
      <Filter>Header Files\rapidxml</Filter>
    </ClInclude>
    <ClInclude Include="..\include\cinder\Clipboard.h">
      <Filter>Header Files</Filter>
    </ClInclude>
    <ClInclude Include="..\src\libtess2\bucketalloc.h">
      <Filter>Source Files\libtess2</Filter>
    </ClInclude>
    <ClInclude Include="..\src\libtess2\dict.h">
      <Filter>Source Files\libtess2</Filter>
    </ClInclude>
    <ClInclude Include="..\src\libtess2\geom.h">
      <Filter>Source Files\libtess2</Filter>
    </ClInclude>
    <ClInclude Include="..\src\libtess2\mesh.h">
      <Filter>Source Files\libtess2</Filter>
    </ClInclude>
    <ClInclude Include="..\src\libtess2\priorityq.h">
      <Filter>Source Files\libtess2</Filter>
    </ClInclude>
    <ClInclude Include="..\src\libtess2\sweep.h">
      <Filter>Source Files\libtess2</Filter>
    </ClInclude>
    <ClInclude Include="..\src\libtess2\tess.h">
      <Filter>Source Files\libtess2</Filter>
    </ClInclude>
    <ClInclude Include="..\src\libtess2\tesselator.h">
      <Filter>Source Files\libtess2</Filter>
    </ClInclude>
    <ClInclude Include="..\include\cinder\Triangulate.h">
      <Filter>Header Files</Filter>
    </ClInclude>
    <ClInclude Include="..\include\cinder\Easing.h">
      <Filter>Header Files</Filter>
    </ClInclude>
    <ClInclude Include="..\include\cinder\Timeline.h">
      <Filter>Header Files</Filter>
    </ClInclude>
    <ClInclude Include="..\include\cinder\TimelineItem.h">
      <Filter>Header Files</Filter>
    </ClInclude>
    <ClInclude Include="..\include\cinder\Tween.h">
      <Filter>Header Files</Filter>
    </ClInclude>
    <ClInclude Include="..\include\cinder\Easing.h">
      <Filter>Header Files</Filter>
    </ClInclude>
    <ClInclude Include="..\include\cinder\Matrix22.h">
      <Filter>Header Files</Filter>
    </ClInclude>
    <ClInclude Include="..\include\cinder\Matrix33.h">
      <Filter>Header Files</Filter>
    </ClInclude>
    <ClInclude Include="..\include\cinder\Matrix44.h">
      <Filter>Header Files</Filter>
    </ClInclude>
    <ClInclude Include="..\include\cinder\Base64.h">
      <Filter>Header Files</Filter>
    </ClInclude>
    <ClInclude Include="..\include\cinder\Frustum.h">
      <Filter>Header Files</Filter>
    </ClInclude>
    <ClInclude Include="..\include\cinder\Plane.h">
      <Filter>Header Files</Filter>
    </ClInclude>
    <ClInclude Include="..\include\cinder\Json.h">
      <Filter>Header Files</Filter>
    </ClInclude>
    <ClInclude Include="..\include\cinder\svg\Svg.h">
      <Filter>Header Files\svg</Filter>
    </ClInclude>
    <ClInclude Include="..\include\cinder\svg\SvgGl.h">
      <Filter>Header Files\svg</Filter>
    </ClInclude>
    <ClInclude Include="..\include\cinder\Unicode.h">
      <Filter>Header Files</Filter>
    </ClInclude>
    <ClInclude Include="..\include\cinder\gl\StereoAutoFocuser.h">
      <Filter>Header Files</Filter>
    </ClInclude>
    <ClInclude Include="..\include\cinder\dx\DDS.h">
      <Filter>Header Files\dx</Filter>
    </ClInclude>
    <ClInclude Include="..\include\cinder\dx\DDSTextureLoader.h">
      <Filter>Header Files\dx</Filter>
    </ClInclude>
    <ClInclude Include="..\include\cinder\dx\dx.h">
      <Filter>Header Files\dx</Filter>
    </ClInclude>
    <ClInclude Include="..\include\cinder\dx\DxLight.h">
      <Filter>Header Files\dx</Filter>
    </ClInclude>
    <ClInclude Include="..\include\cinder\dx\DxTexture.h">
      <Filter>Header Files\dx</Filter>
    </ClInclude>
    <ClInclude Include="..\include\cinder\dx\DxTextureFont.h">
      <Filter>Header Files\dx</Filter>
    </ClInclude>
    <ClInclude Include="..\include\cinder\dx\DxVbo.h">
      <Filter>Header Files\dx</Filter>
    </ClInclude>
    <ClInclude Include="..\include\cinder\dx\gldx.h">
      <Filter>Header Files\dx</Filter>
    </ClInclude>
    <ClInclude Include="..\include\cinder\dx\HlslProg.h">
      <Filter>Header Files\dx</Filter>
    </ClInclude>
    <ClInclude Include="..\include\cinder\dx\PlatformHelpers.h">
      <Filter>Header Files\dx</Filter>
    </ClInclude>
    <ClInclude Include="..\include\cinder\MatrixStack.h">
      <Filter>Header Files</Filter>
    </ClInclude>
    <ClInclude Include="..\src\AntTweakBar\TwDirect3D11.h">
      <Filter>Source Files\AntTweakBar</Filter>
    </ClInclude>
    <ClInclude Include="..\include\cinder\dx\DxRenderTarget.h">
      <Filter>Header Files\dx</Filter>
    </ClInclude>
    <ClInclude Include="..\include\cinder\audio\Buffer.h">
      <Filter>Header Files\audio</Filter>
    </ClInclude>
    <ClInclude Include="..\include\cinder\audio\ChannelRouterNode.h">
      <Filter>Header Files\audio</Filter>
    </ClInclude>
    <ClInclude Include="..\include\cinder\audio\Context.h">
      <Filter>Header Files\audio</Filter>
    </ClInclude>
    <ClInclude Include="..\include\cinder\audio\Debug.h">
      <Filter>Header Files\audio</Filter>
    </ClInclude>
    <ClInclude Include="..\include\cinder\audio\DelayNode.h">
      <Filter>Header Files\audio</Filter>
    </ClInclude>
    <ClInclude Include="..\include\cinder\audio\Device.h">
      <Filter>Header Files\audio</Filter>
    </ClInclude>
    <ClInclude Include="..\include\cinder\audio\Exception.h">
      <Filter>Header Files\audio</Filter>
    </ClInclude>
    <ClInclude Include="..\include\cinder\audio\FileOggVorbis.h">
      <Filter>Header Files\audio</Filter>
    </ClInclude>
    <ClInclude Include="..\include\cinder\audio\FilterNode.h">
      <Filter>Header Files\audio</Filter>
    </ClInclude>
    <ClInclude Include="..\include\cinder\audio\GainNode.h">
      <Filter>Header Files\audio</Filter>
    </ClInclude>
    <ClInclude Include="..\include\cinder\audio\GenNode.h">
      <Filter>Header Files\audio</Filter>
    </ClInclude>
    <ClInclude Include="..\include\cinder\audio\InputNode.h">
      <Filter>Header Files\audio</Filter>
    </ClInclude>
    <ClInclude Include="..\include\cinder\audio\Node.h">
      <Filter>Header Files\audio</Filter>
    </ClInclude>
    <ClInclude Include="..\include\cinder\audio\NodeEffects.h">
      <Filter>Header Files\audio</Filter>
    </ClInclude>
    <ClInclude Include="..\include\cinder\audio\NodeMath.h">
      <Filter>Header Files\audio</Filter>
    </ClInclude>
    <ClInclude Include="..\include\cinder\audio\OutputNode.h">
      <Filter>Header Files\audio</Filter>
    </ClInclude>
    <ClInclude Include="..\include\cinder\audio\PanNode.h">
      <Filter>Header Files\audio</Filter>
    </ClInclude>
    <ClInclude Include="..\include\cinder\audio\Param.h">
      <Filter>Header Files\audio</Filter>
    </ClInclude>
    <ClInclude Include="..\include\cinder\audio\SamplePlayerNode.h">
      <Filter>Header Files\audio</Filter>
    </ClInclude>
    <ClInclude Include="..\include\cinder\audio\SampleRecorderNode.h">
      <Filter>Header Files\audio</Filter>
    </ClInclude>
    <ClInclude Include="..\include\cinder\audio\SampleType.h">
      <Filter>Header Files\audio</Filter>
    </ClInclude>
    <ClInclude Include="..\include\cinder\audio\Source.h">
      <Filter>Header Files\audio</Filter>
    </ClInclude>
    <ClInclude Include="..\include\cinder\audio\Target.h">
      <Filter>Header Files\audio</Filter>
    </ClInclude>
    <ClInclude Include="..\include\cinder\audio\Utilities.h">
      <Filter>Header Files\audio</Filter>
    </ClInclude>
    <ClInclude Include="..\include\cinder\audio\Voice.h">
      <Filter>Header Files\audio</Filter>
    </ClInclude>
    <ClInclude Include="..\include\cinder\audio\WaveformType.h">
      <Filter>Header Files\audio</Filter>
    </ClInclude>
    <ClInclude Include="..\include\cinder\audio\WaveTable.h">
      <Filter>Header Files\audio</Filter>
    </ClInclude>
    <ClInclude Include="..\include\cinder\audio\dsp\Biquad.h">
      <Filter>Header Files\audio\dsp</Filter>
    </ClInclude>
    <ClInclude Include="..\include\cinder\audio\dsp\Converter.h">
      <Filter>Header Files\audio\dsp</Filter>
    </ClInclude>
    <ClInclude Include="..\include\cinder\audio\dsp\ConverterR8brain.h">
      <Filter>Header Files\audio\dsp</Filter>
    </ClInclude>
    <ClInclude Include="..\include\cinder\audio\dsp\Dsp.h">
      <Filter>Header Files\audio\dsp</Filter>
    </ClInclude>
    <ClInclude Include="..\include\cinder\audio\dsp\Fft.h">
      <Filter>Header Files\audio\dsp</Filter>
    </ClInclude>
    <ClInclude Include="..\include\cinder\audio\dsp\RingBuffer.h">
      <Filter>Header Files\audio\dsp</Filter>
    </ClInclude>
    <ClInclude Include="..\include\cinder\audio\dsp\ooura\fftsg.h">
      <Filter>Header Files\audio\dsp\ooura</Filter>
    </ClInclude>
    <ClInclude Include="..\include\cinder\audio\msw\ContextWasapi.h">
      <Filter>Header Files\audio\msw</Filter>
    </ClInclude>
    <ClInclude Include="..\include\cinder\audio\msw\ContextXAudio.h">
      <Filter>Header Files\audio\msw</Filter>
    </ClInclude>
    <ClInclude Include="..\include\cinder\audio\msw\DeviceManagerWasapi.h">
      <Filter>Header Files\audio\msw</Filter>
    </ClInclude>
    <ClInclude Include="..\include\cinder\audio\msw\FileMediaFoundation.h">
      <Filter>Header Files\audio\msw</Filter>
    </ClInclude>
    <ClInclude Include="..\include\cinder\audio\msw\MswUtil.h">
      <Filter>Header Files\audio\msw</Filter>
    </ClInclude>
    <ClInclude Include="..\src\r8brain\CDSPBlockConvolver.h">
      <Filter>Source Files\r8brain</Filter>
    </ClInclude>
    <ClInclude Include="..\src\r8brain\CDSPFIRFilter.h">
      <Filter>Source Files\r8brain</Filter>
    </ClInclude>
    <ClInclude Include="..\src\r8brain\CDSPFracInterpolator.h">
      <Filter>Source Files\r8brain</Filter>
    </ClInclude>
    <ClInclude Include="..\src\r8brain\CDSPRealFFT.h">
      <Filter>Source Files\r8brain</Filter>
    </ClInclude>
    <ClInclude Include="..\src\r8brain\CDSPResampler.h">
      <Filter>Source Files\r8brain</Filter>
    </ClInclude>
    <ClInclude Include="..\src\r8brain\CDSPSincFilterGen.h">
      <Filter>Source Files\r8brain</Filter>
    </ClInclude>
    <ClInclude Include="..\src\r8brain\fft4g.h">
      <Filter>Source Files\r8brain</Filter>
    </ClInclude>
    <ClInclude Include="..\src\r8brain\r8bbase.h">
      <Filter>Source Files\r8brain</Filter>
    </ClInclude>
    <ClInclude Include="..\src\r8brain\r8bconf.h">
      <Filter>Source Files\r8brain</Filter>
    </ClInclude>
    <ClInclude Include="..\src\oggvorbis\vorbis\backends.h">
      <Filter>Source Files\oggvorbis\vorbis</Filter>
    </ClInclude>
    <ClInclude Include="..\src\oggvorbis\vorbis\bitrate.h">
      <Filter>Source Files\oggvorbis\vorbis</Filter>
    </ClInclude>
    <ClInclude Include="..\src\oggvorbis\vorbis\codebook.h">
      <Filter>Source Files\oggvorbis\vorbis</Filter>
    </ClInclude>
    <ClInclude Include="..\src\oggvorbis\vorbis\codec_internal.h">
      <Filter>Source Files\oggvorbis\vorbis</Filter>
    </ClInclude>
    <ClInclude Include="..\src\oggvorbis\vorbis\envelope.h">
      <Filter>Source Files\oggvorbis\vorbis</Filter>
    </ClInclude>
    <ClInclude Include="..\src\oggvorbis\vorbis\highlevel.h">
      <Filter>Source Files\oggvorbis\vorbis</Filter>
    </ClInclude>
    <ClInclude Include="..\src\oggvorbis\vorbis\lookup.h">
      <Filter>Source Files\oggvorbis\vorbis</Filter>
    </ClInclude>
    <ClInclude Include="..\src\oggvorbis\vorbis\lookup_data.h">
      <Filter>Source Files\oggvorbis\vorbis</Filter>
    </ClInclude>
    <ClInclude Include="..\src\oggvorbis\vorbis\lpc.h">
      <Filter>Source Files\oggvorbis\vorbis</Filter>
    </ClInclude>
    <ClInclude Include="..\src\oggvorbis\vorbis\lsp.h">
      <Filter>Source Files\oggvorbis\vorbis</Filter>
    </ClInclude>
    <ClInclude Include="..\src\oggvorbis\vorbis\masking.h">
      <Filter>Source Files\oggvorbis\vorbis</Filter>
    </ClInclude>
    <ClInclude Include="..\src\oggvorbis\vorbis\mdct.h">
      <Filter>Source Files\oggvorbis\vorbis</Filter>
    </ClInclude>
    <ClInclude Include="..\src\oggvorbis\vorbis\misc.h">
      <Filter>Source Files\oggvorbis\vorbis</Filter>
    </ClInclude>
    <ClInclude Include="..\src\oggvorbis\vorbis\os.h">
      <Filter>Source Files\oggvorbis\vorbis</Filter>
    </ClInclude>
    <ClInclude Include="..\src\oggvorbis\vorbis\psy.h">
      <Filter>Source Files\oggvorbis\vorbis</Filter>
    </ClInclude>
    <ClInclude Include="..\src\oggvorbis\vorbis\registry.h">
      <Filter>Source Files\oggvorbis\vorbis</Filter>
    </ClInclude>
    <ClInclude Include="..\src\oggvorbis\vorbis\scales.h">
      <Filter>Source Files\oggvorbis\vorbis</Filter>
    </ClInclude>
    <ClInclude Include="..\src\oggvorbis\vorbis\smallft.h">
      <Filter>Source Files\oggvorbis\vorbis</Filter>
    </ClInclude>
    <ClInclude Include="..\src\oggvorbis\vorbis\window.h">
      <Filter>Source Files\oggvorbis\vorbis</Filter>
    </ClInclude>
    <ClInclude Include="..\src\oggvorbis\vorbis\books\coupled\res_books_51.h">
      <Filter>Source Files\oggvorbis\vorbis\books\coupled</Filter>
    </ClInclude>
    <ClInclude Include="..\src\oggvorbis\vorbis\books\coupled\res_books_stereo.h">
      <Filter>Source Files\oggvorbis\vorbis\books\coupled</Filter>
    </ClInclude>
    <ClInclude Include="..\src\oggvorbis\vorbis\books\floor\floor_books.h">
      <Filter>Source Files\oggvorbis\vorbis\books\floor</Filter>
    </ClInclude>
    <ClInclude Include="..\src\oggvorbis\vorbis\books\uncoupled\res_books_uncoupled.h">
      <Filter>Source Files\oggvorbis\vorbis\books\uncoupled</Filter>
    </ClInclude>
    <ClInclude Include="..\src\oggvorbis\vorbis\modes\floor_all.h">
      <Filter>Source Files\oggvorbis\vorbis\modes</Filter>
    </ClInclude>
    <ClInclude Include="..\src\oggvorbis\vorbis\modes\psych_8.h">
      <Filter>Source Files\oggvorbis\vorbis\modes</Filter>
    </ClInclude>
    <ClInclude Include="..\src\oggvorbis\vorbis\modes\psych_11.h">
      <Filter>Source Files\oggvorbis\vorbis\modes</Filter>
    </ClInclude>
    <ClInclude Include="..\src\oggvorbis\vorbis\modes\psych_16.h">
      <Filter>Source Files\oggvorbis\vorbis\modes</Filter>
    </ClInclude>
    <ClInclude Include="..\src\oggvorbis\vorbis\modes\psych_44.h">
      <Filter>Source Files\oggvorbis\vorbis\modes</Filter>
    </ClInclude>
    <ClInclude Include="..\src\oggvorbis\vorbis\modes\residue_8.h">
      <Filter>Source Files\oggvorbis\vorbis\modes</Filter>
    </ClInclude>
    <ClInclude Include="..\src\oggvorbis\vorbis\modes\residue_16.h">
      <Filter>Source Files\oggvorbis\vorbis\modes</Filter>
    </ClInclude>
    <ClInclude Include="..\src\oggvorbis\vorbis\modes\residue_44.h">
      <Filter>Source Files\oggvorbis\vorbis\modes</Filter>
    </ClInclude>
    <ClInclude Include="..\src\oggvorbis\vorbis\modes\residue_44p51.h">
      <Filter>Source Files\oggvorbis\vorbis\modes</Filter>
    </ClInclude>
    <ClInclude Include="..\src\oggvorbis\vorbis\modes\residue_44u.h">
      <Filter>Source Files\oggvorbis\vorbis\modes</Filter>
    </ClInclude>
    <ClInclude Include="..\src\oggvorbis\vorbis\modes\setup_8.h">
      <Filter>Source Files\oggvorbis\vorbis\modes</Filter>
    </ClInclude>
    <ClInclude Include="..\src\oggvorbis\vorbis\modes\setup_11.h">
      <Filter>Source Files\oggvorbis\vorbis\modes</Filter>
    </ClInclude>
    <ClInclude Include="..\src\oggvorbis\vorbis\modes\setup_16.h">
      <Filter>Source Files\oggvorbis\vorbis\modes</Filter>
    </ClInclude>
    <ClInclude Include="..\src\oggvorbis\vorbis\modes\setup_22.h">
      <Filter>Source Files\oggvorbis\vorbis\modes</Filter>
    </ClInclude>
    <ClInclude Include="..\src\oggvorbis\vorbis\modes\setup_32.h">
      <Filter>Source Files\oggvorbis\vorbis\modes</Filter>
    </ClInclude>
    <ClInclude Include="..\src\oggvorbis\vorbis\modes\setup_44.h">
      <Filter>Source Files\oggvorbis\vorbis\modes</Filter>
    </ClInclude>
    <ClInclude Include="..\src\oggvorbis\vorbis\modes\setup_44p51.h">
      <Filter>Source Files\oggvorbis\vorbis\modes</Filter>
    </ClInclude>
    <ClInclude Include="..\src\oggvorbis\vorbis\modes\setup_44u.h">
      <Filter>Source Files\oggvorbis\vorbis\modes</Filter>
    </ClInclude>
    <ClInclude Include="..\src\oggvorbis\vorbis\modes\setup_X.h">
      <Filter>Source Files\oggvorbis\vorbis\modes</Filter>
    </ClInclude>
    <ClInclude Include="..\include\cinder\audio\MonitorNode.h">
      <Filter>Header Files\audio</Filter>
    </ClInclude>
    <ClInclude Include="..\include\cinder\CinderAssert.h">
      <Filter>Header Files</Filter>
    </ClInclude>
    <ClInclude Include="..\include\cinder\CurrentFunction.h">
      <Filter>Header Files</Filter>
    </ClInclude>
    <ClInclude Include="..\include\cinder\gl\Batch.h">
      <Filter>Header Files\gl</Filter>
    </ClInclude>
    <ClInclude Include="..\include\cinder\gl\BufferObj.h">
      <Filter>Header Files\gl</Filter>
    </ClInclude>
    <ClInclude Include="..\include\cinder\gl\BufferTexture.h">
      <Filter>Header Files\gl</Filter>
    </ClInclude>
    <ClInclude Include="..\include\cinder\gl\ConstantStrings.h">
      <Filter>Header Files\gl</Filter>
    </ClInclude>
    <ClInclude Include="..\include\cinder\gl\Context.h">
      <Filter>Header Files\gl</Filter>
    </ClInclude>
    <ClInclude Include="..\include\cinder\gl\Environment.h">
      <Filter>Header Files\gl</Filter>
    </ClInclude>
    <ClInclude Include="..\include\cinder\gl\Fbo.h">
      <Filter>Header Files\gl</Filter>
    </ClInclude>
    <ClInclude Include="..\include\cinder\gl\gl.h">
      <Filter>Header Files\gl</Filter>
    </ClInclude>
    <ClInclude Include="..\include\cinder\gl\GlslProg.h">
      <Filter>Header Files\gl</Filter>
    </ClInclude>
    <ClInclude Include="..\include\cinder\gl\Pbo.h">
      <Filter>Header Files\gl</Filter>
    </ClInclude>
    <ClInclude Include="..\include\cinder\gl\Shader.h">
      <Filter>Header Files\gl</Filter>
    </ClInclude>
    <ClInclude Include="..\include\cinder\gl\Sync.h">
      <Filter>Header Files\gl</Filter>
    </ClInclude>
    <ClInclude Include="..\include\cinder\gl\Texture.h">
      <Filter>Header Files\gl</Filter>
    </ClInclude>
    <ClInclude Include="..\include\cinder\gl\TextureFont.h">
      <Filter>Header Files\gl</Filter>
    </ClInclude>
    <ClInclude Include="..\include\cinder\gl\TextureFormatParsers.h">
      <Filter>Header Files\gl</Filter>
    </ClInclude>
    <ClInclude Include="..\include\cinder\gl\TransformFeedbackObj.h">
      <Filter>Header Files\gl</Filter>
    </ClInclude>
    <ClInclude Include="..\include\cinder\gl\Vao.h">
      <Filter>Header Files\gl</Filter>
    </ClInclude>
    <ClInclude Include="..\include\cinder\gl\Vbo.h">
      <Filter>Header Files\gl</Filter>
    </ClInclude>
    <ClInclude Include="..\include\cinder\gl\VboMesh.h">
      <Filter>Header Files\gl</Filter>
    </ClInclude>
    <ClInclude Include="..\include\cinder\qtime\MovieWriter.h">
      <Filter>Header Files\qtime</Filter>
    </ClInclude>
    <ClInclude Include="..\include\cinder\qtime\QuickTime.h">
      <Filter>Header Files\qtime</Filter>
    </ClInclude>
    <ClInclude Include="..\include\cinder\qtime\QuickTimeGl.h">
      <Filter>Header Files\qtime</Filter>
    </ClInclude>
    <ClInclude Include="..\include\cinder\qtime\QuickTimeGlImplLegacy.h">
      <Filter>Header Files\qtime</Filter>
    </ClInclude>
    <ClInclude Include="..\include\cinder\qtime\QuickTimeImplLegacy.h">
      <Filter>Header Files\qtime</Filter>
    </ClInclude>
    <ClInclude Include="..\include\cinder\qtime\QuickTimeUtils.h">
      <Filter>Header Files\qtime</Filter>
    </ClInclude>
    <ClInclude Include="..\include\cinder\GeomIo.h">
      <Filter>Header Files</Filter>
    </ClInclude>
    <ClInclude Include="..\include\cinder\Log.h">
      <Filter>Header Files</Filter>
    </ClInclude>
    <ClInclude Include="..\src\AntTweakBar\LoadOGLCore.h">
      <Filter>Source Files\AntTweakBar</Filter>
    </ClInclude>
    <ClInclude Include="..\src\AntTweakBar\TwOpenGLCore.h">
      <Filter>Source Files\AntTweakBar</Filter>
    </ClInclude>
    <ClInclude Include="..\include\cinder\CinderGlm.h">
      <Filter>Header Files</Filter>
    </ClInclude>
    <ClInclude Include="..\include\cinder\gl\Query.h">
      <Filter>Header Files\gl</Filter>
    </ClInclude>
    <ClInclude Include="..\include\cinder\ImageSourceFileRadiance.h">
      <Filter>Header Files</Filter>
    </ClInclude>
    <ClInclude Include="..\include\cinder\gl\Ubo.h">
      <Filter>Header Files\gl</Filter>
    </ClInclude>
    <ClInclude Include="..\include\jsoncpp\json\json.h">
      <Filter>Header Files\json</Filter>
    </ClInclude>
    <ClInclude Include="..\include\jsoncpp\json\json-forwards.h">
      <Filter>Header Files\json</Filter>
    </ClInclude>
    <ClInclude Include="..\include\cinder\Signals.h">
      <Filter>Header Files</Filter>
    </ClInclude>
    <ClInclude Include="..\include\cinder\app\App.h">
      <Filter>Header Files\app</Filter>
    </ClInclude>
    <ClInclude Include="..\include\cinder\app\AppBase.h">
      <Filter>Header Files\app</Filter>
    </ClInclude>
    <ClInclude Include="..\include\cinder\app\AppScreenSaver.h">
      <Filter>Header Files\app</Filter>
    </ClInclude>
    <ClInclude Include="..\include\cinder\app\Event.h">
      <Filter>Header Files\app</Filter>
    </ClInclude>
    <ClInclude Include="..\include\cinder\app\FileDropEvent.h">
      <Filter>Header Files\app</Filter>
    </ClInclude>
    <ClInclude Include="..\include\cinder\app\KeyEvent.h">
      <Filter>Header Files\app</Filter>
    </ClInclude>
    <ClInclude Include="..\include\cinder\app\MouseEvent.h">
      <Filter>Header Files\app</Filter>
    </ClInclude>
    <ClInclude Include="..\include\cinder\app\Platform.h">
      <Filter>Header Files\app</Filter>
    </ClInclude>
    <ClInclude Include="..\include\cinder\app\Renderer.h">
      <Filter>Header Files\app</Filter>
    </ClInclude>
    <ClInclude Include="..\include\cinder\app\RendererDx.h">
      <Filter>Header Files\app</Filter>
    </ClInclude>
    <ClInclude Include="..\include\cinder\app\RendererGl.h">
      <Filter>Header Files\app</Filter>
    </ClInclude>
    <ClInclude Include="..\include\cinder\app\TouchEvent.h">
      <Filter>Header Files\app</Filter>
    </ClInclude>
    <ClInclude Include="..\include\cinder\app\Window.h">
      <Filter>Header Files\app</Filter>
    </ClInclude>
    <ClInclude Include="..\include\cinder\app\msw\AppImplMsw.h">
      <Filter>Header Files\app\msw</Filter>
    </ClInclude>
    <ClInclude Include="..\include\cinder\app\msw\AppImplMswBasic.h">
      <Filter>Header Files\app\msw</Filter>
    </ClInclude>
    <ClInclude Include="..\include\cinder\app\msw\AppImplMswScreenSaver.h">
      <Filter>Header Files\app\msw</Filter>
    </ClInclude>
    <ClInclude Include="..\include\cinder\app\msw\PlatformMsw.h">
      <Filter>Header Files\app\msw</Filter>
    </ClInclude>
    <ClInclude Include="..\include\cinder\app\msw\AppMsw.h">
      <Filter>Header Files\app\msw</Filter>
    </ClInclude>
    <ClInclude Include="..\include\cinder\app\msw\RendererImpl2dGdi.h">
      <Filter>Header Files\app\msw</Filter>
    </ClInclude>
    <ClInclude Include="..\include\cinder\app\msw\RendererImplDx.h">
      <Filter>Header Files\app\msw</Filter>
    </ClInclude>
    <ClInclude Include="..\include\cinder\app\msw\RendererImplGlAngle.h">
      <Filter>Header Files\app\msw</Filter>
    </ClInclude>
    <ClInclude Include="..\include\cinder\app\msw\RendererImplGlMsw.h">
      <Filter>Header Files\app\msw</Filter>
    </ClInclude>
    <ClInclude Include="..\include\cinder\app\msw\RendererImplMsw.h">
      <Filter>Header Files\app\msw</Filter>
    </ClInclude>
    <ClInclude Include="..\include\cinder\app\winrt\AppImplWinRTBasic.h">
      <Filter>Header Files\app\winrt</Filter>
    </ClInclude>
    <ClInclude Include="..\include\cinder\app\winrt\WinRTApp.h">
      <Filter>Header Files\app\winrt</Filter>
    </ClInclude>
    <ClInclude Include="..\include\cinder\app\winrt\AppImplWinRT.h">
      <Filter>Header Files\app\winrt</Filter>
    </ClInclude>
    <ClInclude Include="..\include\cinder\app\winrt\PlatformWinRt.h">
      <Filter>Header Files\app\winrt</Filter>
    </ClInclude>
    <ClInclude Include="..\include\cinder\gl\ShaderPreprocessor.h">
      <Filter>Header Files\gl</Filter>
    </ClInclude>
    <ClInclude Include="..\include\cinder\gl\draw.h">
      <Filter>Header Files\gl</Filter>
    </ClInclude>
    <ClInclude Include="..\include\cinder\gl\platform.h">
      <Filter>Header Files\gl</Filter>
    </ClInclude>
    <ClInclude Include="..\include\cinder\gl\scoped.h">
      <Filter>Header Files\gl</Filter>
    </ClInclude>
    <ClInclude Include="..\include\cinder\gl\wrapper.h">
      <Filter>Header Files\gl</Filter>
    </ClInclude>
    <ClInclude Include="..\include\cinder\Breakpoint.h">
      <Filter>Header Files</Filter>
    </ClInclude>
    <ClInclude Include="..\include\cinder\audio\audio.h">
      <Filter>Header Files\audio</Filter>
    </ClInclude>
    <ClInclude Include="..\include\cinder\ip\Checkerboard.h">
      <Filter>Header Files\ip</Filter>
    </ClInclude>
<<<<<<< HEAD
    <ClInclude Include="..\include\cinder\CameraUi.h">
      <Filter>Header Files</Filter>
=======
    <ClInclude Include="..\include\cinder\ip\Blur.h">
      <Filter>Header Files\ip</Filter>
>>>>>>> bd604c93
    </ClInclude>
  </ItemGroup>
</Project><|MERGE_RESOLUTION|>--- conflicted
+++ resolved
@@ -1,4 +1,4 @@
-﻿<?xml version="1.0" encoding="utf-8"?>
+<?xml version="1.0" encoding="utf-8"?>
 <Project ToolsVersion="4.0" xmlns="http://schemas.microsoft.com/developer/msbuild/2003">
   <ItemGroup>
     <Filter Include="Source Files">
@@ -786,13 +786,11 @@
     <ClCompile Include="..\src\cinder\ip\Checkerboard.cpp">
       <Filter>Source Files\ip</Filter>
     </ClCompile>
-<<<<<<< HEAD
     <ClCompile Include="..\src\cinder\CameraUi.cpp">
       <Filter>Source Files</Filter>
-=======
+    </ClCompile>
     <ClCompile Include="..\src\cinder\ip\Blur.cpp">
       <Filter>Source Files\ip</Filter>
->>>>>>> bd604c93
     </ClCompile>
   </ItemGroup>
   <ItemGroup>
@@ -1654,13 +1652,11 @@
     <ClInclude Include="..\include\cinder\ip\Checkerboard.h">
       <Filter>Header Files\ip</Filter>
     </ClInclude>
-<<<<<<< HEAD
     <ClInclude Include="..\include\cinder\CameraUi.h">
       <Filter>Header Files</Filter>
-=======
+    </ClInclude>
     <ClInclude Include="..\include\cinder\ip\Blur.h">
       <Filter>Header Files\ip</Filter>
->>>>>>> bd604c93
     </ClInclude>
   </ItemGroup>
 </Project>