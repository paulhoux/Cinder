﻿<?xml version="1.0" encoding="utf-8"?>
<Project ToolsVersion="4.0" xmlns="http://schemas.microsoft.com/developer/msbuild/2003">
  <ItemGroup>
    <Filter Include="Source Files">
      <UniqueIdentifier>{4FC737F1-C7A5-4376-A066-2A32D752A2FF}</UniqueIdentifier>
      <Extensions>cpp;c;cc;cxx;def;odl;idl;hpj;bat;asm;asmx</Extensions>
    </Filter>
    <Filter Include="Source Files\app">
      <UniqueIdentifier>{f5ddca15-2dca-457c-a371-d980d510eaf1}</UniqueIdentifier>
    </Filter>
    <Filter Include="Source Files\audio">
      <UniqueIdentifier>{4f01399a-99e9-43e7-8108-2d2d4528a7ad}</UniqueIdentifier>
    </Filter>
    <Filter Include="Source Files\gl">
      <UniqueIdentifier>{0116574c-013b-431f-ba54-30771ade01dc}</UniqueIdentifier>
    </Filter>
    <Filter Include="Source Files\ip">
      <UniqueIdentifier>{9af5dc40-dc35-4855-89c8-9cb84311d5f8}</UniqueIdentifier>
    </Filter>
    <Filter Include="Source Files\msw">
      <UniqueIdentifier>{feee0bff-b837-4177-b068-c83f77475ed6}</UniqueIdentifier>
    </Filter>
    <Filter Include="Source Files\params">
      <UniqueIdentifier>{79c99aa4-da3d-4c7e-868a-ed5a7fc7051d}</UniqueIdentifier>
    </Filter>
    <Filter Include="Source Files\AntTweakBar">
      <UniqueIdentifier>{99377963-90c2-47e7-8eb2-fc5062aa2df9}</UniqueIdentifier>
    </Filter>
    <Filter Include="Source Files\videoInput">
      <UniqueIdentifier>{5d424334-6efe-4a4e-8fea-a1aaf9b819d2}</UniqueIdentifier>
    </Filter>
    <Filter Include="Header Files">
      <UniqueIdentifier>{93995380-89BD-4b04-88EB-625FBE52EBFB}</UniqueIdentifier>
      <Extensions>h;hpp;hxx;hm;inl;inc;xsd</Extensions>
    </Filter>
    <Filter Include="Header Files\app">
      <UniqueIdentifier>{d6eac4b5-8dab-414a-b74e-f19e30e717f9}</UniqueIdentifier>
    </Filter>
    <Filter Include="Header Files\audio">
      <UniqueIdentifier>{0b0d3d16-2551-4216-bd1d-753e3b16ba68}</UniqueIdentifier>
    </Filter>
    <Filter Include="Header Files\gl">
      <UniqueIdentifier>{d34a7f38-f80a-46e6-95a5-b22bc1e11c6b}</UniqueIdentifier>
    </Filter>
    <Filter Include="Header Files\ip">
      <UniqueIdentifier>{a4e8fe51-2bad-4ec9-b09e-557113e0b609}</UniqueIdentifier>
    </Filter>
    <Filter Include="Header Files\msw">
      <UniqueIdentifier>{bf2ac98b-94aa-46f0-88d6-64c942f97dda}</UniqueIdentifier>
    </Filter>
    <Filter Include="Header Files\params">
      <UniqueIdentifier>{2f24114f-d6c6-41e7-9577-fcca4c7c8838}</UniqueIdentifier>
    </Filter>
    <Filter Include="Header Files\videoinput">
      <UniqueIdentifier>{da586344-c7c0-477a-8f62-0a718391cfb3}</UniqueIdentifier>
    </Filter>
    <Filter Include="Resource Files">
      <UniqueIdentifier>{67DA6AB6-F800-4c08-8B7A-83BB121AAD01}</UniqueIdentifier>
      <Extensions>rc;ico;cur;bmp;dlg;rc2;rct;bin;rgs;gif;jpg;jpeg;jpe;resx;tiff;tif;png;wav</Extensions>
    </Filter>
    <Filter Include="Header Files\rapidxml">
      <UniqueIdentifier>{5af4abed-f424-479b-8c89-969fc75d54be}</UniqueIdentifier>
    </Filter>
    <Filter Include="Source Files\libtess2">
      <UniqueIdentifier>{2d33008c-c675-44bd-a5bb-b5998abbf655}</UniqueIdentifier>
    </Filter>
    <Filter Include="Source Files\jsoncpp">
      <UniqueIdentifier>{13c0913f-8fdb-4945-a68a-6b210c4e8d91}</UniqueIdentifier>
    </Filter>
    <Filter Include="Header Files\json">
      <UniqueIdentifier>{1f0d2d7b-fc30-443d-a52d-dd3867811355}</UniqueIdentifier>
    </Filter>
    <Filter Include="Source Files\svg">
      <UniqueIdentifier>{74f66efa-5b4e-49f4-8ea2-21b75f65a52e}</UniqueIdentifier>
    </Filter>
    <Filter Include="Header Files\svg">
      <UniqueIdentifier>{93ad9a5c-9ccb-4f98-8d4c-bf21a522208f}</UniqueIdentifier>
    </Filter>
    <Filter Include="Source Files\linebreak">
      <UniqueIdentifier>{32843c15-443f-4fa7-ab9c-be6125f164f3}</UniqueIdentifier>
    </Filter>
    <Filter Include="Header Files\qtime">
      <UniqueIdentifier>{90ff4519-84c5-42d5-bece-b27ed8b4beb8}</UniqueIdentifier>
    </Filter>
    <Filter Include="Source Files\qtime">
      <UniqueIdentifier>{c8db6b91-0c81-4c5b-ae73-994db8d58d64}</UniqueIdentifier>
    </Filter>
    <Filter Include="Header Files\dx">
      <UniqueIdentifier>{1a305511-2204-4100-81d9-aecef552ae09}</UniqueIdentifier>
    </Filter>
    <Filter Include="Header Files\audio\dsp">
      <UniqueIdentifier>{547d2686-dd07-4302-befa-3d0815504249}</UniqueIdentifier>
    </Filter>
    <Filter Include="Header Files\audio\dsp\ooura">
      <UniqueIdentifier>{2d2a5389-5f11-49bc-9dfb-a1f46b763ee7}</UniqueIdentifier>
    </Filter>
    <Filter Include="Header Files\audio\msw">
      <UniqueIdentifier>{006e6941-3453-4a49-b5e1-097b45b3b46f}</UniqueIdentifier>
    </Filter>
    <Filter Include="Source Files\audio\dsp">
      <UniqueIdentifier>{5bcc1350-6288-4024-87af-da6034358005}</UniqueIdentifier>
    </Filter>
    <Filter Include="Source Files\audio\dsp\ooura">
      <UniqueIdentifier>{c7c7ffb3-97a4-4caa-86cb-58c371be8901}</UniqueIdentifier>
    </Filter>
    <Filter Include="Source Files\audio\msw">
      <UniqueIdentifier>{9bffb733-d3c9-4490-b49a-08acceaf4382}</UniqueIdentifier>
    </Filter>
    <Filter Include="Source Files\r8brain">
      <UniqueIdentifier>{10a5e497-30fb-47ca-8245-cfe680d3c82b}</UniqueIdentifier>
    </Filter>
    <Filter Include="Source Files\oggvorbis">
      <UniqueIdentifier>{f03386d6-6073-489e-ab46-87d5bd3d80b4}</UniqueIdentifier>
    </Filter>
    <Filter Include="Source Files\oggvorbis\ogg">
      <UniqueIdentifier>{47a5d57e-c82d-486f-ac44-199c95fca43e}</UniqueIdentifier>
    </Filter>
    <Filter Include="Source Files\oggvorbis\vorbis">
      <UniqueIdentifier>{1ca569ac-2711-4cb6-b62d-12aaddfc6eaf}</UniqueIdentifier>
    </Filter>
    <Filter Include="Source Files\oggvorbis\vorbis\books">
      <UniqueIdentifier>{f89bd7f9-65b1-4613-907e-2c03dff66bf8}</UniqueIdentifier>
    </Filter>
    <Filter Include="Source Files\oggvorbis\vorbis\books\coupled">
      <UniqueIdentifier>{9360203e-665f-4517-9f44-124324600a2a}</UniqueIdentifier>
    </Filter>
    <Filter Include="Source Files\oggvorbis\vorbis\books\floor">
      <UniqueIdentifier>{df706862-286a-49fb-a457-20bf986491ef}</UniqueIdentifier>
    </Filter>
    <Filter Include="Source Files\oggvorbis\vorbis\books\uncoupled">
      <UniqueIdentifier>{5d403959-0457-4edb-91b2-8520b675aa11}</UniqueIdentifier>
    </Filter>
    <Filter Include="Source Files\oggvorbis\vorbis\modes">
      <UniqueIdentifier>{54a3930c-e7ed-418e-83b6-977db7fadc51}</UniqueIdentifier>
    </Filter>
    <Filter Include="Source Files\glload">
      <UniqueIdentifier>{989dc751-89fb-4b63-adb6-f745dd03ccb9}</UniqueIdentifier>
    </Filter>
  </ItemGroup>
  <ItemGroup>
    <ClCompile Include="..\src\cinder\Area.cpp">
      <Filter>Source Files</Filter>
    </ClCompile>
    <ClCompile Include="..\src\cinder\AxisAlignedBox.cpp">
      <Filter>Source Files</Filter>
    </ClCompile>
    <ClCompile Include="..\src\cinder\BandedMatrix.cpp">
      <Filter>Source Files</Filter>
    </ClCompile>
    <ClCompile Include="..\src\cinder\BSpline.cpp">
      <Filter>Source Files</Filter>
    </ClCompile>
    <ClCompile Include="..\src\cinder\BSplineFit.cpp">
      <Filter>Source Files</Filter>
    </ClCompile>
    <ClCompile Include="..\src\cinder\Buffer.cpp">
      <Filter>Source Files</Filter>
    </ClCompile>
    <ClCompile Include="..\src\cinder\Camera.cpp">
      <Filter>Source Files</Filter>
    </ClCompile>
    <ClCompile Include="..\src\cinder\Capture.cpp">
      <Filter>Source Files</Filter>
    </ClCompile>
    <ClCompile Include="..\src\cinder\Channel.cpp">
      <Filter>Source Files</Filter>
    </ClCompile>
    <ClCompile Include="..\src\cinder\CinderMath.cpp">
      <Filter>Source Files</Filter>
    </ClCompile>
    <ClCompile Include="..\src\cinder\Color.cpp">
      <Filter>Source Files</Filter>
    </ClCompile>
    <ClCompile Include="..\src\cinder\ConvexHull.cpp">
      <Filter>Source Files</Filter>
    </ClCompile>
    <ClCompile Include="..\src\cinder\DataSource.cpp">
      <Filter>Source Files</Filter>
    </ClCompile>
    <ClCompile Include="..\src\cinder\DataTarget.cpp">
      <Filter>Source Files</Filter>
    </ClCompile>
    <ClCompile Include="..\src\cinder\Display.cpp">
      <Filter>Source Files</Filter>
    </ClCompile>
    <ClCompile Include="..\src\cinder\Exception.cpp">
      <Filter>Source Files</Filter>
    </ClCompile>
    <ClCompile Include="..\src\cinder\Font.cpp">
      <Filter>Source Files</Filter>
    </ClCompile>
    <ClCompile Include="..\src\cinder\ImageIo.cpp">
      <Filter>Source Files</Filter>
    </ClCompile>
    <ClCompile Include="..\src\cinder\ImageSourceFileWic.cpp">
      <Filter>Source Files</Filter>
    </ClCompile>
    <ClCompile Include="..\src\cinder\ImageSourcePng.cpp">
      <Filter>Source Files</Filter>
    </ClCompile>
    <ClCompile Include="..\src\cinder\ImageTargetFileWic.cpp">
      <Filter>Source Files</Filter>
    </ClCompile>
    <ClCompile Include="..\src\cinder\Matrix.cpp">
      <Filter>Source Files</Filter>
    </ClCompile>
    <ClCompile Include="..\src\cinder\ObjLoader.cpp">
      <Filter>Source Files</Filter>
    </ClCompile>
    <ClCompile Include="..\src\cinder\Path2D.cpp">
      <Filter>Source Files</Filter>
    </ClCompile>
    <ClCompile Include="..\src\cinder\Perlin.cpp">
      <Filter>Source Files</Filter>
    </ClCompile>
    <ClCompile Include="..\src\cinder\PolyLine.cpp">
      <Filter>Source Files</Filter>
    </ClCompile>
    <ClCompile Include="..\src\cinder\Rand.cpp">
      <Filter>Source Files</Filter>
    </ClCompile>
    <ClCompile Include="..\src\cinder\Rect.cpp">
      <Filter>Source Files</Filter>
    </ClCompile>
    <ClCompile Include="..\src\cinder\Serial.cpp">
      <Filter>Source Files</Filter>
    </ClCompile>
    <ClCompile Include="..\src\cinder\Shape2d.cpp">
      <Filter>Source Files</Filter>
    </ClCompile>
    <ClCompile Include="..\src\cinder\Sphere.cpp">
      <Filter>Source Files</Filter>
    </ClCompile>
    <ClCompile Include="..\src\cinder\Stream.cpp">
      <Filter>Source Files</Filter>
    </ClCompile>
    <ClCompile Include="..\src\cinder\Surface.cpp">
      <Filter>Source Files</Filter>
    </ClCompile>
    <ClCompile Include="..\src\cinder\System.cpp">
      <Filter>Source Files</Filter>
    </ClCompile>
    <ClCompile Include="..\src\cinder\Text.cpp">
      <Filter>Source Files</Filter>
    </ClCompile>
    <ClCompile Include="..\src\cinder\Timer.cpp">
      <Filter>Source Files</Filter>
    </ClCompile>
    <ClCompile Include="..\src\cinder\TriMesh.cpp">
      <Filter>Source Files</Filter>
    </ClCompile>
    <ClCompile Include="..\src\cinder\Url.cpp">
      <Filter>Source Files</Filter>
    </ClCompile>
    <ClCompile Include="..\src\cinder\Utilities.cpp">
      <Filter>Source Files</Filter>
    </ClCompile>
    <ClCompile Include="..\src\cinder\Xml.cpp">
      <Filter>Source Files</Filter>
    </ClCompile>
    <ClCompile Include="..\src\cinder\app\App.cpp">
      <Filter>Source Files\app</Filter>
    </ClCompile>
    <ClCompile Include="..\src\cinder\app\AppBasic.cpp">
      <Filter>Source Files\app</Filter>
    </ClCompile>
    <ClCompile Include="..\src\cinder\app\AppImplMsw.cpp">
      <Filter>Source Files\app</Filter>
    </ClCompile>
    <ClCompile Include="..\src\cinder\app\AppImplMswBasic.cpp">
      <Filter>Source Files\app</Filter>
    </ClCompile>
    <ClCompile Include="..\src\cinder\app\AppImplMswRendererGdi.cpp">
      <Filter>Source Files\app</Filter>
    </ClCompile>
    <ClCompile Include="..\src\cinder\app\AppImplMswRendererGl.cpp">
      <Filter>Source Files\app</Filter>
    </ClCompile>
    <ClCompile Include="..\src\cinder\app\KeyEvent.cpp">
      <Filter>Source Files\app</Filter>
    </ClCompile>
    <ClCompile Include="..\src\cinder\app\Renderer.cpp">
      <Filter>Source Files\app</Filter>
    </ClCompile>
    <ClCompile Include="..\src\cinder\ip\EdgeDetect.cpp">
      <Filter>Source Files\ip</Filter>
    </ClCompile>
    <ClCompile Include="..\src\cinder\ip\Fill.cpp">
      <Filter>Source Files\ip</Filter>
    </ClCompile>
    <ClCompile Include="..\src\cinder\ip\Flip.cpp">
      <Filter>Source Files\ip</Filter>
    </ClCompile>
    <ClCompile Include="..\src\cinder\ip\Grayscale.cpp">
      <Filter>Source Files\ip</Filter>
    </ClCompile>
    <ClCompile Include="..\src\cinder\ip\Hdr.cpp">
      <Filter>Source Files\ip</Filter>
    </ClCompile>
    <ClCompile Include="..\src\cinder\ip\Premultiply.cpp">
      <Filter>Source Files\ip</Filter>
    </ClCompile>
    <ClCompile Include="..\src\cinder\ip\Resize.cpp">
      <Filter>Source Files\ip</Filter>
    </ClCompile>
    <ClCompile Include="..\src\cinder\ip\Threshold.cpp">
      <Filter>Source Files\ip</Filter>
    </ClCompile>
    <ClCompile Include="..\src\cinder\ip\Trim.cpp">
      <Filter>Source Files\ip</Filter>
    </ClCompile>
    <ClCompile Include="..\src\cinder\msw\CinderMsw.cpp">
      <Filter>Source Files\msw</Filter>
    </ClCompile>
    <ClCompile Include="..\src\cinder\msw\CinderMswGdiPlus.cpp">
      <Filter>Source Files\msw</Filter>
    </ClCompile>
    <ClCompile Include="..\src\cinder\msw\StackWalker.cpp">
      <Filter>Source Files\msw</Filter>
    </ClCompile>
    <ClCompile Include="..\src\cinder\params\Params.cpp">
      <Filter>Source Files\params</Filter>
    </ClCompile>
    <ClCompile Include="..\src\AntTweakBar\LoadOGL.cpp">
      <Filter>Source Files\AntTweakBar</Filter>
    </ClCompile>
    <ClCompile Include="..\src\AntTweakBar\TwBar.cpp">
      <Filter>Source Files\AntTweakBar</Filter>
    </ClCompile>
    <ClCompile Include="..\src\AntTweakBar\TwColors.cpp">
      <Filter>Source Files\AntTweakBar</Filter>
    </ClCompile>
    <ClCompile Include="..\src\AntTweakBar\TwFonts.cpp">
      <Filter>Source Files\AntTweakBar</Filter>
    </ClCompile>
    <ClCompile Include="..\src\AntTweakBar\TwMgr.cpp">
      <Filter>Source Files\AntTweakBar</Filter>
    </ClCompile>
    <ClCompile Include="..\src\AntTweakBar\TwOpenGL.cpp">
      <Filter>Source Files\AntTweakBar</Filter>
    </ClCompile>
    <ClCompile Include="..\src\AntTweakBar\TwPrecomp.cpp">
      <Filter>Source Files\AntTweakBar</Filter>
    </ClCompile>
    <ClCompile Include="..\src\videoInput\videoInput.cpp">
      <Filter>Source Files\videoInput</Filter>
    </ClCompile>
    <ClCompile Include="..\src\cinder\UrlImplWinInet.cpp">
      <Filter>Source Files</Filter>
    </ClCompile>
    <ClCompile Include="..\src\cinder\CaptureImplDirectShow.cpp">
      <Filter>Source Files</Filter>
    </ClCompile>
    <ClCompile Include="..\src\cinder\Ray.cpp">
      <Filter>Source Files</Filter>
    </ClCompile>
    <ClCompile Include="..\src\cinder\ip\Blend.cpp">
      <Filter>Source Files\ip</Filter>
    </ClCompile>
    <ClCompile Include="..\src\cinder\Clipboard.cpp">
      <Filter>Source Files</Filter>
    </ClCompile>
    <ClCompile Include="..\src\libtess2\bucketalloc.c">
      <Filter>Source Files\libtess2</Filter>
    </ClCompile>
    <ClCompile Include="..\src\libtess2\dict.c">
      <Filter>Source Files\libtess2</Filter>
    </ClCompile>
    <ClCompile Include="..\src\libtess2\geom.c">
      <Filter>Source Files\libtess2</Filter>
    </ClCompile>
    <ClCompile Include="..\src\libtess2\mesh.c">
      <Filter>Source Files\libtess2</Filter>
    </ClCompile>
    <ClCompile Include="..\src\libtess2\priorityq.c">
      <Filter>Source Files\libtess2</Filter>
    </ClCompile>
    <ClCompile Include="..\src\libtess2\sweep.c">
      <Filter>Source Files\libtess2</Filter>
    </ClCompile>
    <ClCompile Include="..\src\libtess2\tess.c">
      <Filter>Source Files\libtess2</Filter>
    </ClCompile>
    <ClCompile Include="..\src\cinder\Triangulate.cpp">
      <Filter>Source Files</Filter>
    </ClCompile>
    <ClCompile Include="..\src\cinder\Frustum.cpp">
      <Filter>Source Files</Filter>
    </ClCompile>
    <ClCompile Include="..\src\cinder\Plane.cpp">
      <Filter>Source Files</Filter>
    </ClCompile>
    <ClCompile Include="..\src\cinder\Timeline.cpp">
      <Filter>Source Files</Filter>
    </ClCompile>
    <ClCompile Include="..\src\cinder\TimelineItem.cpp">
      <Filter>Source Files</Filter>
    </ClCompile>
    <ClCompile Include="..\src\cinder\Tween.cpp">
      <Filter>Source Files</Filter>
    </ClCompile>
    <ClCompile Include="..\src\cinder\Base64.cpp">
      <Filter>Source Files</Filter>
    </ClCompile>
    <ClCompile Include="..\src\jsoncpp\json_reader.cpp">
      <Filter>Source Files\jsoncpp</Filter>
    </ClCompile>
    <ClCompile Include="..\src\jsoncpp\json_value.cpp">
      <Filter>Source Files\jsoncpp</Filter>
    </ClCompile>
    <ClCompile Include="..\src\jsoncpp\json_writer.cpp">
      <Filter>Source Files\jsoncpp</Filter>
    </ClCompile>
    <ClCompile Include="..\src\cinder\Json.cpp">
      <Filter>Source Files</Filter>
    </ClCompile>
    <ClCompile Include="..\src\cinder\svg\Svg.cpp">
      <Filter>Source Files\svg</Filter>
    </ClCompile>
    <ClCompile Include="..\src\linebreak\linebreak.c">
      <Filter>Source Files\linebreak</Filter>
    </ClCompile>
    <ClCompile Include="..\src\linebreak\linebreakdata.c">
      <Filter>Source Files\linebreak</Filter>
    </ClCompile>
    <ClCompile Include="..\src\linebreak\linebreakdef.c">
      <Filter>Source Files\linebreak</Filter>
    </ClCompile>
    <ClCompile Include="..\src\cinder\Unicode.cpp">
      <Filter>Source Files</Filter>
    </ClCompile>
    <ClCompile Include="..\src\cinder\app\Window.cpp">
      <Filter>Source Files\app</Filter>
    </ClCompile>
    <ClCompile Include="..\src\cinder\app\AppImplMswScreenSaver.cpp">
      <Filter>Source Files\app</Filter>
    </ClCompile>
    <ClCompile Include="..\src\cinder\app\AppScreenSaver.cpp">
      <Filter>Source Files\app</Filter>
    </ClCompile>
    <ClCompile Include="..\src\cinder\MatrixStack.cpp">
      <Filter>Source Files</Filter>
    </ClCompile>
    <ClCompile Include="..\src\AntTweakBar\TwDirect3D11.cpp">
      <Filter>Source Files\AntTweakBar</Filter>
    </ClCompile>
    <ClCompile Include="..\src\cinder\audio\ChannelRouterNode.cpp">
      <Filter>Source Files\audio</Filter>
    </ClCompile>
    <ClCompile Include="..\src\cinder\audio\Context.cpp">
      <Filter>Source Files\audio</Filter>
    </ClCompile>
    <ClCompile Include="..\src\cinder\audio\DelayNode.cpp">
      <Filter>Source Files\audio</Filter>
    </ClCompile>
    <ClCompile Include="..\src\cinder\audio\Device.cpp">
      <Filter>Source Files\audio</Filter>
    </ClCompile>
    <ClCompile Include="..\src\cinder\audio\FileOggVorbis.cpp">
      <Filter>Source Files\audio</Filter>
    </ClCompile>
    <ClCompile Include="..\src\cinder\audio\FilterNode.cpp">
      <Filter>Source Files\audio</Filter>
    </ClCompile>
    <ClCompile Include="..\src\cinder\audio\GenNode.cpp">
      <Filter>Source Files\audio</Filter>
    </ClCompile>
    <ClCompile Include="..\src\cinder\audio\InputNode.cpp">
      <Filter>Source Files\audio</Filter>
    </ClCompile>
    <ClCompile Include="..\src\cinder\audio\Node.cpp">
      <Filter>Source Files\audio</Filter>
    </ClCompile>
    <ClCompile Include="..\src\cinder\audio\NodeMath.cpp">
      <Filter>Source Files\audio</Filter>
    </ClCompile>
    <ClCompile Include="..\src\cinder\audio\OutputNode.cpp">
      <Filter>Source Files\audio</Filter>
    </ClCompile>
    <ClCompile Include="..\src\cinder\audio\PanNode.cpp">
      <Filter>Source Files\audio</Filter>
    </ClCompile>
    <ClCompile Include="..\src\cinder\audio\Param.cpp">
      <Filter>Source Files\audio</Filter>
    </ClCompile>
    <ClCompile Include="..\src\cinder\audio\SamplePlayerNode.cpp">
      <Filter>Source Files\audio</Filter>
    </ClCompile>
    <ClCompile Include="..\src\cinder\audio\SampleRecorderNode.cpp">
      <Filter>Source Files\audio</Filter>
    </ClCompile>
    <ClCompile Include="..\src\cinder\audio\Source.cpp">
      <Filter>Source Files\audio</Filter>
    </ClCompile>
    <ClCompile Include="..\src\cinder\audio\Target.cpp">
      <Filter>Source Files\audio</Filter>
    </ClCompile>
    <ClCompile Include="..\src\cinder\audio\Utilities.cpp">
      <Filter>Source Files\audio</Filter>
    </ClCompile>
    <ClCompile Include="..\src\cinder\audio\Voice.cpp">
      <Filter>Source Files\audio</Filter>
    </ClCompile>
    <ClCompile Include="..\src\cinder\audio\WaveTable.cpp">
      <Filter>Source Files\audio</Filter>
    </ClCompile>
    <ClCompile Include="..\src\cinder\audio\dsp\Biquad.cpp">
      <Filter>Source Files\audio\dsp</Filter>
    </ClCompile>
    <ClCompile Include="..\src\cinder\audio\dsp\Converter.cpp">
      <Filter>Source Files\audio\dsp</Filter>
    </ClCompile>
    <ClCompile Include="..\src\cinder\audio\dsp\ConverterR8brain.cpp">
      <Filter>Source Files\audio\dsp</Filter>
    </ClCompile>
    <ClCompile Include="..\src\cinder\audio\dsp\Dsp.cpp">
      <Filter>Source Files\audio\dsp</Filter>
    </ClCompile>
    <ClCompile Include="..\src\cinder\audio\dsp\Fft.cpp">
      <Filter>Source Files\audio\dsp</Filter>
    </ClCompile>
    <ClCompile Include="..\src\cinder\audio\dsp\ooura\fftsg.cpp">
      <Filter>Source Files\audio\dsp\ooura</Filter>
    </ClCompile>
    <ClCompile Include="..\src\cinder\audio\msw\ContextWasapi.cpp">
      <Filter>Source Files\audio\msw</Filter>
    </ClCompile>
    <ClCompile Include="..\src\cinder\audio\msw\ContextXAudio.cpp">
      <Filter>Source Files\audio\msw</Filter>
    </ClCompile>
    <ClCompile Include="..\src\cinder\audio\msw\DeviceManagerWasapi.cpp">
      <Filter>Source Files\audio\msw</Filter>
    </ClCompile>
    <ClCompile Include="..\src\cinder\audio\msw\FileMediaFoundation.cpp">
      <Filter>Source Files\audio\msw</Filter>
    </ClCompile>
    <ClCompile Include="..\src\cinder\audio\msw\MswUtil.cpp">
      <Filter>Source Files\audio\msw</Filter>
    </ClCompile>
    <ClCompile Include="..\src\r8brain\r8bbase.cpp">
      <Filter>Source Files\r8brain</Filter>
    </ClCompile>
    <ClCompile Include="..\src\oggvorbis\ogg\bitwise.c">
      <Filter>Source Files\oggvorbis\ogg</Filter>
    </ClCompile>
    <ClCompile Include="..\src\oggvorbis\ogg\framing.c">
      <Filter>Source Files\oggvorbis\ogg</Filter>
    </ClCompile>
    <ClCompile Include="..\src\oggvorbis\vorbis\analysis.c">
      <Filter>Source Files\oggvorbis\vorbis</Filter>
    </ClCompile>
    <ClCompile Include="..\src\oggvorbis\vorbis\bitrate.c">
      <Filter>Source Files\oggvorbis\vorbis</Filter>
    </ClCompile>
    <ClCompile Include="..\src\oggvorbis\vorbis\block.c">
      <Filter>Source Files\oggvorbis\vorbis</Filter>
    </ClCompile>
    <ClCompile Include="..\src\oggvorbis\vorbis\codebook.c">
      <Filter>Source Files\oggvorbis\vorbis</Filter>
    </ClCompile>
    <ClCompile Include="..\src\oggvorbis\vorbis\envelope.c">
      <Filter>Source Files\oggvorbis\vorbis</Filter>
    </ClCompile>
    <ClCompile Include="..\src\oggvorbis\vorbis\floor0.c">
      <Filter>Source Files\oggvorbis\vorbis</Filter>
    </ClCompile>
    <ClCompile Include="..\src\oggvorbis\vorbis\floor1.c">
      <Filter>Source Files\oggvorbis\vorbis</Filter>
    </ClCompile>
    <ClCompile Include="..\src\oggvorbis\vorbis\info.c">
      <Filter>Source Files\oggvorbis\vorbis</Filter>
    </ClCompile>
    <ClCompile Include="..\src\oggvorbis\vorbis\lookup.c">
      <Filter>Source Files\oggvorbis\vorbis</Filter>
    </ClCompile>
    <ClCompile Include="..\src\oggvorbis\vorbis\lpc.c">
      <Filter>Source Files\oggvorbis\vorbis</Filter>
    </ClCompile>
    <ClCompile Include="..\src\oggvorbis\vorbis\lsp.c">
      <Filter>Source Files\oggvorbis\vorbis</Filter>
    </ClCompile>
    <ClCompile Include="..\src\oggvorbis\vorbis\mapping0.c">
      <Filter>Source Files\oggvorbis\vorbis</Filter>
    </ClCompile>
    <ClCompile Include="..\src\oggvorbis\vorbis\mdct.c">
      <Filter>Source Files\oggvorbis\vorbis</Filter>
    </ClCompile>
    <ClCompile Include="..\src\oggvorbis\vorbis\psy.c">
      <Filter>Source Files\oggvorbis\vorbis</Filter>
    </ClCompile>
    <ClCompile Include="..\src\oggvorbis\vorbis\registry.c">
      <Filter>Source Files\oggvorbis\vorbis</Filter>
    </ClCompile>
    <ClCompile Include="..\src\oggvorbis\vorbis\res0.c">
      <Filter>Source Files\oggvorbis\vorbis</Filter>
    </ClCompile>
    <ClCompile Include="..\src\oggvorbis\vorbis\sharedbook.c">
      <Filter>Source Files\oggvorbis\vorbis</Filter>
    </ClCompile>
    <ClCompile Include="..\src\oggvorbis\vorbis\smallft.c">
      <Filter>Source Files\oggvorbis\vorbis</Filter>
    </ClCompile>
    <ClCompile Include="..\src\oggvorbis\vorbis\synthesis.c">
      <Filter>Source Files\oggvorbis\vorbis</Filter>
    </ClCompile>
    <ClCompile Include="..\src\oggvorbis\vorbis\vorbisenc.c">
      <Filter>Source Files\oggvorbis\vorbis</Filter>
    </ClCompile>
    <ClCompile Include="..\src\oggvorbis\vorbis\vorbisfile.c">
      <Filter>Source Files\oggvorbis\vorbis</Filter>
    </ClCompile>
    <ClCompile Include="..\src\oggvorbis\vorbis\window.c">
      <Filter>Source Files\oggvorbis\vorbis</Filter>
    </ClCompile>
    <ClCompile Include="..\src\cinder\audio\MonitorNode.cpp">
      <Filter>Source Files\audio</Filter>
    </ClCompile>
    <ClCompile Include="..\src\cinder\CinderAssert.cpp">
      <Filter>Source Files</Filter>
    </ClCompile>
    <ClCompile Include="..\src\cinder\gl\Batch.cpp">
      <Filter>Source Files\gl</Filter>
    </ClCompile>
    <ClCompile Include="..\src\cinder\gl\BufferObj.cpp">
      <Filter>Source Files\gl</Filter>
    </ClCompile>
    <ClCompile Include="..\src\cinder\gl\BufferTexture.cpp">
      <Filter>Source Files\gl</Filter>
    </ClCompile>
    <ClCompile Include="..\src\cinder\gl\ConstantStrings.cpp">
      <Filter>Source Files\gl</Filter>
    </ClCompile>
    <ClCompile Include="..\src\cinder\gl\Context.cpp">
      <Filter>Source Files\gl</Filter>
    </ClCompile>
    <ClCompile Include="..\src\cinder\gl\Environment.cpp">
      <Filter>Source Files\gl</Filter>
    </ClCompile>
    <ClCompile Include="..\src\cinder\gl\EnvironmentCore.cpp">
      <Filter>Source Files\gl</Filter>
    </ClCompile>
    <ClCompile Include="..\src\cinder\gl\Fbo.cpp">
      <Filter>Source Files\gl</Filter>
    </ClCompile>
    <ClCompile Include="..\src\cinder\gl\gl.cpp">
      <Filter>Source Files\gl</Filter>
    </ClCompile>
    <ClCompile Include="..\src\cinder\gl\GlslProg.cpp">
      <Filter>Source Files\gl</Filter>
    </ClCompile>
    <ClCompile Include="..\src\cinder\gl\Pbo.cpp">
      <Filter>Source Files\gl</Filter>
    </ClCompile>
    <ClCompile Include="..\src\cinder\gl\Shader.cpp">
      <Filter>Source Files\gl</Filter>
    </ClCompile>
    <ClCompile Include="..\src\cinder\gl\Sync.cpp">
      <Filter>Source Files\gl</Filter>
    </ClCompile>
    <ClCompile Include="..\src\cinder\gl\Texture.cpp">
      <Filter>Source Files\gl</Filter>
    </ClCompile>
    <ClCompile Include="..\src\cinder\gl\TextureFont.cpp">
      <Filter>Source Files\gl</Filter>
    </ClCompile>
    <ClCompile Include="..\src\cinder\gl\TextureFormatParsers.cpp">
      <Filter>Source Files\gl</Filter>
    </ClCompile>
    <ClCompile Include="..\src\cinder\gl\TransformFeedbackObj.cpp">
      <Filter>Source Files\gl</Filter>
    </ClCompile>
    <ClCompile Include="..\src\cinder\gl\TransformFeedbackObjImplHardware.cpp">
      <Filter>Source Files\gl</Filter>
    </ClCompile>
    <ClCompile Include="..\src\cinder\gl\TransformFeedbackObjImplSoftware.cpp">
      <Filter>Source Files\gl</Filter>
    </ClCompile>
    <ClCompile Include="..\src\cinder\gl\Vao.cpp">
      <Filter>Source Files\gl</Filter>
    </ClCompile>
    <ClCompile Include="..\src\cinder\gl\VaoImplCore.cpp">
      <Filter>Source Files\gl</Filter>
    </ClCompile>
    <ClCompile Include="..\src\cinder\gl\VaoImplEs.cpp">
      <Filter>Source Files\gl</Filter>
    </ClCompile>
    <ClCompile Include="..\src\cinder\gl\VaoImplSoftware.cpp">
      <Filter>Source Files\gl</Filter>
    </ClCompile>
    <ClCompile Include="..\src\cinder\gl\Vbo.cpp">
      <Filter>Source Files\gl</Filter>
    </ClCompile>
    <ClCompile Include="..\src\cinder\gl\VboMesh.cpp">
      <Filter>Source Files\gl</Filter>
    </ClCompile>
    <ClCompile Include="..\src\cinder\qtime\MovieWriter.cpp">
      <Filter>Source Files\qtime</Filter>
    </ClCompile>
    <ClCompile Include="..\src\cinder\qtime\QuickTimeGlImplLegacy.cpp">
      <Filter>Source Files\qtime</Filter>
    </ClCompile>
    <ClCompile Include="..\src\cinder\qtime\QuickTimeImplLegacy.cpp">
      <Filter>Source Files\qtime</Filter>
    </ClCompile>
    <ClCompile Include="..\src\cinder\qtime\QuickTimeUtils.cpp">
      <Filter>Source Files\qtime</Filter>
    </ClCompile>
    <ClCompile Include="..\src\glload\gl_load.c">
      <Filter>Source Files\glload</Filter>
    </ClCompile>
    <ClCompile Include="..\src\glload\gl_load_cpp.cpp">
      <Filter>Source Files\glload</Filter>
    </ClCompile>
    <ClCompile Include="..\src\glload\wgl_load.c">
      <Filter>Source Files\glload</Filter>
    </ClCompile>
    <ClCompile Include="..\src\glload\wgl_load_cpp.cpp">
      <Filter>Source Files\glload</Filter>
    </ClCompile>
    <ClCompile Include="..\src\cinder\GeomIo.cpp">
      <Filter>Source Files</Filter>
    </ClCompile>
    <ClCompile Include="..\src\cinder\app\RendererGl.cpp">
      <Filter>Source Files\app</Filter>
    </ClCompile>
    <ClCompile Include="..\src\cinder\Log.cpp">
      <Filter>Source Files</Filter>
    </ClCompile>
    <ClCompile Include="..\src\AntTweakBar\LoadOGLCore.cpp">
      <Filter>Source Files\AntTweakBar</Filter>
    </ClCompile>
    <ClCompile Include="..\src\AntTweakBar\TwOpenGLCore.cpp">
      <Filter>Source Files\AntTweakBar</Filter>
    </ClCompile>
    <ClCompile Include="..\src\cinder\gl\Query.cpp">
      <Filter>Source Files\gl</Filter>
    </ClCompile>
    <ClCompile Include="..\src\cinder\ImageSourceFileRadiance.cpp">
      <Filter>Source Files</Filter>
    </ClCompile>
<<<<<<< HEAD
    <ClCompile Include="..\src\cinder\gl\Sketch.cpp">
=======
    <ClCompile Include="..\src\cinder\app\AppImplMswRendererAngle.cpp">
      <Filter>Source Files\app</Filter>
    </ClCompile>
    <ClCompile Include="..\src\cinder\gl\EnvironmentEs.cpp">
      <Filter>Source Files\gl</Filter>
    </ClCompile>
    <ClCompile Include="..\src\cinder\gl\Ubo.cpp">
>>>>>>> 3b0744bc
      <Filter>Source Files\gl</Filter>
    </ClCompile>
  </ItemGroup>
  <ItemGroup>
    <ClInclude Include="..\src\AntTweakBar\AntPerfTimer.h">
      <Filter>Source Files\AntTweakBar</Filter>
    </ClInclude>
    <ClInclude Include="..\src\AntTweakBar\AntTweakBar.h">
      <Filter>Source Files\AntTweakBar</Filter>
    </ClInclude>
    <ClInclude Include="..\src\AntTweakBar\LoadOGL.h">
      <Filter>Source Files\AntTweakBar</Filter>
    </ClInclude>
    <ClInclude Include="..\src\AntTweakBar\resource.h">
      <Filter>Source Files\AntTweakBar</Filter>
    </ClInclude>
    <ClInclude Include="..\src\AntTweakBar\TwBar.h">
      <Filter>Source Files\AntTweakBar</Filter>
    </ClInclude>
    <ClInclude Include="..\src\AntTweakBar\TwColors.h">
      <Filter>Source Files\AntTweakBar</Filter>
    </ClInclude>
    <ClInclude Include="..\src\AntTweakBar\TwFonts.h">
      <Filter>Source Files\AntTweakBar</Filter>
    </ClInclude>
    <ClInclude Include="..\src\AntTweakBar\TwGraph.h">
      <Filter>Source Files\AntTweakBar</Filter>
    </ClInclude>
    <ClInclude Include="..\src\AntTweakBar\TwMgr.h">
      <Filter>Source Files\AntTweakBar</Filter>
    </ClInclude>
    <ClInclude Include="..\src\AntTweakBar\TwOpenGL.h">
      <Filter>Source Files\AntTweakBar</Filter>
    </ClInclude>
    <ClInclude Include="..\src\AntTweakBar\TwPrecomp.h">
      <Filter>Source Files\AntTweakBar</Filter>
    </ClInclude>
    <ClInclude Include="..\include\cinder\Arcball.h">
      <Filter>Header Files</Filter>
    </ClInclude>
    <ClInclude Include="..\include\cinder\Area.h">
      <Filter>Header Files</Filter>
    </ClInclude>
    <ClInclude Include="..\include\cinder\AxisAlignedBox.h">
      <Filter>Header Files</Filter>
    </ClInclude>
    <ClInclude Include="..\include\cinder\BandedMatrix.h">
      <Filter>Header Files</Filter>
    </ClInclude>
    <ClInclude Include="..\include\cinder\BSpline.h">
      <Filter>Header Files</Filter>
    </ClInclude>
    <ClInclude Include="..\include\cinder\BSplineFit.h">
      <Filter>Header Files</Filter>
    </ClInclude>
    <ClInclude Include="..\include\cinder\Buffer.h">
      <Filter>Header Files</Filter>
    </ClInclude>
    <ClInclude Include="..\include\cinder\Camera.h">
      <Filter>Header Files</Filter>
    </ClInclude>
    <ClInclude Include="..\include\cinder\Capture.h">
      <Filter>Header Files</Filter>
    </ClInclude>
    <ClInclude Include="..\include\cinder\Channel.h">
      <Filter>Header Files</Filter>
    </ClInclude>
    <ClInclude Include="..\include\cinder\ChanTraits.h">
      <Filter>Header Files</Filter>
    </ClInclude>
    <ClInclude Include="..\include\cinder\Cinder.h">
      <Filter>Header Files</Filter>
    </ClInclude>
    <ClInclude Include="..\include\cinder\CinderMath.h">
      <Filter>Header Files</Filter>
    </ClInclude>
    <ClInclude Include="..\include\cinder\CinderResources.h">
      <Filter>Header Files</Filter>
    </ClInclude>
    <ClInclude Include="..\include\cinder\Color.h">
      <Filter>Header Files</Filter>
    </ClInclude>
    <ClInclude Include="..\include\cinder\ConvexHull.h">
      <Filter>Header Files</Filter>
    </ClInclude>
    <ClInclude Include="..\include\cinder\DataSource.h">
      <Filter>Header Files</Filter>
    </ClInclude>
    <ClInclude Include="..\include\cinder\DataTarget.h">
      <Filter>Header Files</Filter>
    </ClInclude>
    <ClInclude Include="..\include\cinder\Display.h">
      <Filter>Header Files</Filter>
    </ClInclude>
    <ClInclude Include="..\include\cinder\Exception.h">
      <Filter>Header Files</Filter>
    </ClInclude>
    <ClInclude Include="..\include\cinder\Filter.h">
      <Filter>Header Files</Filter>
    </ClInclude>
    <ClInclude Include="..\include\cinder\Font.h">
      <Filter>Header Files</Filter>
    </ClInclude>
    <ClInclude Include="..\include\cinder\ImageIo.h">
      <Filter>Header Files</Filter>
    </ClInclude>
    <ClInclude Include="..\include\cinder\ImageSourceFileWic.h">
      <Filter>Header Files</Filter>
    </ClInclude>
    <ClInclude Include="..\include\cinder\ImageSourcePng.h">
      <Filter>Header Files</Filter>
    </ClInclude>
    <ClInclude Include="..\include\cinder\ImageTargetFileWic.h">
      <Filter>Header Files</Filter>
    </ClInclude>
    <ClInclude Include="..\include\cinder\KdTree.h">
      <Filter>Header Files</Filter>
    </ClInclude>
    <ClInclude Include="..\include\cinder\Matrix.h">
      <Filter>Header Files</Filter>
    </ClInclude>
    <ClInclude Include="..\include\cinder\MayaCamUI.h">
      <Filter>Header Files</Filter>
    </ClInclude>
    <ClInclude Include="..\include\cinder\ObjLoader.h">
      <Filter>Header Files</Filter>
    </ClInclude>
    <ClInclude Include="..\include\cinder\Path2D.h">
      <Filter>Header Files</Filter>
    </ClInclude>
    <ClInclude Include="..\include\cinder\Perlin.h">
      <Filter>Header Files</Filter>
    </ClInclude>
    <ClInclude Include="..\include\cinder\PolyLine.h">
      <Filter>Header Files</Filter>
    </ClInclude>
    <ClInclude Include="..\include\cinder\Quaternion.h">
      <Filter>Header Files</Filter>
    </ClInclude>
    <ClInclude Include="..\include\cinder\Rand.h">
      <Filter>Header Files</Filter>
    </ClInclude>
    <ClInclude Include="..\include\cinder\Ray.h">
      <Filter>Header Files</Filter>
    </ClInclude>
    <ClInclude Include="..\include\cinder\Rect.h">
      <Filter>Header Files</Filter>
    </ClInclude>
    <ClInclude Include="..\include\cinder\Serial.h">
      <Filter>Header Files</Filter>
    </ClInclude>
    <ClInclude Include="..\include\cinder\Shape2d.h">
      <Filter>Header Files</Filter>
    </ClInclude>
    <ClInclude Include="..\include\cinder\Sphere.h">
      <Filter>Header Files</Filter>
    </ClInclude>
    <ClInclude Include="..\include\cinder\Stream.h">
      <Filter>Header Files</Filter>
    </ClInclude>
    <ClInclude Include="..\include\cinder\Surface.h">
      <Filter>Header Files</Filter>
    </ClInclude>
    <ClInclude Include="..\include\cinder\System.h">
      <Filter>Header Files</Filter>
    </ClInclude>
    <ClInclude Include="..\include\cinder\Text.h">
      <Filter>Header Files</Filter>
    </ClInclude>
    <ClInclude Include="..\include\cinder\Thread.h">
      <Filter>Header Files</Filter>
    </ClInclude>
    <ClInclude Include="..\include\cinder\ConcurrentCircularBuffer.h">
      <Filter>Header Files</Filter>
    </ClInclude>
    <ClInclude Include="..\include\cinder\Timer.h">
      <Filter>Header Files</Filter>
    </ClInclude>
    <ClInclude Include="..\include\cinder\TriMesh.h">
      <Filter>Header Files</Filter>
    </ClInclude>
    <ClInclude Include="..\include\cinder\Url.h">
      <Filter>Header Files</Filter>
    </ClInclude>
    <ClInclude Include="..\include\cinder\Utilities.h">
      <Filter>Header Files</Filter>
    </ClInclude>
    <ClInclude Include="..\include\cinder\Vector.h">
      <Filter>Header Files</Filter>
    </ClInclude>
    <ClInclude Include="..\include\cinder\Xml.h">
      <Filter>Header Files</Filter>
    </ClInclude>
    <ClInclude Include="..\include\cinder\app\App.h">
      <Filter>Header Files\app</Filter>
    </ClInclude>
    <ClInclude Include="..\include\cinder\app\AppBasic.h">
      <Filter>Header Files\app</Filter>
    </ClInclude>
    <ClInclude Include="..\include\cinder\app\AppDialog.h">
      <Filter>Header Files\app</Filter>
    </ClInclude>
    <ClInclude Include="..\include\cinder\app\AppImplMsw.h">
      <Filter>Header Files\app</Filter>
    </ClInclude>
    <ClInclude Include="..\include\cinder\app\AppImplMswBasic.h">
      <Filter>Header Files\app</Filter>
    </ClInclude>
    <ClInclude Include="..\include\cinder\app\AppImplMswRenderer.h">
      <Filter>Header Files\app</Filter>
    </ClInclude>
    <ClInclude Include="..\include\cinder\app\AppImplMswRendererGdi.h">
      <Filter>Header Files\app</Filter>
    </ClInclude>
    <ClInclude Include="..\include\cinder\app\AppImplMswRendererGl.h">
      <Filter>Header Files\app</Filter>
    </ClInclude>
    <ClInclude Include="..\include\cinder\app\AppImplMswScreenSaver.h">
      <Filter>Header Files\app</Filter>
    </ClInclude>
    <ClInclude Include="..\include\cinder\app\AppScreenSaver.h">
      <Filter>Header Files\app</Filter>
    </ClInclude>
    <ClInclude Include="..\include\cinder\app\FileDropEvent.h">
      <Filter>Header Files\app</Filter>
    </ClInclude>
    <ClInclude Include="..\include\cinder\app\KeyEvent.h">
      <Filter>Header Files\app</Filter>
    </ClInclude>
    <ClInclude Include="..\include\cinder\app\MouseEvent.h">
      <Filter>Header Files\app</Filter>
    </ClInclude>
    <ClInclude Include="..\include\cinder\app\Renderer.h">
      <Filter>Header Files\app</Filter>
    </ClInclude>
    <ClInclude Include="..\include\cinder\app\TouchEvent.h">
      <Filter>Header Files\app</Filter>
    </ClInclude>
    <ClInclude Include="..\include\cinder\ip\EdgeDetect.h">
      <Filter>Header Files\ip</Filter>
    </ClInclude>
    <ClInclude Include="..\include\cinder\ip\Fill.h">
      <Filter>Header Files\ip</Filter>
    </ClInclude>
    <ClInclude Include="..\include\cinder\ip\Flip.h">
      <Filter>Header Files\ip</Filter>
    </ClInclude>
    <ClInclude Include="..\include\cinder\ip\Grayscale.h">
      <Filter>Header Files\ip</Filter>
    </ClInclude>
    <ClInclude Include="..\include\cinder\ip\Hdr.h">
      <Filter>Header Files\ip</Filter>
    </ClInclude>
    <ClInclude Include="..\include\cinder\ip\Premultiply.h">
      <Filter>Header Files\ip</Filter>
    </ClInclude>
    <ClInclude Include="..\include\cinder\ip\Resize.h">
      <Filter>Header Files\ip</Filter>
    </ClInclude>
    <ClInclude Include="..\include\cinder\ip\Threshold.h">
      <Filter>Header Files\ip</Filter>
    </ClInclude>
    <ClInclude Include="..\include\cinder\ip\Trim.h">
      <Filter>Header Files\ip</Filter>
    </ClInclude>
    <ClInclude Include="..\include\cinder\msw\CinderMsw.h">
      <Filter>Header Files\msw</Filter>
    </ClInclude>
    <ClInclude Include="..\include\cinder\msw\CinderMswGdiPlus.h">
      <Filter>Header Files\msw</Filter>
    </ClInclude>
    <ClInclude Include="..\include\cinder\msw\OutputDebugStringStream.h">
      <Filter>Header Files\msw</Filter>
    </ClInclude>
    <ClInclude Include="..\include\cinder\params\Params.h">
      <Filter>Header Files\params</Filter>
    </ClInclude>
    <ClInclude Include="..\include\msw\videoInput\videoInput.h">
      <Filter>Header Files\videoinput</Filter>
    </ClInclude>
    <ClInclude Include="..\include\cinder\UrlImplWinInet.h">
      <Filter>Header Files</Filter>
    </ClInclude>
    <ClInclude Include="..\include\cinder\app\Event.h">
      <Filter>Header Files\app</Filter>
    </ClInclude>
    <ClInclude Include="..\include\cinder\app\ResizeEvent.h">
      <Filter>Header Files\app</Filter>
    </ClInclude>
    <ClInclude Include="..\include\cinder\Function.h">
      <Filter>Header Files</Filter>
    </ClInclude>
    <ClInclude Include="..\include\cinder\CaptureImplDirectShow.h">
      <Filter>Header Files</Filter>
    </ClInclude>
    <ClInclude Include="..\include\cinder\Filesystem.h">
      <Filter>Header Files</Filter>
    </ClInclude>
    <ClInclude Include="..\include\cinder\ip\Blend.h">
      <Filter>Header Files\ip</Filter>
    </ClInclude>
    <ClInclude Include="..\include\rapidxml\rapidxml.hpp">
      <Filter>Header Files\rapidxml</Filter>
    </ClInclude>
    <ClInclude Include="..\include\rapidxml\rapidxml_print.hpp">
      <Filter>Header Files\rapidxml</Filter>
    </ClInclude>
    <ClInclude Include="..\include\cinder\Clipboard.h">
      <Filter>Header Files</Filter>
    </ClInclude>
    <ClInclude Include="..\include\cinder\app\AppNative.h">
      <Filter>Header Files\app</Filter>
    </ClInclude>
    <ClInclude Include="..\src\libtess2\bucketalloc.h">
      <Filter>Source Files\libtess2</Filter>
    </ClInclude>
    <ClInclude Include="..\src\libtess2\dict.h">
      <Filter>Source Files\libtess2</Filter>
    </ClInclude>
    <ClInclude Include="..\src\libtess2\geom.h">
      <Filter>Source Files\libtess2</Filter>
    </ClInclude>
    <ClInclude Include="..\src\libtess2\mesh.h">
      <Filter>Source Files\libtess2</Filter>
    </ClInclude>
    <ClInclude Include="..\src\libtess2\priorityq.h">
      <Filter>Source Files\libtess2</Filter>
    </ClInclude>
    <ClInclude Include="..\src\libtess2\sweep.h">
      <Filter>Source Files\libtess2</Filter>
    </ClInclude>
    <ClInclude Include="..\src\libtess2\tess.h">
      <Filter>Source Files\libtess2</Filter>
    </ClInclude>
    <ClInclude Include="..\src\libtess2\tesselator.h">
      <Filter>Source Files\libtess2</Filter>
    </ClInclude>
    <ClInclude Include="..\include\cinder\Triangulate.h">
      <Filter>Header Files</Filter>
    </ClInclude>
    <ClInclude Include="..\include\cinder\Easing.h">
      <Filter>Header Files</Filter>
    </ClInclude>
    <ClInclude Include="..\include\cinder\Timeline.h">
      <Filter>Header Files</Filter>
    </ClInclude>
    <ClInclude Include="..\include\cinder\TimelineItem.h">
      <Filter>Header Files</Filter>
    </ClInclude>
    <ClInclude Include="..\include\cinder\Tween.h">
      <Filter>Header Files</Filter>
    </ClInclude>
    <ClInclude Include="..\include\cinder\Easing.h">
      <Filter>Header Files</Filter>
    </ClInclude>
    <ClInclude Include="..\include\cinder\Matrix22.h">
      <Filter>Header Files</Filter>
    </ClInclude>
    <ClInclude Include="..\include\cinder\Matrix33.h">
      <Filter>Header Files</Filter>
    </ClInclude>
    <ClInclude Include="..\include\cinder\Matrix44.h">
      <Filter>Header Files</Filter>
    </ClInclude>
    <ClInclude Include="..\include\cinder\Base64.h">
      <Filter>Header Files</Filter>
    </ClInclude>
    <ClInclude Include="..\include\cinder\Frustum.h">
      <Filter>Header Files</Filter>
    </ClInclude>
    <ClInclude Include="..\include\cinder\Plane.h">
      <Filter>Header Files</Filter>
    </ClInclude>
    <ClInclude Include="..\include\json\autolink.h">
      <Filter>Header Files\json</Filter>
    </ClInclude>
    <ClInclude Include="..\include\json\config.h">
      <Filter>Header Files\json</Filter>
    </ClInclude>
    <ClInclude Include="..\include\json\features.h">
      <Filter>Header Files\json</Filter>
    </ClInclude>
    <ClInclude Include="..\include\json\forwards.h">
      <Filter>Header Files\json</Filter>
    </ClInclude>
    <ClInclude Include="..\include\json\json.h">
      <Filter>Header Files\json</Filter>
    </ClInclude>
    <ClInclude Include="..\include\json\reader.h">
      <Filter>Header Files\json</Filter>
    </ClInclude>
    <ClInclude Include="..\include\json\value.h">
      <Filter>Header Files\json</Filter>
    </ClInclude>
    <ClInclude Include="..\include\json\writer.h">
      <Filter>Header Files\json</Filter>
    </ClInclude>
    <ClInclude Include="..\include\cinder\Json.h">
      <Filter>Header Files</Filter>
    </ClInclude>
    <ClInclude Include="..\src\jsoncpp\json_batchallocator.h">
      <Filter>Source Files\jsoncpp</Filter>
    </ClInclude>
    <ClInclude Include="..\include\cinder\svg\Svg.h">
      <Filter>Header Files\svg</Filter>
    </ClInclude>
    <ClInclude Include="..\include\cinder\svg\SvgGl.h">
      <Filter>Header Files\svg</Filter>
    </ClInclude>
    <ClInclude Include="..\include\cinder\Unicode.h">
      <Filter>Header Files</Filter>
    </ClInclude>
    <ClInclude Include="..\include\cinder\app\Window.h">
      <Filter>Header Files\app</Filter>
    </ClInclude>
    <ClInclude Include="..\include\cinder\gl\StereoAutoFocuser.h">
      <Filter>Header Files</Filter>
    </ClInclude>
    <ClInclude Include="..\include\cinder\dx\DDS.h">
      <Filter>Header Files\dx</Filter>
    </ClInclude>
    <ClInclude Include="..\include\cinder\dx\DDSTextureLoader.h">
      <Filter>Header Files\dx</Filter>
    </ClInclude>
    <ClInclude Include="..\include\cinder\dx\dx.h">
      <Filter>Header Files\dx</Filter>
    </ClInclude>
    <ClInclude Include="..\include\cinder\dx\DxLight.h">
      <Filter>Header Files\dx</Filter>
    </ClInclude>
    <ClInclude Include="..\include\cinder\dx\DxTexture.h">
      <Filter>Header Files\dx</Filter>
    </ClInclude>
    <ClInclude Include="..\include\cinder\dx\DxTextureFont.h">
      <Filter>Header Files\dx</Filter>
    </ClInclude>
    <ClInclude Include="..\include\cinder\dx\DxVbo.h">
      <Filter>Header Files\dx</Filter>
    </ClInclude>
    <ClInclude Include="..\include\cinder\dx\gldx.h">
      <Filter>Header Files\dx</Filter>
    </ClInclude>
    <ClInclude Include="..\include\cinder\dx\HlslProg.h">
      <Filter>Header Files\dx</Filter>
    </ClInclude>
    <ClInclude Include="..\include\cinder\dx\PlatformHelpers.h">
      <Filter>Header Files\dx</Filter>
    </ClInclude>
    <ClInclude Include="..\include\cinder\app\AppImplMswRendererDx.h">
      <Filter>Header Files\app</Filter>
    </ClInclude>
    <ClInclude Include="..\include\cinder\app\RendererDx.h">
      <Filter>Header Files\app</Filter>
    </ClInclude>
    <ClInclude Include="..\include\cinder\MatrixStack.h">
      <Filter>Header Files</Filter>
    </ClInclude>
    <ClInclude Include="..\src\AntTweakBar\TwDirect3D11.h">
      <Filter>Source Files\AntTweakBar</Filter>
    </ClInclude>
    <ClInclude Include="..\include\cinder\dx\DxRenderTarget.h">
      <Filter>Header Files\dx</Filter>
    </ClInclude>
    <ClInclude Include="..\include\cinder\audio\Buffer.h">
      <Filter>Header Files\audio</Filter>
    </ClInclude>
    <ClInclude Include="..\include\cinder\audio\ChannelRouterNode.h">
      <Filter>Header Files\audio</Filter>
    </ClInclude>
    <ClInclude Include="..\include\cinder\audio\Context.h">
      <Filter>Header Files\audio</Filter>
    </ClInclude>
    <ClInclude Include="..\include\cinder\audio\Debug.h">
      <Filter>Header Files\audio</Filter>
    </ClInclude>
    <ClInclude Include="..\include\cinder\audio\DelayNode.h">
      <Filter>Header Files\audio</Filter>
    </ClInclude>
    <ClInclude Include="..\include\cinder\audio\Device.h">
      <Filter>Header Files\audio</Filter>
    </ClInclude>
    <ClInclude Include="..\include\cinder\audio\Exception.h">
      <Filter>Header Files\audio</Filter>
    </ClInclude>
    <ClInclude Include="..\include\cinder\audio\FileOggVorbis.h">
      <Filter>Header Files\audio</Filter>
    </ClInclude>
    <ClInclude Include="..\include\cinder\audio\FilterNode.h">
      <Filter>Header Files\audio</Filter>
    </ClInclude>
    <ClInclude Include="..\include\cinder\audio\GainNode.h">
      <Filter>Header Files\audio</Filter>
    </ClInclude>
    <ClInclude Include="..\include\cinder\audio\GenNode.h">
      <Filter>Header Files\audio</Filter>
    </ClInclude>
    <ClInclude Include="..\include\cinder\audio\InputNode.h">
      <Filter>Header Files\audio</Filter>
    </ClInclude>
    <ClInclude Include="..\include\cinder\audio\Node.h">
      <Filter>Header Files\audio</Filter>
    </ClInclude>
    <ClInclude Include="..\include\cinder\audio\NodeEffects.h">
      <Filter>Header Files\audio</Filter>
    </ClInclude>
    <ClInclude Include="..\include\cinder\audio\NodeMath.h">
      <Filter>Header Files\audio</Filter>
    </ClInclude>
    <ClInclude Include="..\include\cinder\audio\OutputNode.h">
      <Filter>Header Files\audio</Filter>
    </ClInclude>
    <ClInclude Include="..\include\cinder\audio\PanNode.h">
      <Filter>Header Files\audio</Filter>
    </ClInclude>
    <ClInclude Include="..\include\cinder\audio\Param.h">
      <Filter>Header Files\audio</Filter>
    </ClInclude>
    <ClInclude Include="..\include\cinder\audio\SamplePlayerNode.h">
      <Filter>Header Files\audio</Filter>
    </ClInclude>
    <ClInclude Include="..\include\cinder\audio\SampleRecorderNode.h">
      <Filter>Header Files\audio</Filter>
    </ClInclude>
    <ClInclude Include="..\include\cinder\audio\SampleType.h">
      <Filter>Header Files\audio</Filter>
    </ClInclude>
    <ClInclude Include="..\include\cinder\audio\Source.h">
      <Filter>Header Files\audio</Filter>
    </ClInclude>
    <ClInclude Include="..\include\cinder\audio\Target.h">
      <Filter>Header Files\audio</Filter>
    </ClInclude>
    <ClInclude Include="..\include\cinder\audio\Utilities.h">
      <Filter>Header Files\audio</Filter>
    </ClInclude>
    <ClInclude Include="..\include\cinder\audio\Voice.h">
      <Filter>Header Files\audio</Filter>
    </ClInclude>
    <ClInclude Include="..\include\cinder\audio\WaveformType.h">
      <Filter>Header Files\audio</Filter>
    </ClInclude>
    <ClInclude Include="..\include\cinder\audio\WaveTable.h">
      <Filter>Header Files\audio</Filter>
    </ClInclude>
    <ClInclude Include="..\include\cinder\audio\dsp\Biquad.h">
      <Filter>Header Files\audio\dsp</Filter>
    </ClInclude>
    <ClInclude Include="..\include\cinder\audio\dsp\Converter.h">
      <Filter>Header Files\audio\dsp</Filter>
    </ClInclude>
    <ClInclude Include="..\include\cinder\audio\dsp\ConverterR8brain.h">
      <Filter>Header Files\audio\dsp</Filter>
    </ClInclude>
    <ClInclude Include="..\include\cinder\audio\dsp\Dsp.h">
      <Filter>Header Files\audio\dsp</Filter>
    </ClInclude>
    <ClInclude Include="..\include\cinder\audio\dsp\Fft.h">
      <Filter>Header Files\audio\dsp</Filter>
    </ClInclude>
    <ClInclude Include="..\include\cinder\audio\dsp\RingBuffer.h">
      <Filter>Header Files\audio\dsp</Filter>
    </ClInclude>
    <ClInclude Include="..\include\cinder\audio\dsp\ooura\fftsg.h">
      <Filter>Header Files\audio\dsp\ooura</Filter>
    </ClInclude>
    <ClInclude Include="..\include\cinder\audio\msw\ContextWasapi.h">
      <Filter>Header Files\audio\msw</Filter>
    </ClInclude>
    <ClInclude Include="..\include\cinder\audio\msw\ContextXAudio.h">
      <Filter>Header Files\audio\msw</Filter>
    </ClInclude>
    <ClInclude Include="..\include\cinder\audio\msw\DeviceManagerWasapi.h">
      <Filter>Header Files\audio\msw</Filter>
    </ClInclude>
    <ClInclude Include="..\include\cinder\audio\msw\FileMediaFoundation.h">
      <Filter>Header Files\audio\msw</Filter>
    </ClInclude>
    <ClInclude Include="..\include\cinder\audio\msw\MswUtil.h">
      <Filter>Header Files\audio\msw</Filter>
    </ClInclude>
    <ClInclude Include="..\src\r8brain\CDSPBlockConvolver.h">
      <Filter>Source Files\r8brain</Filter>
    </ClInclude>
    <ClInclude Include="..\src\r8brain\CDSPFIRFilter.h">
      <Filter>Source Files\r8brain</Filter>
    </ClInclude>
    <ClInclude Include="..\src\r8brain\CDSPFracInterpolator.h">
      <Filter>Source Files\r8brain</Filter>
    </ClInclude>
    <ClInclude Include="..\src\r8brain\CDSPRealFFT.h">
      <Filter>Source Files\r8brain</Filter>
    </ClInclude>
    <ClInclude Include="..\src\r8brain\CDSPResampler.h">
      <Filter>Source Files\r8brain</Filter>
    </ClInclude>
    <ClInclude Include="..\src\r8brain\CDSPSincFilterGen.h">
      <Filter>Source Files\r8brain</Filter>
    </ClInclude>
    <ClInclude Include="..\src\r8brain\fft4g.h">
      <Filter>Source Files\r8brain</Filter>
    </ClInclude>
    <ClInclude Include="..\src\r8brain\r8bbase.h">
      <Filter>Source Files\r8brain</Filter>
    </ClInclude>
    <ClInclude Include="..\src\r8brain\r8bconf.h">
      <Filter>Source Files\r8brain</Filter>
    </ClInclude>
    <ClInclude Include="..\src\oggvorbis\vorbis\backends.h">
      <Filter>Source Files\oggvorbis\vorbis</Filter>
    </ClInclude>
    <ClInclude Include="..\src\oggvorbis\vorbis\bitrate.h">
      <Filter>Source Files\oggvorbis\vorbis</Filter>
    </ClInclude>
    <ClInclude Include="..\src\oggvorbis\vorbis\codebook.h">
      <Filter>Source Files\oggvorbis\vorbis</Filter>
    </ClInclude>
    <ClInclude Include="..\src\oggvorbis\vorbis\codec_internal.h">
      <Filter>Source Files\oggvorbis\vorbis</Filter>
    </ClInclude>
    <ClInclude Include="..\src\oggvorbis\vorbis\envelope.h">
      <Filter>Source Files\oggvorbis\vorbis</Filter>
    </ClInclude>
    <ClInclude Include="..\src\oggvorbis\vorbis\highlevel.h">
      <Filter>Source Files\oggvorbis\vorbis</Filter>
    </ClInclude>
    <ClInclude Include="..\src\oggvorbis\vorbis\lookup.h">
      <Filter>Source Files\oggvorbis\vorbis</Filter>
    </ClInclude>
    <ClInclude Include="..\src\oggvorbis\vorbis\lookup_data.h">
      <Filter>Source Files\oggvorbis\vorbis</Filter>
    </ClInclude>
    <ClInclude Include="..\src\oggvorbis\vorbis\lpc.h">
      <Filter>Source Files\oggvorbis\vorbis</Filter>
    </ClInclude>
    <ClInclude Include="..\src\oggvorbis\vorbis\lsp.h">
      <Filter>Source Files\oggvorbis\vorbis</Filter>
    </ClInclude>
    <ClInclude Include="..\src\oggvorbis\vorbis\masking.h">
      <Filter>Source Files\oggvorbis\vorbis</Filter>
    </ClInclude>
    <ClInclude Include="..\src\oggvorbis\vorbis\mdct.h">
      <Filter>Source Files\oggvorbis\vorbis</Filter>
    </ClInclude>
    <ClInclude Include="..\src\oggvorbis\vorbis\misc.h">
      <Filter>Source Files\oggvorbis\vorbis</Filter>
    </ClInclude>
    <ClInclude Include="..\src\oggvorbis\vorbis\os.h">
      <Filter>Source Files\oggvorbis\vorbis</Filter>
    </ClInclude>
    <ClInclude Include="..\src\oggvorbis\vorbis\psy.h">
      <Filter>Source Files\oggvorbis\vorbis</Filter>
    </ClInclude>
    <ClInclude Include="..\src\oggvorbis\vorbis\registry.h">
      <Filter>Source Files\oggvorbis\vorbis</Filter>
    </ClInclude>
    <ClInclude Include="..\src\oggvorbis\vorbis\scales.h">
      <Filter>Source Files\oggvorbis\vorbis</Filter>
    </ClInclude>
    <ClInclude Include="..\src\oggvorbis\vorbis\smallft.h">
      <Filter>Source Files\oggvorbis\vorbis</Filter>
    </ClInclude>
    <ClInclude Include="..\src\oggvorbis\vorbis\window.h">
      <Filter>Source Files\oggvorbis\vorbis</Filter>
    </ClInclude>
    <ClInclude Include="..\src\oggvorbis\vorbis\books\coupled\res_books_51.h">
      <Filter>Source Files\oggvorbis\vorbis\books\coupled</Filter>
    </ClInclude>
    <ClInclude Include="..\src\oggvorbis\vorbis\books\coupled\res_books_stereo.h">
      <Filter>Source Files\oggvorbis\vorbis\books\coupled</Filter>
    </ClInclude>
    <ClInclude Include="..\src\oggvorbis\vorbis\books\floor\floor_books.h">
      <Filter>Source Files\oggvorbis\vorbis\books\floor</Filter>
    </ClInclude>
    <ClInclude Include="..\src\oggvorbis\vorbis\books\uncoupled\res_books_uncoupled.h">
      <Filter>Source Files\oggvorbis\vorbis\books\uncoupled</Filter>
    </ClInclude>
    <ClInclude Include="..\src\oggvorbis\vorbis\modes\floor_all.h">
      <Filter>Source Files\oggvorbis\vorbis\modes</Filter>
    </ClInclude>
    <ClInclude Include="..\src\oggvorbis\vorbis\modes\psych_8.h">
      <Filter>Source Files\oggvorbis\vorbis\modes</Filter>
    </ClInclude>
    <ClInclude Include="..\src\oggvorbis\vorbis\modes\psych_11.h">
      <Filter>Source Files\oggvorbis\vorbis\modes</Filter>
    </ClInclude>
    <ClInclude Include="..\src\oggvorbis\vorbis\modes\psych_16.h">
      <Filter>Source Files\oggvorbis\vorbis\modes</Filter>
    </ClInclude>
    <ClInclude Include="..\src\oggvorbis\vorbis\modes\psych_44.h">
      <Filter>Source Files\oggvorbis\vorbis\modes</Filter>
    </ClInclude>
    <ClInclude Include="..\src\oggvorbis\vorbis\modes\residue_8.h">
      <Filter>Source Files\oggvorbis\vorbis\modes</Filter>
    </ClInclude>
    <ClInclude Include="..\src\oggvorbis\vorbis\modes\residue_16.h">
      <Filter>Source Files\oggvorbis\vorbis\modes</Filter>
    </ClInclude>
    <ClInclude Include="..\src\oggvorbis\vorbis\modes\residue_44.h">
      <Filter>Source Files\oggvorbis\vorbis\modes</Filter>
    </ClInclude>
    <ClInclude Include="..\src\oggvorbis\vorbis\modes\residue_44p51.h">
      <Filter>Source Files\oggvorbis\vorbis\modes</Filter>
    </ClInclude>
    <ClInclude Include="..\src\oggvorbis\vorbis\modes\residue_44u.h">
      <Filter>Source Files\oggvorbis\vorbis\modes</Filter>
    </ClInclude>
    <ClInclude Include="..\src\oggvorbis\vorbis\modes\setup_8.h">
      <Filter>Source Files\oggvorbis\vorbis\modes</Filter>
    </ClInclude>
    <ClInclude Include="..\src\oggvorbis\vorbis\modes\setup_11.h">
      <Filter>Source Files\oggvorbis\vorbis\modes</Filter>
    </ClInclude>
    <ClInclude Include="..\src\oggvorbis\vorbis\modes\setup_16.h">
      <Filter>Source Files\oggvorbis\vorbis\modes</Filter>
    </ClInclude>
    <ClInclude Include="..\src\oggvorbis\vorbis\modes\setup_22.h">
      <Filter>Source Files\oggvorbis\vorbis\modes</Filter>
    </ClInclude>
    <ClInclude Include="..\src\oggvorbis\vorbis\modes\setup_32.h">
      <Filter>Source Files\oggvorbis\vorbis\modes</Filter>
    </ClInclude>
    <ClInclude Include="..\src\oggvorbis\vorbis\modes\setup_44.h">
      <Filter>Source Files\oggvorbis\vorbis\modes</Filter>
    </ClInclude>
    <ClInclude Include="..\src\oggvorbis\vorbis\modes\setup_44p51.h">
      <Filter>Source Files\oggvorbis\vorbis\modes</Filter>
    </ClInclude>
    <ClInclude Include="..\src\oggvorbis\vorbis\modes\setup_44u.h">
      <Filter>Source Files\oggvorbis\vorbis\modes</Filter>
    </ClInclude>
    <ClInclude Include="..\src\oggvorbis\vorbis\modes\setup_X.h">
      <Filter>Source Files\oggvorbis\vorbis\modes</Filter>
    </ClInclude>
    <ClInclude Include="..\include\cinder\audio\MonitorNode.h">
      <Filter>Header Files\audio</Filter>
    </ClInclude>
    <ClInclude Include="..\include\cinder\CinderAssert.h">
      <Filter>Header Files</Filter>
    </ClInclude>
    <ClInclude Include="..\include\cinder\CurrentFunction.h">
      <Filter>Header Files</Filter>
    </ClInclude>
    <ClInclude Include="..\include\cinder\gl\Batch.h">
      <Filter>Header Files\gl</Filter>
    </ClInclude>
    <ClInclude Include="..\include\cinder\gl\BufferObj.h">
      <Filter>Header Files\gl</Filter>
    </ClInclude>
    <ClInclude Include="..\include\cinder\gl\BufferTexture.h">
      <Filter>Header Files\gl</Filter>
    </ClInclude>
    <ClInclude Include="..\include\cinder\gl\ConstantStrings.h">
      <Filter>Header Files\gl</Filter>
    </ClInclude>
    <ClInclude Include="..\include\cinder\gl\Context.h">
      <Filter>Header Files\gl</Filter>
    </ClInclude>
    <ClInclude Include="..\include\cinder\gl\Environment.h">
      <Filter>Header Files\gl</Filter>
    </ClInclude>
    <ClInclude Include="..\include\cinder\gl\Fbo.h">
      <Filter>Header Files\gl</Filter>
    </ClInclude>
    <ClInclude Include="..\include\cinder\gl\gl.h">
      <Filter>Header Files\gl</Filter>
    </ClInclude>
    <ClInclude Include="..\include\cinder\gl\GlslProg.h">
      <Filter>Header Files\gl</Filter>
    </ClInclude>
    <ClInclude Include="..\include\cinder\gl\Pbo.h">
      <Filter>Header Files\gl</Filter>
    </ClInclude>
    <ClInclude Include="..\include\cinder\gl\Shader.h">
      <Filter>Header Files\gl</Filter>
    </ClInclude>
    <ClInclude Include="..\include\cinder\gl\Sync.h">
      <Filter>Header Files\gl</Filter>
    </ClInclude>
    <ClInclude Include="..\include\cinder\gl\Texture.h">
      <Filter>Header Files\gl</Filter>
    </ClInclude>
    <ClInclude Include="..\include\cinder\gl\TextureFont.h">
      <Filter>Header Files\gl</Filter>
    </ClInclude>
    <ClInclude Include="..\include\cinder\gl\TextureFormatParsers.h">
      <Filter>Header Files\gl</Filter>
    </ClInclude>
    <ClInclude Include="..\include\cinder\gl\TransformFeedbackObj.h">
      <Filter>Header Files\gl</Filter>
    </ClInclude>
    <ClInclude Include="..\include\cinder\gl\Vao.h">
      <Filter>Header Files\gl</Filter>
    </ClInclude>
    <ClInclude Include="..\include\cinder\gl\Vbo.h">
      <Filter>Header Files\gl</Filter>
    </ClInclude>
    <ClInclude Include="..\include\cinder\gl\VboMesh.h">
      <Filter>Header Files\gl</Filter>
    </ClInclude>
    <ClInclude Include="..\include\cinder\qtime\MovieWriter.h">
      <Filter>Header Files\qtime</Filter>
    </ClInclude>
    <ClInclude Include="..\include\cinder\qtime\QuickTime.h">
      <Filter>Header Files\qtime</Filter>
    </ClInclude>
    <ClInclude Include="..\include\cinder\qtime\QuickTimeGl.h">
      <Filter>Header Files\qtime</Filter>
    </ClInclude>
    <ClInclude Include="..\include\cinder\qtime\QuickTimeGlImplLegacy.h">
      <Filter>Header Files\qtime</Filter>
    </ClInclude>
    <ClInclude Include="..\include\cinder\qtime\QuickTimeImplLegacy.h">
      <Filter>Header Files\qtime</Filter>
    </ClInclude>
    <ClInclude Include="..\include\cinder\qtime\QuickTimeUtils.h">
      <Filter>Header Files\qtime</Filter>
    </ClInclude>
    <ClInclude Include="..\include\cinder\GeomIo.h">
      <Filter>Header Files</Filter>
    </ClInclude>
    <ClInclude Include="..\include\cinder\app\RendererGl.h">
      <Filter>Header Files\app</Filter>
    </ClInclude>
    <ClInclude Include="..\include\cinder\Log.h">
      <Filter>Header Files</Filter>
    </ClInclude>
    <ClInclude Include="..\src\AntTweakBar\LoadOGLCore.h">
      <Filter>Source Files\AntTweakBar</Filter>
    </ClInclude>
    <ClInclude Include="..\src\AntTweakBar\TwOpenGLCore.h">
      <Filter>Source Files\AntTweakBar</Filter>
    </ClInclude>
    <ClInclude Include="..\include\cinder\CinderGlm.h">
      <Filter>Header Files</Filter>
    </ClInclude>
    <ClInclude Include="..\include\cinder\gl\Query.h">
      <Filter>Header Files\gl</Filter>
    </ClInclude>
    <ClInclude Include="..\include\cinder\ImageSourceFileRadiance.h">
      <Filter>Header Files</Filter>
    </ClInclude>
<<<<<<< HEAD
    <ClInclude Include="..\include\cinder\gl\Sketch.h">
=======
    <ClInclude Include="..\include\cinder\app\AppImplMswRendererAngle.h">
      <Filter>Header Files\app</Filter>
    </ClInclude>
    <ClInclude Include="..\include\cinder\gl\Ubo.h">
>>>>>>> 3b0744bc
      <Filter>Header Files\gl</Filter>
    </ClInclude>
  </ItemGroup>
  <ItemGroup>
    <None Include="..\src\jsoncpp\json_internalarray.inl">
      <Filter>Source Files\jsoncpp</Filter>
    </None>
    <None Include="..\src\jsoncpp\json_internalmap.inl">
      <Filter>Source Files\jsoncpp</Filter>
    </None>
    <None Include="..\src\jsoncpp\json_valueiterator.inl">
      <Filter>Source Files\jsoncpp</Filter>
    </None>
  </ItemGroup>
</Project><|MERGE_RESOLUTION|>--- conflicted
+++ resolved
@@ -738,9 +738,6 @@
     <ClCompile Include="..\src\cinder\ImageSourceFileRadiance.cpp">
       <Filter>Source Files</Filter>
     </ClCompile>
-<<<<<<< HEAD
-    <ClCompile Include="..\src\cinder\gl\Sketch.cpp">
-=======
     <ClCompile Include="..\src\cinder\app\AppImplMswRendererAngle.cpp">
       <Filter>Source Files\app</Filter>
     </ClCompile>
@@ -748,7 +745,9 @@
       <Filter>Source Files\gl</Filter>
     </ClCompile>
     <ClCompile Include="..\src\cinder\gl\Ubo.cpp">
->>>>>>> 3b0744bc
+      <Filter>Source Files\gl</Filter>
+    </ClCompile>
+    <ClCompile Include="..\src\cinder\gl\Sketch.cpp">
       <Filter>Source Files\gl</Filter>
     </ClCompile>
   </ItemGroup>
@@ -1590,14 +1589,13 @@
     <ClInclude Include="..\include\cinder\ImageSourceFileRadiance.h">
       <Filter>Header Files</Filter>
     </ClInclude>
-<<<<<<< HEAD
+    <ClInclude Include="..\include\cinder\app\AppImplMswRendererAngle.h">
+      <Filter>Header Files\app</Filter>
+    </ClInclude>
+    <ClInclude Include="..\include\cinder\gl\Ubo.h">
+      <Filter>Header Files\gl</Filter>
+    </ClInclude>
     <ClInclude Include="..\include\cinder\gl\Sketch.h">
-=======
-    <ClInclude Include="..\include\cinder\app\AppImplMswRendererAngle.h">
-      <Filter>Header Files\app</Filter>
-    </ClInclude>
-    <ClInclude Include="..\include\cinder\gl\Ubo.h">
->>>>>>> 3b0744bc
       <Filter>Header Files\gl</Filter>
     </ClInclude>
   </ItemGroup>
