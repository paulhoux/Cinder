// derived from http://web.imrc.kist.re.kr/~jwkim/Glsl/
#include "Resources.h"

#include "cinder/Cinder.h"
#include "cinder/app/AppBasic.h"
#include "cinder/Rand.h"
#include "cinder/gl/gl.h"
#include "cinder/gl/GlslProg.h"
#include "cinder/gl/Texture.h"
#include "cinder/gl/Material.h"
#include "cinder/gl/Fbo.h"
#include "cinder/gl/Light.h"
#include "cinder/gl/DisplayList.h"
#include "cinder/ImageIo.h"
#include "cinder/Utilities.h"
#include "cinder/ip/Hdr.h"

#include <iostream>
#include <math.h>

using namespace ci;
using namespace ci::app;

static const int SHADOW_MAP_RESOLUTION = 1024;
static const Color BLUE( 0.25f, 0.25f, 1.0f ), RED( 1.0f, 0.55f, 0.55f );


class ShadowMapSample : public AppBasic {
 public:
	void setup();
	void drawQuad( const float size );
	void keyDown( KeyEvent event );
	void resize( ResizeEvent event );
	void initShadowMap();
	void updateShadowMap();
	void draw();
	void update();

	gl::GlslProg		mShader;
	gl::Fbo				mDepthFbo;
	CameraPersp			*mCamera;
	bool				mPaused;
	gl::Light			*mLight;
	bool				mLookThroughCamera, mDrawDepthMap;
	gl::DisplayList		mTorus, mBackboard;
};

void ShadowMapSample::setup()
{
	glPolygonOffset( 1.0f, 1.0f );
	glEnable( GL_LIGHTING );
	glEnable( GL_DEPTH_TEST );

	mPaused = false;
	mLookThroughCamera = true;
	mDrawDepthMap = false;
	
	mCamera = new CameraPersp( getWindowWidth(), getWindowHeight(), 45.0f );
	mCamera->lookAt( Vec3f( 5, 5, 5 ), Vec3f( 0, 0, 0 ) );
	mCamera->setPerspective( 45.0f, getWindowAspectRatio(), 0.1f, 100.0f );
	
	mLight = new gl::Light( gl::Light::POINT, 0 );
	mLight->lookAt( Vec3f( 1, 5, 1 ), Vec3f( 0, 0, 0 ) );
	mLight->setAmbient( Color( 0.3f, 0.3f, 0.3f ) );
	mLight->setDiffuse( Color( 0.5f, 0.5f, 0.5f ) );
	mLight->setSpecular( Color( 0.5f, 0.5f, 0.5f ) );
	mLight->setShadowParams( 60.0f, 0.5f, 8.0f );
	mLight->update( *mCamera );
	mLight->enable();

	gl::Material torusMaterial;
	torusMaterial.setSpecular( BLUE );
	torusMaterial.setDiffuse( BLUE );
	torusMaterial.setAmbient( Color( 0.1f, 0.1f, 0.1f ) );
	torusMaterial.setShininess( 25.0f );

	gl::Material backboardMaterial;
	backboardMaterial.setAmbient( RED );
	backboardMaterial.setDiffuse( RED );	
	backboardMaterial.setShininess( 1.0f );

	initShadowMap();

	mTorus = gl::DisplayList( GL_COMPILE );
	mTorus.newList();
		gl::drawTorus( 1.0f, 0.3f, 32, 64 );
	mTorus.endList();
	mTorus.setMaterial( torusMaterial );
	
	mBackboard = gl::DisplayList( GL_COMPILE );
	mBackboard.newList();
		gl::drawCube( Vec3f( 0.0f, -2.5f, 0.0f ), Vec3f( 5.0f, 0.1f, 5.0f ) );
	mBackboard.endList();
	mBackboard.setMaterial( backboardMaterial );

	mShader = gl::GlslProg( loadResource( RES_SHADOWMAP_VERT ), loadResource( RES_SHADOWMAP_FRAG ) );
	mShader.bind();
	mShader.uniform( "depthTexture", 0 );
}

void ShadowMapSample::keyDown( ci::app::KeyEvent event )
{
	switch( event.getChar() ) {
		case ' ' :
			mPaused = ! mPaused;
		break;
		case 'r': { // create a random camera position
			Vec3f eyeVec = Rand::randVec3f().normalized() * 6.0f;
			if( eyeVec.y < 0 ) eyeVec.y = -eyeVec.y;
			mCamera->lookAt( eyeVec, Vec3f(0,-2.5,0) );
			mLight->update( *mCamera );
		}
		break;
		case 'f':
			setFullScreen( ! isFullScreen() );
		break;
		case 'l': { // create a random light position
			Vec3f lightPos = Rand::randVec3f().normalized() * 4.0f;
			if( lightPos.y < 0 ) lightPos.y = -lightPos.y;			
			mLight->lookAt( lightPos, Vec3f::zero() );
			mLight->update( *mCamera );
		}
		break;
		case 'c':
			mLookThroughCamera = ! mLookThroughCamera;
		break;
		case 'd':
			mDrawDepthMap = ! mDrawDepthMap;
		break;
	}
}

void ShadowMapSample::resize( ResizeEvent event )
{
<<<<<<< HEAD
	AppBasic::resize( width, height );
=======
	glViewport( 0, 0, event.getWidth(), event.getHeight() );
>>>>>>> 7d78c63c
	mCamera->setPerspective( 45.0f, getWindowAspectRatio(), 0.1f, 100.0f );
}

void ShadowMapSample::drawQuad( const float size )
{
	const float texc = 1.0f;
	float data[][5] = {	{ 0.0f, 0.0f, 0.0f, 0.0f, 0.0f }, { texc, 0.0f, size, 0.0f, 0.0f }, { texc, texc, size, size, 0.0f }, { 0.0f, texc, 0.0f, size, 0.0f } };
	glInterleavedArrays(GL_T2F_V3F, 0, data);
	glDrawArrays(GL_QUADS, 0, 4);
}

void ShadowMapSample::initShadowMap()
{
	mDepthFbo = gl::Fbo( SHADOW_MAP_RESOLUTION, SHADOW_MAP_RESOLUTION, false, false, true );
	mDepthFbo.bindDepthTexture();
	glTexParameteri( GL_TEXTURE_2D, GL_TEXTURE_COMPARE_MODE, GL_COMPARE_R_TO_TEXTURE );
	glTexParameteri( GL_TEXTURE_2D, GL_TEXTURE_MIN_FILTER, GL_LINEAR );	
}

void ShadowMapSample::updateShadowMap()
{
	mDepthFbo.bindFramebuffer();

	glPolygonOffset( 1.0f, 1.0f );
	glEnable( GL_POLYGON_OFFSET_FILL );
	glClear( GL_DEPTH_BUFFER_BIT );

	glPushAttrib( GL_VIEWPORT_BIT );
	glViewport( 0, 0, SHADOW_MAP_RESOLUTION, SHADOW_MAP_RESOLUTION );

	gl::pushMatrices();
	
		mLight->setShadowRenderMatrices();

		mBackboard.draw();
		mTorus.draw();
		gl::drawCube( Vec3f::zero(), Vec3f( 1, 1, 1 ) );
	gl::popMatrices();

	glPopAttrib();

	glDisable( GL_POLYGON_OFFSET_FILL );

	mDepthFbo.unbindFramebuffer();
}

void ShadowMapSample::update()
{
	if( ! mPaused )
		mTorus.getModelMatrix().rotate( Vec3f( 1.0f, 1.0f, 1.0f ).normalized(), 0.05f );
}

void ShadowMapSample::draw()
{
	gl::clear();
	gl::enableDepthWrite();
	glEnable( GL_LIGHTING );
	updateShadowMap();

	gl::enableDepthRead();

	glEnable( GL_TEXTURE_2D );
	mDepthFbo.bindDepthTexture();
	mShader.bind();
	mShader.uniform( "shadowTransMatrix", mLight->getShadowTransformationMatrix( *mCamera ) );
	
	if( mLookThroughCamera )
		gl::setMatrices( *mCamera );
	else
		gl::setMatrices( mLight->getShadowCamera() );
	mLight->update( *mCamera );

	glPushMatrix();
		mBackboard.draw();
		mTorus.draw();
		gl::drawCube( Vec3f::zero(), Vec3f( 1, 1, 1 ) );
	glPopMatrix();
	
	mShader.unbind();
	mDepthFbo.unbindTexture();
	
	// Draw the lighting frustum unless we're looking through it
	if( mLookThroughCamera ) {
		glDisable( GL_LIGHTING );
		glColor3f( 1.0f, 1.0f, 0.1f );
		gl::drawFrustum( mLight->getShadowCamera() );
	}
	
	if( mDrawDepthMap ) { // there are faster ways to achieve this, but this is a handy way to see the depth map
		gl::setMatricesWindow( getWindowSize() );
		Surface32f shadowMapSurface( mDepthFbo.getDepthTexture() );
		ip::hdrNormalize( &shadowMapSurface );
		gl::color( Color::white() );
		gl::draw( gl::Texture( shadowMapSurface ), Rectf( 0, 0, 128, 128 ) );
	}
}


CINDER_APP_BASIC( ShadowMapSample, RendererGl )<|MERGE_RESOLUTION|>--- conflicted
+++ resolved
@@ -132,11 +132,7 @@
 
 void ShadowMapSample::resize( ResizeEvent event )
 {
-<<<<<<< HEAD
-	AppBasic::resize( width, height );
-=======
 	glViewport( 0, 0, event.getWidth(), event.getHeight() );
->>>>>>> 7d78c63c
 	mCamera->setPerspective( 45.0f, getWindowAspectRatio(), 0.1f, 100.0f );
 }
 
